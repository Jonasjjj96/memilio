--- conflicted
+++ resolved
@@ -86,7 +86,6 @@
 #    return key_list
 
 def cli(what):
-<<<<<<< HEAD
    """! Defines command line interface
 
    The function parameter "what" is used as a dictionary key.
@@ -213,131 +212,10 @@
       # TODO: Change arguments such that one argument + parameter can be either read_data or update
       if READ_DATA and UPDATE_DATA:
          exit_string = "You called the program with '--read-from-disk' and '--update'." \
-=======
-    """! Defines command line interface
-
-    The function parameter "what" is used as a dictionary key.
-    The return of the dictionary is either a list of a string and a list of keywords.
-    The string is the message that should be printed when working on the specific package.
-    The further list, contains all special command line arguments which are needed for this package.
-
-    If the key is nor part of the dictionary the program is stopped.
-
-    Three default arguments are added to the parser:
-    - read-from-disk, Default = False
-    - file-format, Default = json_timeasstring, choices = ['json', 'hdf5', 'json_timeasstring']
-    - out_path Default = data/pydata/
-
-    Depending on what following parser can be added:
-    - end_date
-    - plot
-    - split_berlin
-    - moving-average
-    - start_date
-    - update
-
-    @param what Defines what packages calls and thus what kind of command line arguments should be defined.
-    """
-
-    # TODO: may it would be easier to make a dict like the following one together with a function to get key:
-    # TODO: all should automatically do everything
-    # cli_dict2 = {"end_date": ['divi'],
-    #                "plot": ['rki'],
-    #                "start_date": ['divi'],
-    #                "update": ['divi']                 }
-
-    cli_dict = {"divi": ['Downloads data from DIVI', 'start_date', 'end_date', 'update'],
-                "rki": ['Download data from RKI', 'make_plot', 'moving_average', 'split_berlin'],
-                "rkiest": ['Download data from RKI and JH and estimate recovered and deaths', 'make_plot'],
-                "spain": ['Download of spain data'],
-                "population": ['Download population data'],
-                "jh": ['Downloads data from JH'],
-                "all": ['Download all possible data', 'make_plot', 'start_date', 'end_date', 'update']}
-
-    try:
-        what_list = cli_dict[what]
-    except KeyError:
-        exit_string = "Wrong key or cli_dict."
-        sys.exit(exit_string)
-
-    out_path_default = dd.defaultDict['out_folder']
-    out_path_default = os.path.join(out_path_default, 'pydata')
-
-    check_dir(out_path_default)
-
-    parser = argparse.ArgumentParser(description=what_list[0])
-
-    parser.add_argument('-r',  '--read-from-disk',
-                        help='Reads the data from file "json" instead of downloading it.',
-                        action='store_true')
-    parser.add_argument('-ff', '--file-format', type=str, default=dd.defaultDict['out_form'],
-                        choices=['json', 'hdf5', 'json_timeasstring'],
-                        help='Defines output format for data files. Default is \"' + str(dd.defaultDict['out_form']
-                                                                                         + "\"."))
-    parser.add_argument('-o', '--out-path', type=str, default=out_path_default, help='Defines folder for output.')
-
-    if 'end_date' in what_list:
-        parser.add_argument('-ed', '--end-date',
-                            help='Defines date after which data download is stopped.'
-                                 'Should have form: YYYY-mm-dd. Default is today',
-                            type=lambda s: datetime.datetime.strptime(s, '%Y-%m-%d').date(),
-                            default=dd.defaultDict['end_date'])
-    if 'make_plot' in what_list:
-        parser.add_argument('-p', '--plot', help='Plots the data.',
-                            action='store_true')
-    if 'moving_average' in what_list:
-        parser.add_argument('-ma', '--moving_average',
-                            help='The moving average is computed instead of the real values',
-                            action='store_true')
-    if 'split_berlin' in what_list:
-        parser.add_argument('-sb', '--split_berlin',
-                            help='Berlin data is split into different counties,'
-                                 ' instead of having only one county for Berlin.',
-                            action='store_true')
-    if 'start_date' in what_list:
-        parser.add_argument('-sd',  '--start-date',
-                            help='Defines start date for data download. Should have form: YYYY-mm-dd.'
-                                 'Default is 2020-04-24',
-                            type=lambda s: datetime.datetime.strptime(s, '%Y-%m-%d').date(),
-                            default=dd.defaultDict['start_date'])
-    if 'update' in what_list:
-        parser.add_argument('-u',  '--update',
-                            help='Reads the data from file "json", downloads and adds data from today.',
-                            action='store_true')
-
-    args = parser.parse_args()
-
-    arg_list = []
-
-    READ_DATA = args.read_from_disk
-    arg_list.append(READ_DATA)
-    arg_list.append(args.file_format)
-    arg_list.append(args.out_path)
-
-    # add additional arguments in alphabetical order
-    # TODO: check if it is possible to automatically generate this
-    if 'end_date' in what_list:
-        arg_list.append(args.end_date)
-    if 'make_plot' in what_list:
-        arg_list.append(args.plot)
-    if 'moving_average' in what_list:
-        arg_list.append(args.moving_average)
-    if 'split_berlin' in what_list:
-        arg_list.append(args.split_berlin)
-    if 'start_date' in what_list:
-        arg_list.append(args.start_date)
-    if 'update' in what_list:
-        UPDATE_DATA = args.update
-        arg_list.append(UPDATE_DATA)
-
-        # TODO: Change arguments such that one argument + parameter can be either read_data or update
-        if READ_DATA and UPDATE_DATA:
-            exit_string = "You called the program with '--read-from-disk' and '--update'." \
->>>>>>> 91aa3487
                        "Please choose just one. Both together is not possible."
-            sys.exit(exit_string)
-
-    return arg_list
+         sys.exit(exit_string)
+
+   return arg_list
 
 
 def check_dir(directory):
