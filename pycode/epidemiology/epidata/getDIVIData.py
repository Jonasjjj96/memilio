--- conflicted
+++ resolved
@@ -168,16 +168,27 @@
 
     filename = "FullData_DIVI"
 
-    if update_data:
+    if update_data or read_data:
         file_in = os.path.join(directory, filename + ".json")
         # read json file for already downloaded data
         try:
             print("file_in: ", file_in)
             df = pandas.read_json(file_in)
         except ValueError:
-            exit_string = "Error: The file: " + file_in + "does not exist. Call program without -r flag to get it."
+            exit_string = "Error: The file: " + file_in + "does not exist. Call program without -r or -u flag to get it."
             sys.exit(exit_string)
-<<<<<<< HEAD
+
+        if update_data:
+            # download data from today
+            df2 = gd.loadCsv('DIVI-Intensivregister-Tagesreport', apiUrl = 'https://www.divi.de/')
+            df = df.append(df2, ignore_index=True)
+
+            # output data to not always download it
+            if not df.empty:
+                gd.write_dataframe(df, directory, filename, "json")
+            else:
+                exit_string = "Something went wrong, dataframe is empty."
+                sys.exit(exit_string)
     else:
         # Get data:
         # start with empty dataframe
@@ -200,58 +211,6 @@
                 print("Warning: Data of date " + start_date.strftime("%Y-%m-%d") + " is not included to dataframe")
 
             start_date += delta
-=======
-
-        # download data from today
-        df2 = gd.loadCsv('DIVI-Intensivregister-Tagesreport', apiUrl = 'https://www.divi.de/')
-        df = df.append(df2, ignore_index=True)
->>>>>>> 8e766977
-
-        # output data to not always download it
-        if not df.empty:
-            gd.write_dataframe(df, directory, filename, "json")
-        else:
-            exit_string = "Something went wrong, dataframe is empty."
-            sys.exit(exit_string)
-
-    else:
-        if read_data:
-            file_in = os.path.join(directory, filename + ".json")
-            # if once downloaded just read json file
-            try:
-                df = pandas.read_json(file_in)
-            except ValueError:
-                exit_string = "Error: The file: " + file_in + "does not exist. Call program without -r flag to get it."
-                sys.exit(exit_string)
-
-        else:
-            # Get data:
-            # start with empty dataframe
-            df = pandas.DataFrame()
-
-            delta = timedelta(days=1)
-
-            while start_date <= end_date:
-
-                df2 = download_data_for_one_day(start_date)
-
-                if not df2.empty:
-                    # data of first days needs adjustment to following data
-                    if start_date <= date(2020, 4, 29):
-                        df2 = adjust_data(df2, start_date)
-                    df = df.append(df2, ignore_index=True)
-                    print("Success: Data of date " + start_date.strftime("%Y-%m-%d") + " has been included to dataframe")
-                else:
-                    print("Warning: Data of date " + start_date.strftime("%Y-%m-%d") + " is not included to dataframe")
-
-                start_date += delta
-
-            # output data to not always download it
-            if not df.empty:
-                gd.write_dataframe(df, directory, filename, "json")
-            else:
-                exit_string = "Something went wrong, dataframe is empty."
-                sys.exit(exit_string)
 
     # change column names
     df.rename(dd.GerEng, axis=1, inplace=True)
