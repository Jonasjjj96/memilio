"""
@file getRKIData.py
@brief Downloads the data of the Robert-Koch-Institut (RKI) and provides it in different ways.

The RKI data we download can be found at
https://npgeo-corona-npgeo-de.hub.arcgis.com/datasets/dd4580c810204019a7b8eb3e0b329dd6_0

Be careful: Recovered and deaths are not correct set in this case
"""

# Imports
import os
import sys
import itertools
import pandas
import numpy as np
import matplotlib.pyplot as plt

from epidemiology.epidata import getDataIntoPandasDataFrame as gd
from epidemiology.epidata import defaultDict as dd


def check_for_completeness(df):
    """! Checks if all states are mentioned

   This check had to be added, due to incomplete data downloads because of changes from RKI-site
   It is checked if 16 states are part of the data.
   If data is incomplete the data is downloaded from another possibility
   It would be useful to add even more checks

   @param df pandas dataframe to check
   @return Boolean to say if data is complete or not
   """

    if not df.empty:
        id_bundesland = df["IdBundesland"].max()

        # in case data is incomplete
        if id_bundesland < 16:
            print("Downloaded RKI data is not complete. Another option will be tested.")
            return False

        # if it seems complete
        return True

    # if it is empty
    return False


<<<<<<< HEAD
def calc_moving_average(rki_old, group_by, avg_by):
    """! Calculates the the 7 day moving average of the rki data
=======
def fill_df(rki_old, group_by, avg_by, moving_average):
   """! Fills missing dates of df and optionally calculates the the 7 day moving average of the rki data
>>>>>>> 67765d3e

   @param rki_old pandas dataframe
   @param group_by List of columns which hold the specifications of the dataframe (Region, age, gender,...)
   @param avg_by List of columns for which the rolling average should be computed (Confirmed, recovered, deaths)
   @param moving_average Flag which indicates whether to compute the moving average
   @return dataframe with filled dates/moving average
   """
<<<<<<< HEAD
    try:
        rki_old.Date = rki_old.Date.dt.date
    except:
        rki_old['Date'] = pandas.to_datetime(rki_old['Date'])
        rki_old.Date = rki_old.Date.dt.date

    rki_new = pandas.DataFrame(columns=rki_old.columns)

    idx = pandas.date_range(min(rki_old.Date), max(rki_old.Date))
    unique_ids = []
    for group in group_by:
        unique_ids.append(list(rki_old[group].unique()))
    unique_ids_comb = list(itertools.product(*unique_ids))

    for ids in unique_ids_comb:
        df = rki_old.copy()
        counter = 0
        while counter < len(ids):
            df = df[df[group_by[counter]] == ids[counter]]
            counter += 1
        df.index = df.Date
        df_new = df.reindex(idx)
        df_new.Date = idx
        df_new.index = (range(len(idx)))
        if len(df) > 0:
            values = {}
            for column in df.columns:
                values[column] = df[column][0]
            for avg in avg_by:
                values[avg] = 0

            df_new.fillna(method='ffill', inplace=True)
            df_new.fillna(values, limit=1, inplace=True)
            df_new.fillna(method='ffill', inplace=True)
            for avg in avg_by:
                df_new['MA' + avg] = df_new[avg].rolling(window=7).mean()
                df_new['MA' + avg] = df_new['MA' + avg].fillna(df_new[avg])
                df_new[avg] = df_new['MA' + avg]
                df_new.drop('MA' + avg, axis=1, inplace=True)
            rki_new = rki_new.append(df_new)
            rki_new.index = (range(len(rki_new)))
    return rki_new
=======
   # drop time from date
   try:
      rki_old.Date = rki_old.Date.dt.date
   except:
      rki_old['Date'] = pandas.to_datetime(rki_old['Date'])
      rki_old.Date = rki_old.Date.dt.date

   #create empty copy of the df
   rki_new = pandas.DataFrame(columns=rki_old.columns)

   # range of dates which should be filled
   idx = pandas.date_range(min(rki_old.Date), max(rki_old.Date))

   # create list of all possible groupby columns combinations
   unique_ids = []
   for group in group_by:
      unique_ids.append(list(rki_old[group].unique()))
   unique_ids_comb = list(itertools.product(*unique_ids))

   #loop over all regions/ages/gender
   for ids in unique_ids_comb:
      df = rki_old.copy()
      counter = 0
      # filter df
      while counter < len(ids):
         df = df[df[group_by[counter]] == ids[counter]]
         counter += 1

      # create missing dates
      df.index = df.Date
      df_new = df.reindex(idx)
      df_new.Date = idx
      df_new.index = (range(len(idx)))

      if len(df) > 0:
         # create values for first date
         values = {}
         for column in df.columns:
            values[column] = df[column][0]
         for avg in avg_by:
            values[avg] = 0

         # fill values of missing dates based on last entry
         df_new.fillna(method='ffill', inplace=True)
         # fill value of the first date, if it doesn't exist yet
         df_new.fillna(values, limit=1, inplace=True)
         # fill remaining values (between first date and first reported date of the df)
         df_new.fillna(method='ffill', inplace=True)

         # compute 7 day moving average
         if moving_average:
            for avg in avg_by:
               df_new['MA' + avg] = df_new[avg].rolling(window=7, min_periods=1).mean()
               df_new['MA' + avg] = df_new['MA' + avg].fillna(df_new[avg])
               df_new[avg] = df_new['MA' + avg]
               df_new.drop('MA' + avg, axis=1, inplace=True)

         rki_new = rki_new.append(df_new)
         rki_new.index = (range(len(rki_new)))
   return rki_new
>>>>>>> 67765d3e


def fuse_berlin(df):
    """! Concatenates the different districts of Berlin into one district

   The RKI data for Berlin is devided into 7 different districts.
   This does not correspond to the other datasets, which usually has only
   one entry for Berlin.
   This function is used to replace the entries of the 7 different
   districts with only one county, which is called 'Berlin'.

   @param df pandas dataframe
   @return dataframe with fused Berlin
   """

    berlin = df[(df['ID_County'].values / 1000).astype(int) == 11]
    berlin = berlin.groupby(['Date', 'Gender', 'ID_State', 'State', 'County', 'Age_RKI']).agg('sum').reset_index()

    berlin[dd.EngEng['idCounty']] = 11000
    berlin[dd.EngEng['county']] = dd.County[11000]

    new_df = df[(df[dd.EngEng['idCounty']].values / 1000).astype(int) != 11]
    new_df = pandas.concat([new_df, berlin], axis=0)

    dateToUse = 'Date'
    new_df.sort_values([dateToUse], inplace=True)

    return new_df


def get_rki_data(read_data=dd.defaultDict['read_data'],
                 out_form=dd.defaultDict['out_form'],
                 out_folder=dd.defaultDict['out_folder'],
                 fill_dates=dd.defaultDict['fill_dates'],
                 make_plot=dd.defaultDict['make_plot'],
                 moving_average=dd.defaultDict['moving_average'],
                 split_berlin=dd.defaultDict['split_berlin']
                 ):
    """! Downloads the RKI data and provides different kind of structured data

   The data is read either from the internet or from a json file (FullDataRKI.json), stored in an earlier run.
   If the data is read from the internet, before changing anything the data is stored in FullDataRKI.json.
   If data should be downloaded, it is checked if data contains all 16 states.
   If not a different source is tried, in this case a column has to be renamed.
   The file is read in or stored at the folder "out_folder"/Germany/.
   To store and change the data we use pandas

   While working with the data
   - the column names are changed to english depending on defaultDict
   - a new column "Date" is defined.
   - we are only interested in the values where the parameter NeuerFall, NeuerTodesfall, NeuGenesen are larger than 0.
   The values, when these parameters are negative are just useful,
   if one would want to get the difference to the previous day.
   For details we refer to the above mentioned webpage.
   - For all different parameters and different columns the values are added up for whole germany for every date
   and the cumulative sum is calculated. Unless something else is mentioned.
   - For Berlin all counties can be fused to one [Default]. If Berlin is split, different file names are used.
   - Following data is generated and written to the mentioned filename
       - All infected (current and past) for whole germany are stored in "infected_rki"
       - All deaths whole germany are stored in "deaths_rki"
       - Infected, deaths and recovered for whole germany are stored in "all_germany_rki"
       - Infected split for states are stored in "infected_state_rki"
       - Infected, deaths and recovered split for states are stored in "all_state_rki"
       - Infected split for counties are stored in "infected_county_rki(_split_berlin)"
       - Infected, deaths and recovered split for county are stored in "all_county_rki(_split_berlin)"
       - Infected, deaths and recovered split for gender are stored in "all_gender_rki"
       - Infected, deaths and recovered split for state and gender are stored in "all_state_gender_rki"
       - Infected, deaths and recovered split for county and gender are stored in "all_county_gender_rki(_split_berlin)"
       - Infected, deaths and recovered split for age are stored in "all_age_rki"
       - Infected, deaths and recovered split for state and age are stored in "all_state_age_rki"
       - Infected, deaths and recovered split for county and age are stored in "all_county_age_rki(_split_berlin)"

   @param read_data False [Default] or True. Defines if data is read from file or downloaded.
   @param out_form File format which is used for writing the data. Default defined in defaultDict.
   @param out_folder Path to folder where data is written in folder out_folder/Germany.
   @param split_berlin True or False [Default]. Defines if Berlin counties is fused to just on county.
   @param make_plot False [Default] or True. Defines if plots are generated with matplotlib.
   @param moving_average True or False [Default]. Defines if files for 7 day moving average should be created
   """

    directory = os.path.join(out_folder, 'Germany/')
    gd.check_dir(directory)

    filename = "FullDataRKI"

    if read_data:
        # if once dowloaded just read json file

        file_in = os.path.join(directory, filename + ".json")
        try:
            df = pandas.read_json(file_in)
        except ValueError:
            exit_string = "Error: The file: " + file_in + " does not exist. Call program without -r flag to get it."
            sys.exit(exit_string)
    else:

        # Supported data formats:
        load = {
            'csv': gd.loadCsv,
            'geojson': gd.loadGeojson
        }

        # ArcGIS public data item ID:
        itemId = 'dd4580c810204019a7b8eb3e0b329dd6_0'

        # Get data:
        df = load['csv'](itemId)

        complete = check_for_completeness(df)

        # try another possibility if df was empty or incomplete
        if not complete:
            print("Note: RKI data is incomplete. Trying another source.")

            df = load['csv']("", "https://npgeo-de.maps.arcgis.com/sharing/rest/content/items/"
                                 "f10774f1c63e40168479a1feb6c7ca74/data", "")

            df.rename(columns={'FID': "ObjectId"}, inplace=True)
            complete = check_for_completeness(df)

        if complete:
            # output data to not always download it
            gd.write_dataframe(df, directory, filename, "json")
<<<<<<< HEAD
        else:
            print("Information: dataframe was incomplete for csv. Trying geojson.")
            df = load['geojson'](itemId)

            complete = check_for_completeness(df)

            if not df.empty and complete:
                gd.write_dataframe(df, directory, filename, "json")
            else:
                exit_string = "Something went wrong, dataframe is empty for csv and geojson!"
                sys.exit(exit_string)

    # store dict values in parameter to not always call dict itself
    Altersgruppe2 = dd.GerEng['Altersgruppe2']
    Altersgruppe = dd.GerEng['Altersgruppe']
    Geschlecht = dd.GerEng['Geschlecht']
    AnzahlFall = dd.GerEng['AnzahlFall']
    AnzahlGenesen = dd.GerEng['AnzahlGenesen']
    AnzahlTodesfall = dd.GerEng['AnzahlTodesfall']
    IdBundesland = dd.GerEng['IdBundesland']
    Bundesland = dd.GerEng['Bundesland']
    IdLandkreis = dd.GerEng['IdLandkreis']
    Landkreis = dd.GerEng['Landkreis']

    # translate column gender from German to English and standardize
    df.loc[df.Geschlecht == 'unbekannt', ['Geschlecht']] = dd.GerEng['unbekannt']
    df.loc[df.Geschlecht == 'W', ['Geschlecht']] = dd.GerEng['W']
    df.loc[df.Geschlecht == 'M', ['Geschlecht']] = dd.GerEng['M']
    df.loc[df.Altersgruppe == 'unbekannt', ['Altersgruppe']] = dd.GerEng['unbekannt']
    df.loc[df.Altersgruppe2 == 'unbekannt', ['Altersgruppe2']] = dd.GerEng['unbekannt']

    # change names of columns
    df.rename(dd.GerEng, axis=1, inplace=True)

    # Add column 'Date' with Date= Refadtum if IstErkrankungsbeginn = 1 else take Meldedatum
    df['Date'] = np.where(df['IstErkrankungsbeginn'] == 1, df['Refdatum'], df['Meldedatum'])

    # TODO: uncomment if ALtersgruppe2 will again be provided
    # Add new column with Age with range 10 as spain data
    # conditions = [
    #   (df[Altersgruppe2] == '0-4') & (df[Altersgruppe2] == '5-9'),
    #   (df[Altersgruppe2] == '10-14') & (df[Altersgruppe2] == '15-19'),
    #   (df[Altersgruppe2] == '20-24') & (df[Altersgruppe2] == '25-29'),
    #   (df[Altersgruppe2] == '30-34') & (df[Altersgruppe2] == '35-39'),
    #   (df[Altersgruppe2] == '40-44') & (df[Altersgruppe2] == '45-49'),
    #   (df[Altersgruppe2] == '50-54') & (df[Altersgruppe2] == '55-59'),
    #   (df[Altersgruppe2] == '60-64') & (df[Altersgruppe2] == '65-69'),
    #   (df[Altersgruppe2] == '70-74') & (df[Altersgruppe2] == '75-79'),
    # ]

    # choices = ['0-9', '10-19', '20-29', '30-39', '40-49', '50-59', '60-69', '70-79']
    # df['Age10'] = np.select(conditions, choices, default=dd.GerEng['unbekannt'])

    # convert "Datenstand" to real date:
    df.Datenstand = pandas.to_datetime(df.Datenstand, format='%d.%m.%Y, %H:%M Uhr')  # .dt.tz_localize('Europe/Berlin')

    # Correct Timestampes:
    for col in ['Meldedatum', 'Refdatum', 'Date']:
        df[col] = df[col].astype('datetime64[ns]')  # .dt.tz_localize('Europe/Berlin')

    # Be careful "Refdatum" may act different to official describtion
    # on https://npgeo-corona-npgeo-de.hub.arcgis.com/datasets/dd4580c810204019a7b8eb3e0b329dd6_0,
    # sometimes big difference identified between "Refdatum" and "Meldedatum"
    # New possibility Date is either Refdatum or Meldedatum after column 'IstErkrankungsbeginn' has been added.

    dateToUse = 'Date'
    df.sort_values(dateToUse, inplace=True)

    # Manipulate data to get rid of conditions: df.NeuerFall >= 0, df.NeuerTodesfall >= 0, df.NeuGenesen >=0
    # There might be a better way
    dfF = df

    dfF.loc[dfF.NeuerFall < 0, [AnzahlFall]] = 0
    dfF.loc[dfF.NeuerTodesfall < 0, [AnzahlTodesfall]] = 0
    dfF.loc[dfF.NeuGenesen < 0, [AnzahlGenesen]] = 0

    # get rid of unnecessary columns
    dfF = dfF.drop(['NeuerFall', 'NeuerTodesfall', 'NeuGenesen', "IstErkrankungsbeginn", "ObjectId",
                    "Meldedatum", "Datenstand", "Refdatum", Altersgruppe2], 1)

    print("Available columns:", df.columns)

    ######## Data for whole Germany all ages ##########

    # NeuerFall: Infected (incl. recovered) over "dateToUse":

    # make sum for one "dateToUse"
    # old way:
    # gbNF = df[df.NeuerFall >= 0].groupby( dateToUse ).sum()
    gbNF = df[df.NeuerFall >= 0].groupby(dateToUse).agg({AnzahlFall: sum})

    # make cumulative sum of "AnzahlFall" for "dateToUse"
    # old way:
    # gbNF_cs = gbNF.AnzahlFall.cumsum()
    gbNF_cs = gbNF.cumsum()

    # output to json file
    gd.write_dataframe(gbNF_cs.reset_index(), directory, "infected_rki", out_form)
    if moving_average:
        gbNF_cs = calc_moving_average(gbNF_cs.reset_index(), [], ['Confirmed'])
        gd.write_dataframe(gbNF_cs, directory, "infected_rki_ma", out_form)

    if make_plot:
        # make plot
        gbNF_cs.plot(title='COVID-19 infections', grid=True,
                     style='-o')
        plt.tight_layout()
        plt.show()

    # Dead over Date:
    gbNT = df[df.NeuerTodesfall >= 0].groupby(dateToUse).agg({AnzahlTodesfall: sum})
    gbNT_cs = gbNT.cumsum()

    # output
    gd.write_dataframe(gbNT_cs.reset_index(), directory, "deaths_rki", out_form)
    if moving_average:
        gbNT_cs = calc_moving_average(gbNT_cs.reset_index(), [], ['Deaths'])
        gd.write_dataframe(gbNT_cs.reset_index(), directory, "deaths_rki_ma", out_form)
        # Attention: deaths_rki_ma file and all_germany_rki_ma deaths-column are not identical in the first six days
        # after first death. This is the case because in all_germany file, zeros before the first death are included
        # in the calculation of the moving average and in deaths_rki-file first data are just cumulative deaths.

    if make_plot:
        gbNT_cs.plot(title='COVID-19 deaths', grid=True,
                     style='-o')
        plt.tight_layout()
        plt.show()

        dfF.agg({AnzahlFall: sum, AnzahlTodesfall: sum, AnzahlGenesen: sum}) \
            .plot(title='COVID-19 infections, deaths, recovered', grid=True,
                  kind='bar')
        plt.tight_layout()
        plt.show()

    gbNF = df.groupby(dateToUse).agg({AnzahlFall: sum, AnzahlTodesfall: sum, AnzahlGenesen: sum})
    gbNF_cs = gbNF.cumsum()

    gd.write_dataframe(gbNF_cs.reset_index(), directory, "all_germany_rki", out_form)
    if moving_average:
        gbNF_cs = calc_moving_average(gbNF_cs.reset_index(), [], ['Confirmed', 'Deaths', 'Recovered'])
        gd.write_dataframe(gbNF_cs, directory, "all_germany_rki_ma", out_form)

    ############## Data for states all ages ################

    # NeuerFall: Infected (incl. recovered) over "dateToUse" for every state ("Bundesland"):
    # gbNFst = df[df.NeuerFall >= 0].groupby( [IdBundesland','Bundesland', dateToUse]).AnzahlFall.sum()
    gbNFst = df[df.NeuerFall >= 0].groupby([IdBundesland, Bundesland, dateToUse]) \
        .agg({AnzahlFall: sum})

    gbNFst_cs = gbNFst.groupby(level=1).cumsum().reset_index()

    # output
    gd.write_dataframe(gbNFst_cs, directory, "infected_state_rki", out_form)
    if moving_average:
        gbNFst_cs = calc_moving_average(gbNFst_cs, ['ID_State'], ['Confirmed'])
        gd.write_dataframe(gbNFst_cs, directory, "infected_state_rki_ma", out_form)

    # output nested json
    # gbNFst_cs.groupby(['IdBundesland', 'Bundesland'], as_index=False) \
    #            .apply(lambda x: x[[dateToUse,'AnzahlFall']].to_dict('r')) \
    #            .reset_index().rename(columns={0:'Dates'})\
    #            .to_json(directory + "gbNF_state_nested.json", orient='records')

    # infected (incl recovered), deaths and recovered together

    gbAllSt = dfF.groupby([IdBundesland, Bundesland, dateToUse]) \
        .agg({AnzahlFall: sum, AnzahlTodesfall: sum, AnzahlGenesen: sum})
    gbAllSt_cs = gbAllSt.groupby(level=1).cumsum().reset_index()

    # output
    gd.write_dataframe(gbAllSt_cs, directory, "all_state_rki", out_form)
    if moving_average:
        gbAllSt_cs = calc_moving_average(gbAllSt_cs, ['ID_State'], ['Confirmed', 'Deaths', 'Recovered'])
        gd.write_dataframe(gbAllSt_cs, directory, "all_state_rki_ma", out_form)

    ############# Data for counties all ages ######################

    if not split_berlin:
        df = fuse_berlin(df)
    # NeuerFall: Infected (incl. recovered) over "dateToUse" for every county ("Landkreis"):
    gbNFc = df[df.NeuerFall >= 0].groupby([IdLandkreis, Landkreis, dateToUse]) \
        .agg({AnzahlFall: sum})
    gbNFc_cs = gbNFc.groupby(level=1).cumsum().reset_index()

    # output
    if split_berlin:
        gd.write_dataframe(gbNFc_cs, directory, "infected_county_rki_split_berlin", out_form)
        if moving_average:
            gbNFc_cs = calc_moving_average(gbNFc_cs, ['ID_County'], ['Confirmed'])
            gd.write_dataframe(gbNFc_cs, directory, "infected_county_rki_split_berlin_ma", out_form)
    else:
        gd.write_dataframe(gbNFc_cs, directory, "infected_county_rki", out_form)
        if moving_average:
            gbNFc_cs = calc_moving_average(gbNFc_cs, ['ID_County'], ['Confirmed'])
            gd.write_dataframe(gbNFc_cs, directory, "infected_county_rki_ma", out_form)

    # infected (incl recovered), deaths and recovered together

    if not split_berlin:
        dfF = fuse_berlin(dfF)
    gbAllC = dfF.groupby([IdLandkreis, Landkreis, dateToUse]). \
        agg({AnzahlFall: sum, AnzahlTodesfall: sum, AnzahlGenesen: sum})
    gbAllC_cs = gbAllC.groupby(level=1).cumsum().reset_index()

    # output
    if split_berlin:
        gd.write_dataframe(gbAllC_cs, directory, "all_county_rki_split_berlin", out_form)
        if moving_average:
            gbAllC_cs = calc_moving_average(gbAllC_cs, ['ID_County'], ['Confirmed', 'Deaths', 'Recovered'])
            gd.write_dataframe(gbAllC_cs, directory, "all_county_rki_split_berlin_ma", out_form)
    else:
        gd.write_dataframe(gbAllC_cs, directory, "all_county_rki", out_form)
        if moving_average:
            gbAllC_cs = calc_moving_average(gbAllC_cs, ['ID_County'], ['Confirmed', 'Deaths', 'Recovered'])
            gd.write_dataframe(gbAllC_cs, directory, "all_county_rki_ma", out_form)

    ######### Data whole Germany different gender ##################

    # infected (incl recovered), deaths and recovered together

    gbAllG = dfF.groupby([Geschlecht, dateToUse]) \
        .agg({AnzahlFall: sum, AnzahlTodesfall: sum, AnzahlGenesen: sum})

    gbAllG_cs = gbAllG.groupby(level=0).cumsum().reset_index()

    # output
    gd.write_dataframe(gbAllG_cs, directory, "all_gender_rki", out_form)
    if moving_average:
        gbAllG_cs = calc_moving_average(gbAllG_cs, ['Gender'], ['Confirmed', 'Deaths', 'Recovered'])
        gd.write_dataframe(gbAllG_cs, directory, "all_gender_rki_ma", out_form)

    if make_plot:
        dfF.groupby(Geschlecht) \
            .agg({AnzahlFall: sum, AnzahlTodesfall: sum, AnzahlGenesen: sum}) \
            .plot(title='COVID-19 infections, deaths, recovered', grid=True,
                  kind='bar')
        plt.tight_layout()
        plt.show()

    ############################# Gender and State ######################################################

    # infected (incl recovered), deaths and recovered together

    gbAllGState = dfF.groupby([IdBundesland, Bundesland, Geschlecht, dateToUse]) \
        .agg({AnzahlFall: sum, AnzahlTodesfall: sum, AnzahlGenesen: sum})
    gbAllGState_cs = gbAllGState.groupby(level=[1, 2]).cumsum().reset_index()

    # output
    gd.write_dataframe(gbAllGState_cs, directory, "all_state_gender_rki", out_form)
    if moving_average:
        gbAllGState_cs = calc_moving_average(gbAllGState_cs, ['ID_State', 'Gender'],
                                             ['Confirmed', 'Deaths', 'Recovered'])
        gd.write_dataframe(gbAllGState_cs, directory, "all_state_gender_rki_ma", out_form)

    ############# Gender and County #####################

    gbAllGCounty = dfF.groupby([IdLandkreis, Landkreis, Geschlecht, dateToUse]) \
        .agg({AnzahlFall: sum, AnzahlTodesfall: sum, AnzahlGenesen: sum})
    gbAllGCounty_cs = gbAllGCounty.groupby(level=[1, 2]).cumsum().reset_index()

    # output
    if split_berlin:
        gd.write_dataframe(gbAllGCounty_cs, directory, "all_county_gender_rki_split_berlin", out_form)
        if moving_average:
            gbAllGCounty_cs = calc_moving_average(gbAllGCounty_cs, ['ID_County', 'Gender'],
                                                  ['Confirmed', 'Deaths', 'Recovered'])
            gd.write_dataframe(gbAllGCounty_cs, directory, "all_county_gender_rki_split_berlin_ma", out_form)
    else:
        gd.write_dataframe(gbAllGCounty_cs, directory, "all_county_gender_rki", out_form)
        if moving_average:
            gbAllGCounty_cs = calc_moving_average(gbAllGCounty_cs, ['ID_County', 'Gender'],
                                                  ['Confirmed', 'Deaths', 'Recovered'])
            gd.write_dataframe(gbAllGCounty_cs, directory, "all_county_gender_rki_ma", out_form)

    ######### Data whole Germany different ages ####################

    # infected (incl recovered), deaths and recovered together

    gbAllA = dfF.groupby([Altersgruppe, dateToUse]) \
        .agg({AnzahlFall: sum, AnzahlTodesfall: sum, AnzahlGenesen: sum})
    gbAllA_cs = gbAllA.groupby(level=0).cumsum().reset_index()

    # output
    gd.write_dataframe(gbAllA_cs, directory, "all_age_rki", out_form)
    if moving_average:
        gbAllA_cs = calc_moving_average(gbAllA_cs, ['Age_RKI'],
                                        ['Confirmed', 'Deaths', 'Recovered'])
        gd.write_dataframe(gbAllA_cs, directory, "all_age_rki_ma", out_form)

    if make_plot:
        dfF.groupby(Altersgruppe) \
            .agg({AnzahlFall: sum, AnzahlTodesfall: sum, AnzahlGenesen: sum}) \
            .plot(title='COVID-19 infections, deaths, recovered for diff ages', grid=True,
                  kind='bar')
        plt.tight_layout()
        plt.show()

        # Dead by "Altersgruppe":
        gbNTAG = df[df.NeuerTodesfall >= 0].groupby(Altersgruppe).agg({AnzahlTodesfall: sum})
=======
         else:
            exit_string = "Something went wrong, dataframe is empty for csv and geojson!"
            sys.exit(exit_string)

   # store dict values in parameter to not always call dict itself
   Altersgruppe2 = dd.GerEng['Altersgruppe2']
   Altersgruppe = dd.GerEng['Altersgruppe']
   Geschlecht = dd.GerEng['Geschlecht']
   AnzahlFall = dd.GerEng['AnzahlFall']
   AnzahlGenesen = dd.GerEng['AnzahlGenesen']
   AnzahlTodesfall = dd.GerEng['AnzahlTodesfall']
   IdBundesland = dd.GerEng['IdBundesland']
   Bundesland = dd.GerEng['Bundesland']
   IdLandkreis = dd.GerEng['IdLandkreis']
   Landkreis = dd.GerEng['Landkreis']

   # translate column gender from German to English and standardize
   df.loc[df.Geschlecht == 'unbekannt', ['Geschlecht']] = dd.GerEng['unbekannt']
   df.loc[df.Geschlecht == 'W', ['Geschlecht']] = dd.GerEng['W']
   df.loc[df.Geschlecht == 'M', ['Geschlecht']] = dd.GerEng['M']
   df.loc[df.Altersgruppe == 'unbekannt', ['Altersgruppe']] = dd.GerEng['unbekannt']
   df.loc[df.Altersgruppe2 == 'unbekannt', ['Altersgruppe2']] = dd.GerEng['unbekannt']

   # change names of columns
   df.rename(dd.GerEng, axis=1, inplace=True)

   # Add column 'Date' with Date= Refadtum if IstErkrankungsbeginn = 1 else take Meldedatum
   df['Date'] = np.where(df['IstErkrankungsbeginn'] == 1, df['Refdatum'], df['Meldedatum'])

   # TODO: uncomment if ALtersgruppe2 will again be provided
   # Add new column with Age with range 10 as spain data
   #conditions = [
   #   (df[Altersgruppe2] == '0-4') & (df[Altersgruppe2] == '5-9'),
   #   (df[Altersgruppe2] == '10-14') & (df[Altersgruppe2] == '15-19'),
   #   (df[Altersgruppe2] == '20-24') & (df[Altersgruppe2] == '25-29'),
   #   (df[Altersgruppe2] == '30-34') & (df[Altersgruppe2] == '35-39'),
   #   (df[Altersgruppe2] == '40-44') & (df[Altersgruppe2] == '45-49'),
   #   (df[Altersgruppe2] == '50-54') & (df[Altersgruppe2] == '55-59'),
   #   (df[Altersgruppe2] == '60-64') & (df[Altersgruppe2] == '65-69'),
   #   (df[Altersgruppe2] == '70-74') & (df[Altersgruppe2] == '75-79'),
   #]

   #choices = ['0-9', '10-19', '20-29', '30-39', '40-49', '50-59', '60-69', '70-79']
   #df['Age10'] = np.select(conditions, choices, default=dd.GerEng['unbekannt'])

   # convert "Datenstand" to real date:
   df.Datenstand = pandas.to_datetime(df.Datenstand, format='%d.%m.%Y, %H:%M Uhr')#.dt.tz_localize('Europe/Berlin')

   # Correct Timestampes:
   for col in [ 'Meldedatum', 'Refdatum', 'Date' ]:
      df[col] = df[col].astype( 'datetime64[ns]' )#.dt.tz_localize('Europe/Berlin')

   # Be careful "Refdatum" may act different to official describtion
   # on https://npgeo-corona-npgeo-de.hub.arcgis.com/datasets/dd4580c810204019a7b8eb3e0b329dd6_0,
   # sometimes big difference identified between "Refdatum" and "Meldedatum"
   # New possibility Date is either Refdatum or Meldedatum after column 'IstErkrankungsbeginn' has been added.

   dateToUse = 'Date'
   df.sort_values( dateToUse, inplace = True )

   # Manipulate data to get rid of conditions: df.NeuerFall >= 0, df.NeuerTodesfall >= 0, df.NeuGenesen >=0
   # There might be a better way
   dfF = df

   dfF.loc[dfF.NeuerFall<0, [AnzahlFall]] = 0
   dfF.loc[dfF.NeuerTodesfall<0, [AnzahlTodesfall]] = 0
   dfF.loc[dfF.NeuGenesen<0, [AnzahlGenesen]] = 0

   # get rid of unnecessary columns
   dfF = dfF.drop(['NeuerFall', 'NeuerTodesfall', 'NeuGenesen', "IstErkrankungsbeginn", "ObjectId",
                   "Meldedatum", "Datenstand", "Refdatum", Altersgruppe2], 1)

   print("Available columns:", df.columns)

   ######## Data for whole Germany all ages ##########

   # NeuerFall: Infected (incl. recovered) over "dateToUse":

   # make sum for one "dateToUse"
   # old way:
   # gbNF = df[df.NeuerFall >= 0].groupby( dateToUse ).sum()
   gbNF = df[df.NeuerFall >= 0].groupby(dateToUse).agg({AnzahlFall: sum})

   # make cumulative sum of "AnzahlFall" for "dateToUse"
   # old way:
   # gbNF_cs = gbNF.AnzahlFall.cumsum()
   gbNF_cs = gbNF.cumsum()

   # outout to json file
   gd.write_dataframe(gbNF_cs.reset_index(), directory, "infected_rki", out_form)
   if fill_dates or moving_average:
      gbNF_cs = fill_df(gbNF_cs.reset_index(), [], ['Confirmed'], moving_average)
      if moving_average:
         gd.write_dataframe(gbNF_cs, directory, "infected_ma_rki", out_form)
      elif fill_dates:
         gd.write_dataframe(gbNF_cs, directory, "infected_all_dates_rki", out_form)

   if(make_plot == True):
      # make plot
      gbNF_cs.plot( title = 'COVID-19 infections', grid = True, 
                               style = '-o' )
      plt.tight_layout()
      plt.show()

   # Dead over Date:
   gbNT = df[df.NeuerTodesfall >= 0].groupby( dateToUse ).agg({AnzahlTodesfall: sum})
   gbNT_cs = gbNT.cumsum()

   # output
   gd.write_dataframe(gbNT_cs.reset_index(), directory, "deaths_rki", out_form)
   if fill_dates or moving_average:
      gbNT_cs = fill_df(gbNT_cs.reset_index(), [], ['Deaths'], moving_average)
      if moving_average:
         gd.write_dataframe(gbNT_cs.reset_index(), directory, "deaths_ma_rki", out_form)
      elif fill_dates:
         gd.write_dataframe(gbNT_cs.reset_index(), directory, "deaths_all_dates_rki", out_form)

   if(make_plot == True):
      gbNT_cs.plot( title = 'COVID-19 deaths', grid = True,
                                    style = '-o' )
      plt.tight_layout()
      plt.show()

      dfF.agg({AnzahlFall: sum, AnzahlTodesfall: sum, AnzahlGenesen: sum}) \
         .plot( title = 'COVID-19 infections, deaths, recovered', grid = True,
                             kind = 'bar' )
      plt.tight_layout()
      plt.show()

   gbNF = df.groupby(dateToUse).agg({AnzahlFall: sum, AnzahlTodesfall: sum, AnzahlGenesen: sum})
   gbNF_cs = gbNF.cumsum()

   gd.write_dataframe(gbNF_cs.reset_index(), directory, "all_germany_rki", out_form)
   if fill_dates or moving_average:
      gbNF_cs = fill_df(gbNF_cs.reset_index(), [], ['Confirmed', 'Deaths', 'Recovered'], moving_average)
      if moving_average:
         gd.write_dataframe(gbNF_cs, directory, "all_germany_ma_rki", out_form)
      elif fill_dates:
         gd.write_dataframe(gbNF_cs, directory, "all_germany_all_dates_rki", out_form)

   ############## Data for states all ages ################
   
   # NeuerFall: Infected (incl. recovered) over "dateToUse" for every state ("Bundesland"):
   #gbNFst = df[df.NeuerFall >= 0].groupby( [IdBundesland','Bundesland', dateToUse]).AnzahlFall.sum()
   gbNFst = df[df.NeuerFall >= 0].groupby( [IdBundesland, Bundesland, dateToUse ])\
                                 .agg({AnzahlFall: sum})

   gbNFst_cs = gbNFst.groupby(level=1).cumsum().reset_index()
  
   # output
   gd.write_dataframe(gbNFst_cs, directory, "infected_state_rki", out_form)
   if fill_dates or moving_average:
      gbNFst_cs = fill_df(gbNFst_cs, ['ID_State'], ['Confirmed'], moving_average)
      if moving_average:
         gd.write_dataframe(gbNFst_cs, directory, "infected_state_ma_rki", out_form)
      elif fill_dates:
         gd.write_dataframe(gbNFst_cs, directory, "infected_state_all_dates_rki", out_form)
   
   # output nested json
   # gbNFst_cs.groupby(['IdBundesland', 'Bundesland'], as_index=False) \
   #            .apply(lambda x: x[[dateToUse,'AnzahlFall']].to_dict('r')) \
   #            .reset_index().rename(columns={0:'Dates'})\
   #            .to_json(directory + "gbNF_state_nested.json", orient='records')


   # infected (incl recovered), deaths and recovered together 

   gbAllSt = dfF.groupby( [IdBundesland, Bundesland, dateToUse])\
                .agg({AnzahlFall: sum, AnzahlTodesfall: sum, AnzahlGenesen: sum})
   gbAllSt_cs = gbAllSt.groupby(level=1).cumsum().reset_index()

   # output
   gd.write_dataframe(gbAllSt_cs, directory, "all_state_rki", out_form)
   if fill_dates or moving_average:
      gbAllSt_cs = fill_df(gbAllSt_cs, ['ID_State'], ['Confirmed', 'Deaths', 'Recovered'], moving_average)
      if moving_average:
         gd.write_dataframe(gbAllSt_cs, directory, "all_state_ma_rki", out_form)
      elif fill_dates:
         gd.write_dataframe(gbAllSt_cs, directory, "all_state_all_dates_rki", out_form)

   ############# Data for counties all ages ######################

   if not split_berlin:
      df = fuse_berlin(df)
   # NeuerFall: Infected (incl. recovered) over "dateToUse" for every county ("Landkreis"):
   gbNFc = df[df.NeuerFall >= 0].groupby([IdLandkreis, Landkreis, dateToUse])\
                                .agg({AnzahlFall: sum})
   gbNFc_cs = gbNFc.groupby(level=1).cumsum().reset_index()

   # output
   if split_berlin:
      gd.write_dataframe(gbNFc_cs, directory, "infected_county_split_berlin_rki", out_form)
      if fill_dates or moving_average:
         gbNFc_cs = fill_df(gbNFc_cs, ['ID_County'], ['Confirmed'], moving_average)
         if moving_average:
            gd.write_dataframe(gbNFc_cs, directory, "infected_county_split_berlin_ma_rki", out_form)
         elif fill_dates:
            gd.write_dataframe(gbNFc_cs, directory, "infected_county_split_berlin_all_dates_rki", out_form)
   else:
      gd.write_dataframe(gbNFc_cs, directory, "infected_county_rki", out_form)
      if fill_dates or moving_average:
         gbNFc_cs = fill_df(gbNFc_cs, ['ID_County'], ['Confirmed'], moving_average)
         if moving_average:
            gd.write_dataframe(gbNFc_cs, directory, "infected_county_ma_rki", out_form)
         elif fill_dates:
            gd.write_dataframe(gbNFc_cs, directory, "infected_county_all_dates_rki", out_form)

   # infected (incl recovered), deaths and recovered together 

   if not split_berlin:
      dfF = fuse_berlin(dfF)
   gbAllC = dfF.groupby( [IdLandkreis, Landkreis, dateToUse]).\
                agg({AnzahlFall: sum, AnzahlTodesfall: sum, AnzahlGenesen: sum})
   gbAllC_cs = gbAllC.groupby(level=1).cumsum().reset_index()



   # output
   if split_berlin:
      gd.write_dataframe(gbAllC_cs, directory, "all_county_rki_splited_berlin", out_form)
      if fill_dates or moving_average:
         gbAllC_cs = fill_df(gbAllC_cs, ['ID_County'], ['Confirmed', 'Deaths', 'Recovered'], moving_average)
         if moving_average:
            gd.write_dataframe(gbAllC_cs, directory, "all_county_split_berlin_ma_rki", out_form)
         elif fill_dates:
            gd.write_dataframe(gbAllC_cs, directory, "all_county_split_berlin_all_dates_rki", out_form)
   else:
      gd.write_dataframe(gbAllC_cs, directory, "all_county_rki", out_form)
      if fill_dates or moving_average:
         gbAllC_cs = fill_df(gbAllC_cs, ['ID_County'], ['Confirmed', 'Deaths', 'Recovered'], moving_average)
         if moving_average:
            gd.write_dataframe(gbAllC_cs, directory, "all_county_ma_rki", out_form)
         elif fill_dates:
            gd.write_dataframe(gbAllC_cs, directory, "all_county_all_dates_rki", out_form)
   

   ######### Data whole Germany different gender ##################

   # infected (incl recovered), deaths and recovered together 

   gbAllG = dfF.groupby( [Geschlecht, dateToUse])\
               .agg({AnzahlFall: sum, AnzahlTodesfall: sum, AnzahlGenesen: sum})

   gbAllG_cs = gbAllG.groupby(level=0).cumsum().reset_index()

   # output
   gd.write_dataframe(gbAllG_cs, directory, "all_gender_rki", out_form)
   if fill_dates or moving_average:
      gbAllG_cs = fill_df(gbAllG_cs, ['Gender'], ['Confirmed', 'Deaths', 'Recovered'], moving_average)
      if moving_average:
         gd.write_dataframe(gbAllG_cs, directory, "all_gender_ma_rki", out_form)
      elif fill_dates:
         gd.write_dataframe(gbAllG_cs, directory, "all_gender_all_dates_rki", out_form)

   if(make_plot == True):
      dfF.groupby(Geschlecht ) \
         .agg({AnzahlFall: sum, AnzahlTodesfall: sum, AnzahlGenesen: sum}) \
         . plot( title = 'COVID-19 infections, deaths, recovered', grid = True,
                             kind = 'bar' )
      plt.tight_layout()
      plt.show()


   ############################# Gender and State ###################################################### 

   # infected (incl recovered), deaths and recovered together 

   gbAllGState = dfF.groupby( [IdBundesland, Bundesland, Geschlecht, dateToUse])\
                    .agg({AnzahlFall: sum, AnzahlTodesfall: sum, AnzahlGenesen: sum})
   gbAllGState_cs = gbAllGState.groupby(level=[1,2]).cumsum().reset_index()

   # output
   gd.write_dataframe(gbAllGState_cs, directory, "all_state_gender_rki", out_form)
   if fill_dates or moving_average:
      gbAllGState_cs = fill_df(gbAllGState_cs, ['ID_State', 'Gender'], ['Confirmed', 'Deaths', 'Recovered'], moving_average)
      if moving_average:
         gd.write_dataframe(gbAllGState_cs, directory, "all_state_gender_ma_rki", out_form)
      elif fill_dates:
         gd.write_dataframe(gbAllGState_cs, directory, "all_state_gender_all_dates_rki", out_form)

   ############# Gender and County #####################

   gbAllGCounty = dfF.groupby( [IdLandkreis, Landkreis, Geschlecht, dateToUse])\
                     .agg({AnzahlFall: sum, AnzahlTodesfall: sum, AnzahlGenesen: sum})
   gbAllGCounty_cs = gbAllGCounty.groupby(level=[1,2]).cumsum().reset_index()

   # output
   if split_berlin:
      gd.write_dataframe(gbAllGCounty_cs, directory, "all_county_gender_split_berlin_rki", out_form)
      if fill_dates or moving_average:
         gbAllGCounty_cs = fill_df(gbAllGCounty_cs, ['ID_County', 'Gender'], ['Confirmed', 'Deaths', 'Recovered'], moving_average)
         if moving_average:
            gd.write_dataframe(gbAllGCounty_cs, directory, "all_county_gender_split_berlin_ma_rki", out_form)
         elif fill_dates:
            gd.write_dataframe(gbAllGCounty_cs, directory, "all_county_gender_split_berlin_all_dates_rki", out_form)
   else:
      gd.write_dataframe(gbAllGCounty_cs, directory, "all_county_gender_rki", out_form)
      if fill_dates or moving_average:
         gbAllGCounty_cs = fill_df(gbAllGCounty_cs, ['ID_County', 'Gender'], ['Confirmed', 'Deaths', 'Recovered'], moving_average)
         if moving_average:
            gd.write_dataframe(gbAllGCounty_cs, directory, "all_county_gender_ma_rki", out_form)
         elif fill_dates:
            gd.write_dataframe(gbAllGCounty_cs, directory, "all_county_gender_all_dates_rki", out_form)
  
   ######### Data whole Germany different ages ####################

   # infected (incl recovered), deaths and recovered together 

   gbAllA = dfF.groupby( [Altersgruppe, dateToUse])\
            .agg({AnzahlFall: sum, AnzahlTodesfall: sum, AnzahlGenesen: sum})
   gbAllA_cs = gbAllA.groupby(level=0).cumsum().reset_index()

   # output
   gd.write_dataframe(gbAllA_cs, directory, "all_age_rki", out_form)
   if fill_dates or moving_average:
      gbAllA_cs = fill_df(gbAllA_cs, ['Age_RKI'],
                                            ['Confirmed', 'Deaths', 'Recovered'], moving_average)
      if moving_average:
         gd.write_dataframe(gbAllA_cs, directory, "all_age_ma_rki", out_form)
      elif fill_dates:
         gd.write_dataframe(gbAllA_cs, directory, "all_age_all_dates_rki", out_form)
>>>>>>> 67765d3e

        gbNTAG.plot(title='COVID-19 deaths', grid=True,
                    kind='bar')
        plt.tight_layout()
        plt.show()

    ############################# Age and State ######################################################

    ##### Age_RKI #####

    # infected (incl recovered), deaths and recovered together

    gbAllAgeState = dfF.groupby([IdBundesland, Bundesland, Altersgruppe, dateToUse]) \
        .agg({AnzahlFall: sum, AnzahlTodesfall: sum, AnzahlGenesen: sum})
    gbAllAgeState_cs = gbAllAgeState.groupby(level=[1, 2]).cumsum().reset_index()

    # output
    gd.write_dataframe(gbAllAgeState_cs, directory, "all_state_age_rki", out_form)
    if moving_average:
        gbAllAgeState_cs = calc_moving_average(gbAllAgeState_cs, ['ID_State', 'Age_RKI'],
                                               ['Confirmed', 'Deaths', 'Recovered'])
        gd.write_dataframe(gbAllAgeState_cs, directory, "all_state_age_rki_ma", out_form)

    # TODO: uncomment if ALtersgruppe2 will again be provided
    ##### Age5 and Age10#####

<<<<<<< HEAD
    # infected (incl recovered), deaths and recovered together
=======
   # output
   gd.write_dataframe(gbAllAgeState_cs, directory, "all_state_age_rki", out_form)
   if fill_dates or moving_average:
      gbAllAgeState_cs = fill_df(gbAllAgeState_cs, ['ID_State', 'Age_RKI'],
                                            ['Confirmed', 'Deaths', 'Recovered'], moving_average)
      if moving_average:
         gd.write_dataframe(gbAllAgeState_cs, directory, "all_state_age_ma_rki", out_form)
      elif fill_dates:
         gd.write_dataframe(gbAllAgeState_cs, directory, "all_state_age_all_dates_rki", out_form)
>>>>>>> 67765d3e

    # gbAllAgeState = dfF.groupby([IdBundesland, Bundesland, dd.GerEng['Altersgruppe2'], dateToUse]) \
    #   .agg({AnzahlFall: sum, AnzahlTodesfall: sum, AnzahlGenesen: sum})

    # gbAllAgeState_cs = gbAllAgeState.groupby(level=[1, 2]).cumsum().reset_index()

    # output
    # gd.write_dataframe(gbAllAgeState_cs, directory, "all_state_age5_rki", out_form)

    ##### Age10 #####

    # gbAllAgeState = dfF.groupby([IdBundesland, Bundesland, 'Age10', dateToUse]) \
    #   .agg({AnzahlFall: sum, AnzahlTodesfall: sum, AnzahlGenesen: sum})

    # gbAllAgeState_cs = gbAllAgeState.groupby(level=[1, 2]).cumsum().reset_index()

    # output
    # gd.write_dataframe(gbAllAgeState_cs, directory, "all_state_age10_rki", out_form)

    ############# Age and County #####################

    gbAllAgeCounty = dfF.groupby([IdLandkreis, Landkreis, Altersgruppe, dateToUse]) \
        .agg({AnzahlFall: sum, AnzahlTodesfall: sum, AnzahlGenesen: sum})
    gbAllAgeCounty_cs = gbAllAgeCounty.groupby(level=[1, 2]).cumsum().reset_index()

    # output
    if split_berlin:
        gd.write_dataframe(gbAllAgeCounty_cs, directory, "all_county_age_rki_split_berlin", out_form)
        if moving_average:
            gbAllAgeCounty_cs = calc_moving_average(gbAllAgeCounty_cs, ['ID_County', 'Age_RKI'],
                                                    ['Confirmed', 'Deaths', 'Recovered'])
            gd.write_dataframe(gbAllAgeCounty_cs, directory, "all_county_age_rki_split_berlin_ma", out_form)
    else:
        gd.write_dataframe(gbAllAgeCounty_cs, directory, "all_county_age_rki", out_form)
        if moving_average:
            gbAllAgeCounty_cs = calc_moving_average(gbAllAgeCounty_cs, ['ID_County', 'Age_RKI'],
                                                    ['Confirmed', 'Deaths', 'Recovered'])
            gd.write_dataframe(gbAllAgeCounty_cs, directory, "all_county_age_rki_ma", out_form)

    # TODO: uncomment if ALtersgruppe2 will again be provided
    #### age5 ####

    # gbAllAgeCounty = dfF.groupby([IdLandkreis, Landkreis, Altersgruppe2, dateToUse]) \
    #   .agg({AnzahlFall: sum, AnzahlTodesfall: sum, AnzahlGenesen: sum})
    # gbAllAgeCounty_cs = gbAllAgeCounty.groupby(level=[1, 2]).cumsum().reset_index()

<<<<<<< HEAD
    # output
=======
   # output
   if split_berlin:
      gd.write_dataframe(gbAllAgeCounty_cs, directory, "all_county_age_split_berlin_rki", out_form)
      if fill_dates or moving_average:
         gbAllAgeCounty_cs = fill_df(gbAllAgeCounty_cs, ['ID_County', 'Age_RKI'],
                                                ['Confirmed', 'Deaths', 'Recovered'], moving_average)
         if moving_average:
            gd.write_dataframe(gbAllAgeCounty_cs, directory, "all_county_age_split_berlin_ma_rki", out_form)
         elif fill_dates:
            gd.write_dataframe(gbAllAgeCounty_cs, directory, "all_county_age_split_berlin_all_dates_rki", out_form)
   else:
      gd.write_dataframe(gbAllAgeCounty_cs, directory, "all_county_age_rki", out_form)
      if fill_dates or moving_average:
         gbAllAgeCounty_cs = fill_df(gbAllAgeCounty_cs, ['ID_County', 'Age_RKI'],
                                                ['Confirmed', 'Deaths', 'Recovered'], moving_average)
         if moving_average:
            gd.write_dataframe(gbAllAgeCounty_cs, directory, "all_county_age_ma_rki", out_form)
         elif fill_dates:
            gd.write_dataframe(gbAllAgeCounty_cs, directory, "all_county_age_all_dates_rki", out_form)
>>>>>>> 67765d3e

    # if split_berlin:
    #   gd.write_dataframe(gbAllAgeCounty_cs, directory, "all_county_age5_rki_split_berlin", out_form)
    # else:
    #   gd.write_dataframe(gbAllAgeCounty_cs, directory, "all_county_age5_rki", out_form)

    #### age10 ####

    # gbAllAgeCounty = dfF.groupby( [IdLandkreis, Landkreis, 'Age10', dateToUse])\
    #                  .agg({AnzahlFall: sum, AnzahlTodesfall: sum, AnzahlGenesen: sum})
    # gbAllAgeCounty_cs = gbAllAgeCounty.groupby(level=[1,2]).cumsum().reset_index()

<<<<<<< HEAD
    # output

    # if split_berlin:
    #    gd.write_dataframe(gbAllAgeCounty_cs, directory, "all_county_age10_rki_split_berlin", out_form)
    # else:
    #    gd.write_dataframe(gbAllAgeCounty_cs, directory, "all_county_age10_rki", out_form)
=======
   #if split_berlin:
   #   gd.write_dataframe(gbAllAgeCounty_cs, directory, "all_county_age5_ma_rki", out_form)
   #else:
   #   gd.write_dataframe(gbAllAgeCounty_cs, directory, "all_county_age5_rki", out_form)

   #### age10 ####

   #gbAllAgeCounty = dfF.groupby( [IdLandkreis, Landkreis, 'Age10', dateToUse])\
   #                  .agg({AnzahlFall: sum, AnzahlTodesfall: sum, AnzahlGenesen: sum})
   #gbAllAgeCounty_cs = gbAllAgeCounty.groupby(level=[1,2]).cumsum().reset_index()

   # output

   # if split_berlin:
   #    gd.write_dataframe(gbAllAgeCounty_cs, directory, "all_county_age10_split_berlin_rki", out_form)
   # else:
   #    gd.write_dataframe(gbAllAgeCounty_cs, directory, "all_county_age10_rki", out_form)
>>>>>>> 67765d3e


def main():
    """! Main program entry."""

<<<<<<< HEAD
    [read_data, out_form, out_folder, make_plot, moving_average, split_berlin] = gd.cli("rki")

    get_rki_data(read_data, out_form, out_folder, make_plot, moving_average, split_berlin)
=======
   [read_data, out_form, out_folder, fill_dates, make_plot, moving_average, split_berlin] = gd.cli("rki")

   get_rki_data(read_data, out_form, out_folder, fill_dates, make_plot, moving_average, split_berlin)
>>>>>>> 67765d3e


if __name__ == "__main__":
    main()<|MERGE_RESOLUTION|>--- conflicted
+++ resolved
@@ -47,139 +47,90 @@
     return False
 
 
-<<<<<<< HEAD
-def calc_moving_average(rki_old, group_by, avg_by):
-    """! Calculates the the 7 day moving average of the rki data
-=======
 def fill_df(rki_old, group_by, avg_by, moving_average):
-   """! Fills missing dates of df and optionally calculates the the 7 day moving average of the rki data
->>>>>>> 67765d3e
-
-   @param rki_old pandas dataframe
-   @param group_by List of columns which hold the specifications of the dataframe (Region, age, gender,...)
-   @param avg_by List of columns for which the rolling average should be computed (Confirmed, recovered, deaths)
-   @param moving_average Flag which indicates whether to compute the moving average
-   @return dataframe with filled dates/moving average
-   """
-<<<<<<< HEAD
+    """! Fills missing dates of df and optionally calculates the the 7 day moving average of the rki data
+
+    @param rki_old pandas dataframe
+    @param group_by List of columns which hold the specifications of the dataframe (Region, age, gender,...)
+    @param avg_by List of columns for which the rolling average should be computed (Confirmed, recovered, deaths)
+    @param moving_average Flag which indicates whether to compute the moving average
+    @return dataframe with filled dates/moving average
+    """
+    # drop time from date
     try:
         rki_old.Date = rki_old.Date.dt.date
     except:
         rki_old['Date'] = pandas.to_datetime(rki_old['Date'])
         rki_old.Date = rki_old.Date.dt.date
 
+    #create empty copy of the df
     rki_new = pandas.DataFrame(columns=rki_old.columns)
 
+    # range of dates which should be filled
     idx = pandas.date_range(min(rki_old.Date), max(rki_old.Date))
+
+    # create list of all possible groupby columns combinations
     unique_ids = []
     for group in group_by:
         unique_ids.append(list(rki_old[group].unique()))
     unique_ids_comb = list(itertools.product(*unique_ids))
 
+    #loop over all regions/ages/gender
     for ids in unique_ids_comb:
         df = rki_old.copy()
         counter = 0
+        # filter df
         while counter < len(ids):
             df = df[df[group_by[counter]] == ids[counter]]
             counter += 1
+
+        # create missing dates
         df.index = df.Date
         df_new = df.reindex(idx)
         df_new.Date = idx
         df_new.index = (range(len(idx)))
+
         if len(df) > 0:
+            # create values for first date
             values = {}
             for column in df.columns:
                 values[column] = df[column][0]
             for avg in avg_by:
                 values[avg] = 0
 
+            # fill values of missing dates based on last entry
             df_new.fillna(method='ffill', inplace=True)
+            # fill value of the first date, if it doesn't exist yet
             df_new.fillna(values, limit=1, inplace=True)
+            # fill remaining values (between first date and first reported date of the df)
             df_new.fillna(method='ffill', inplace=True)
-            for avg in avg_by:
-                df_new['MA' + avg] = df_new[avg].rolling(window=7).mean()
-                df_new['MA' + avg] = df_new['MA' + avg].fillna(df_new[avg])
-                df_new[avg] = df_new['MA' + avg]
-                df_new.drop('MA' + avg, axis=1, inplace=True)
+
+            # compute 7 day moving average
+            if moving_average:
+                for avg in avg_by:
+                    df_new['MA' + avg] = df_new[avg].rolling(window=7, min_periods=1).mean()
+                    df_new['MA' + avg] = df_new['MA' + avg].fillna(df_new[avg])
+                    df_new[avg] = df_new['MA' + avg]
+                    df_new.drop('MA' + avg, axis=1, inplace=True)
+
             rki_new = rki_new.append(df_new)
             rki_new.index = (range(len(rki_new)))
+
     return rki_new
-=======
-   # drop time from date
-   try:
-      rki_old.Date = rki_old.Date.dt.date
-   except:
-      rki_old['Date'] = pandas.to_datetime(rki_old['Date'])
-      rki_old.Date = rki_old.Date.dt.date
-
-   #create empty copy of the df
-   rki_new = pandas.DataFrame(columns=rki_old.columns)
-
-   # range of dates which should be filled
-   idx = pandas.date_range(min(rki_old.Date), max(rki_old.Date))
-
-   # create list of all possible groupby columns combinations
-   unique_ids = []
-   for group in group_by:
-      unique_ids.append(list(rki_old[group].unique()))
-   unique_ids_comb = list(itertools.product(*unique_ids))
-
-   #loop over all regions/ages/gender
-   for ids in unique_ids_comb:
-      df = rki_old.copy()
-      counter = 0
-      # filter df
-      while counter < len(ids):
-         df = df[df[group_by[counter]] == ids[counter]]
-         counter += 1
-
-      # create missing dates
-      df.index = df.Date
-      df_new = df.reindex(idx)
-      df_new.Date = idx
-      df_new.index = (range(len(idx)))
-
-      if len(df) > 0:
-         # create values for first date
-         values = {}
-         for column in df.columns:
-            values[column] = df[column][0]
-         for avg in avg_by:
-            values[avg] = 0
-
-         # fill values of missing dates based on last entry
-         df_new.fillna(method='ffill', inplace=True)
-         # fill value of the first date, if it doesn't exist yet
-         df_new.fillna(values, limit=1, inplace=True)
-         # fill remaining values (between first date and first reported date of the df)
-         df_new.fillna(method='ffill', inplace=True)
-
-         # compute 7 day moving average
-         if moving_average:
-            for avg in avg_by:
-               df_new['MA' + avg] = df_new[avg].rolling(window=7, min_periods=1).mean()
-               df_new['MA' + avg] = df_new['MA' + avg].fillna(df_new[avg])
-               df_new[avg] = df_new['MA' + avg]
-               df_new.drop('MA' + avg, axis=1, inplace=True)
-
-         rki_new = rki_new.append(df_new)
-         rki_new.index = (range(len(rki_new)))
-   return rki_new
->>>>>>> 67765d3e
 
 
 def fuse_berlin(df):
     """! Concatenates the different districts of Berlin into one district
 
-   The RKI data for Berlin is devided into 7 different districts.
-   This does not correspond to the other datasets, which usually has only
-   one entry for Berlin.
-   This function is used to replace the entries of the 7 different
-   districts with only one county, which is called 'Berlin'.
-
-   @param df pandas dataframe
-   @return dataframe with fused Berlin
-   """
+    The RKI data for Berlin is devided into 7 different districts.
+    This does not correspond to the other datasets, which usually has only
+    one entry for Berlin.
+    This function is used to replace the entries of the 7 different
+    districts with only one county, which is called 'Berlin'.
+
+    @param df pandas dataframe
+    @return dataframe with fused Berlin
+    """
 
     berlin = df[(df['ID_County'].values / 1000).astype(int) == 11]
     berlin = berlin.groupby(['Date', 'Gender', 'ID_State', 'State', 'County', 'Age_RKI']).agg('sum').reset_index()
@@ -206,45 +157,46 @@
                  ):
     """! Downloads the RKI data and provides different kind of structured data
 
-   The data is read either from the internet or from a json file (FullDataRKI.json), stored in an earlier run.
-   If the data is read from the internet, before changing anything the data is stored in FullDataRKI.json.
-   If data should be downloaded, it is checked if data contains all 16 states.
-   If not a different source is tried, in this case a column has to be renamed.
-   The file is read in or stored at the folder "out_folder"/Germany/.
-   To store and change the data we use pandas
-
-   While working with the data
-   - the column names are changed to english depending on defaultDict
-   - a new column "Date" is defined.
-   - we are only interested in the values where the parameter NeuerFall, NeuerTodesfall, NeuGenesen are larger than 0.
-   The values, when these parameters are negative are just useful,
-   if one would want to get the difference to the previous day.
-   For details we refer to the above mentioned webpage.
-   - For all different parameters and different columns the values are added up for whole germany for every date
-   and the cumulative sum is calculated. Unless something else is mentioned.
-   - For Berlin all counties can be fused to one [Default]. If Berlin is split, different file names are used.
-   - Following data is generated and written to the mentioned filename
-       - All infected (current and past) for whole germany are stored in "infected_rki"
-       - All deaths whole germany are stored in "deaths_rki"
-       - Infected, deaths and recovered for whole germany are stored in "all_germany_rki"
-       - Infected split for states are stored in "infected_state_rki"
-       - Infected, deaths and recovered split for states are stored in "all_state_rki"
-       - Infected split for counties are stored in "infected_county_rki(_split_berlin)"
-       - Infected, deaths and recovered split for county are stored in "all_county_rki(_split_berlin)"
-       - Infected, deaths and recovered split for gender are stored in "all_gender_rki"
-       - Infected, deaths and recovered split for state and gender are stored in "all_state_gender_rki"
-       - Infected, deaths and recovered split for county and gender are stored in "all_county_gender_rki(_split_berlin)"
-       - Infected, deaths and recovered split for age are stored in "all_age_rki"
-       - Infected, deaths and recovered split for state and age are stored in "all_state_age_rki"
-       - Infected, deaths and recovered split for county and age are stored in "all_county_age_rki(_split_berlin)"
-
-   @param read_data False [Default] or True. Defines if data is read from file or downloaded.
-   @param out_form File format which is used for writing the data. Default defined in defaultDict.
-   @param out_folder Path to folder where data is written in folder out_folder/Germany.
-   @param split_berlin True or False [Default]. Defines if Berlin counties is fused to just on county.
-   @param make_plot False [Default] or True. Defines if plots are generated with matplotlib.
-   @param moving_average True or False [Default]. Defines if files for 7 day moving average should be created
-   """
+    The data is read either from the internet or from a json file (FullDataRKI.json), stored in an earlier run.
+    If the data is read from the internet, before changing anything the data is stored in FullDataRKI.json.
+    If data should be downloaded, it is checked if data contains all 16 states.
+    If not a different source is tried, in this case a column has to be renamed.
+    The file is read in or stored at the folder "out_folder"/Germany/.
+    To store and change the data we use pandas
+
+    While working with the data
+    - the column names are changed to english depending on defaultDict
+    - a new column "Date" is defined.
+    - we are only interested in the values where the parameter NeuerFall, NeuerTodesfall, NeuGenesen are larger than 0.
+    The values, when these parameters are negative are just useful,
+    if one would want to get the difference to the previous day.
+    For details we refer to the above mentioned webpage.
+    - For all different parameters and different columns the values are added up for whole germany for every date
+    and the cumulative sum is calculated. Unless something else is mentioned.
+    - For Berlin all counties can be fused to one [Default]. If Berlin is split, different file names are used.
+    - Following data is generated and written to the mentioned filename
+        - All infected (current and past) for whole germany are stored in "infected_rki"
+        - All deaths whole germany are stored in "deaths_rki"
+        - Infected, deaths and recovered for whole germany are stored in "all_germany_rki"
+        - Infected split for states are stored in "infected_state_rki"
+        - Infected, deaths and recovered split for states are stored in "all_state_rki"
+        - Infected split for counties are stored in "infected_county_rki(_split_berlin)"
+        - Infected, deaths and recovered split for county are stored in "all_county_rki(_split_berlin)"
+        - Infected, deaths and recovered split for gender are stored in "all_gender_rki"
+        - Infected, deaths and recovered split for state and gender are stored in "all_state_gender_rki"
+        - Infected, deaths and recovered split for county and gender are stored in "all_county_gender_rki(_split_berlin)"
+        - Infected, deaths and recovered split for age are stored in "all_age_rki"
+        - Infected, deaths and recovered split for state and age are stored in "all_state_age_rki"
+        - Infected, deaths and recovered split for county and age are stored in "all_county_age_rki(_split_berlin)"
+
+    @param read_data False [Default] or True. Defines if data is read from file or downloaded.
+    @param out_form File format which is used for writing the data. Default defined in defaultDict.
+    @param out_folder Path to folder where data is written in folder out_folder/Germany.
+    @param fill_dates False [Default] or True. Defines if dates where nothing changed are added.
+    @param make_plot False [Default] or True. Defines if plots are generated with matplotlib.
+    @param moving_average True or False [Default]. Defines if files for 7 day moving average should be created
+    @param split_berlin True or False [Default]. Defines if Berlin counties is fused to just on county.
+    """
 
     directory = os.path.join(out_folder, 'Germany/')
     gd.check_dir(directory)
@@ -289,7 +241,7 @@
         if complete:
             # output data to not always download it
             gd.write_dataframe(df, directory, filename, "json")
-<<<<<<< HEAD
+
         else:
             print("Information: dataframe was incomplete for csv. Trying geojson.")
             df = load['geojson'](itemId)
@@ -388,9 +340,12 @@
 
     # output to json file
     gd.write_dataframe(gbNF_cs.reset_index(), directory, "infected_rki", out_form)
-    if moving_average:
-        gbNF_cs = calc_moving_average(gbNF_cs.reset_index(), [], ['Confirmed'])
-        gd.write_dataframe(gbNF_cs, directory, "infected_rki_ma", out_form)
+    if fill_dates or moving_average:
+        gbNF_cs = fill_df(gbNF_cs.reset_index(), [], ['Confirmed'], moving_average)
+        if moving_average:
+            gd.write_dataframe(gbNF_cs, directory, "infected_ma_rki", out_form)
+        elif fill_dates:
+            gd.write_dataframe(gbNF_cs, directory, "infected_all_dates_rki", out_form)
 
     if make_plot:
         # make plot
@@ -405,12 +360,12 @@
 
     # output
     gd.write_dataframe(gbNT_cs.reset_index(), directory, "deaths_rki", out_form)
-    if moving_average:
-        gbNT_cs = calc_moving_average(gbNT_cs.reset_index(), [], ['Deaths'])
-        gd.write_dataframe(gbNT_cs.reset_index(), directory, "deaths_rki_ma", out_form)
-        # Attention: deaths_rki_ma file and all_germany_rki_ma deaths-column are not identical in the first six days
-        # after first death. This is the case because in all_germany file, zeros before the first death are included
-        # in the calculation of the moving average and in deaths_rki-file first data are just cumulative deaths.
+    if fill_dates or moving_average:
+      gbNT_cs = fill_df(gbNT_cs.reset_index(), [], ['Deaths'], moving_average)
+      if moving_average:
+         gd.write_dataframe(gbNT_cs.reset_index(), directory, "deaths_ma_rki", out_form)
+      elif fill_dates:
+         gd.write_dataframe(gbNT_cs.reset_index(), directory, "deaths_all_dates_rki", out_form)
 
     if make_plot:
         gbNT_cs.plot(title='COVID-19 deaths', grid=True,
@@ -428,24 +383,30 @@
     gbNF_cs = gbNF.cumsum()
 
     gd.write_dataframe(gbNF_cs.reset_index(), directory, "all_germany_rki", out_form)
-    if moving_average:
-        gbNF_cs = calc_moving_average(gbNF_cs.reset_index(), [], ['Confirmed', 'Deaths', 'Recovered'])
-        gd.write_dataframe(gbNF_cs, directory, "all_germany_rki_ma", out_form)
+    if fill_dates or moving_average:
+        gbNF_cs = fill_df(gbNF_cs.reset_index(), [], ['Confirmed', 'Deaths', 'Recovered'], moving_average)
+        if moving_average:
+            gd.write_dataframe(gbNF_cs, directory, "all_germany_ma_rki", out_form)
+        elif fill_dates:
+            gd.write_dataframe(gbNF_cs, directory, "all_germany_all_dates_rki", out_form)
 
     ############## Data for states all ages ################
 
     # NeuerFall: Infected (incl. recovered) over "dateToUse" for every state ("Bundesland"):
     # gbNFst = df[df.NeuerFall >= 0].groupby( [IdBundesland','Bundesland', dateToUse]).AnzahlFall.sum()
-    gbNFst = df[df.NeuerFall >= 0].groupby([IdBundesland, Bundesland, dateToUse]) \
+    gbNFst = df[df.NeuerFall >= 0].groupby([IdBundesland, Bundesland, dateToUse])\
         .agg({AnzahlFall: sum})
 
     gbNFst_cs = gbNFst.groupby(level=1).cumsum().reset_index()
 
     # output
     gd.write_dataframe(gbNFst_cs, directory, "infected_state_rki", out_form)
-    if moving_average:
-        gbNFst_cs = calc_moving_average(gbNFst_cs, ['ID_State'], ['Confirmed'])
-        gd.write_dataframe(gbNFst_cs, directory, "infected_state_rki_ma", out_form)
+    if fill_dates or moving_average:
+        gbNFst_cs = fill_df(gbNFst_cs, ['ID_State'], ['Confirmed'], moving_average)
+        if moving_average:
+            gd.write_dataframe(gbNFst_cs, directory, "infected_state_ma_rki", out_form)
+        elif fill_dates:
+            gd.write_dataframe(gbNFst_cs, directory, "infected_state_all_dates_rki", out_form)
 
     # output nested json
     # gbNFst_cs.groupby(['IdBundesland', 'Bundesland'], as_index=False) \
@@ -461,9 +422,12 @@
 
     # output
     gd.write_dataframe(gbAllSt_cs, directory, "all_state_rki", out_form)
-    if moving_average:
-        gbAllSt_cs = calc_moving_average(gbAllSt_cs, ['ID_State'], ['Confirmed', 'Deaths', 'Recovered'])
-        gd.write_dataframe(gbAllSt_cs, directory, "all_state_rki_ma", out_form)
+    if fill_dates or moving_average:
+        gbAllSt_cs = fill_df(gbAllSt_cs, ['ID_State'], ['Confirmed', 'Deaths', 'Recovered'], moving_average)
+        if moving_average:
+            gd.write_dataframe(gbAllSt_cs, directory, "all_state_ma_rki", out_form)
+        elif fill_dates:
+            gd.write_dataframe(gbAllSt_cs, directory, "all_state_all_dates_rki", out_form)
 
     ############# Data for counties all ages ######################
 
@@ -476,35 +440,47 @@
 
     # output
     if split_berlin:
-        gd.write_dataframe(gbNFc_cs, directory, "infected_county_rki_split_berlin", out_form)
-        if moving_average:
-            gbNFc_cs = calc_moving_average(gbNFc_cs, ['ID_County'], ['Confirmed'])
-            gd.write_dataframe(gbNFc_cs, directory, "infected_county_rki_split_berlin_ma", out_form)
+        gd.write_dataframe(gbNFc_cs, directory, "infected_county_split_berlin_rki", out_form)
+        if fill_dates or moving_average:
+            gbNFc_cs = fill_df(gbNFc_cs, ['ID_County'], ['Confirmed'], moving_average)
+            if moving_average:
+                gd.write_dataframe(gbNFc_cs, directory, "infected_county_split_berlin_ma_rki", out_form)
+            elif fill_dates:
+                gd.write_dataframe(gbNFc_cs, directory, "infected_county_split_berlin_all_dates_rki", out_form)
     else:
         gd.write_dataframe(gbNFc_cs, directory, "infected_county_rki", out_form)
-        if moving_average:
-            gbNFc_cs = calc_moving_average(gbNFc_cs, ['ID_County'], ['Confirmed'])
-            gd.write_dataframe(gbNFc_cs, directory, "infected_county_rki_ma", out_form)
+        if fill_dates or moving_average:
+            gbNFc_cs = fill_df(gbNFc_cs, ['ID_County'], ['Confirmed'], moving_average)
+            if moving_average:
+                gd.write_dataframe(gbNFc_cs, directory, "infected_county_ma_rki", out_form)
+            elif fill_dates:
+                gd.write_dataframe(gbNFc_cs, directory, "infected_county_all_dates_rki", out_form)
 
     # infected (incl recovered), deaths and recovered together
 
     if not split_berlin:
         dfF = fuse_berlin(dfF)
-    gbAllC = dfF.groupby([IdLandkreis, Landkreis, dateToUse]). \
+    gbAllC = dfF.groupby([IdLandkreis, Landkreis, dateToUse]).\
         agg({AnzahlFall: sum, AnzahlTodesfall: sum, AnzahlGenesen: sum})
     gbAllC_cs = gbAllC.groupby(level=1).cumsum().reset_index()
 
     # output
     if split_berlin:
-        gd.write_dataframe(gbAllC_cs, directory, "all_county_rki_split_berlin", out_form)
-        if moving_average:
-            gbAllC_cs = calc_moving_average(gbAllC_cs, ['ID_County'], ['Confirmed', 'Deaths', 'Recovered'])
-            gd.write_dataframe(gbAllC_cs, directory, "all_county_rki_split_berlin_ma", out_form)
+        gd.write_dataframe(gbAllC_cs, directory, "all_county_split_berlin_rki", out_form)
+        if fill_dates or moving_average:
+            gbAllC_cs = fill_df(gbAllC_cs, ['ID_County'], ['Confirmed', 'Deaths', 'Recovered'], moving_average)
+            if moving_average:
+                gd.write_dataframe(gbAllC_cs, directory, "all_county_split_berlin_ma_rki", out_form)
+            elif fill_dates:
+                gd.write_dataframe(gbAllC_cs, directory, "all_county_split_berlin_all_dates_rki", out_form)
     else:
         gd.write_dataframe(gbAllC_cs, directory, "all_county_rki", out_form)
-        if moving_average:
-            gbAllC_cs = calc_moving_average(gbAllC_cs, ['ID_County'], ['Confirmed', 'Deaths', 'Recovered'])
-            gd.write_dataframe(gbAllC_cs, directory, "all_county_rki_ma", out_form)
+        if fill_dates or moving_average:
+            gbAllC_cs = fill_df(gbAllC_cs, ['ID_County'], ['Confirmed', 'Deaths', 'Recovered'], moving_average)
+            if moving_average:
+                gd.write_dataframe(gbAllC_cs, directory, "all_county_ma_rki", out_form)
+            elif fill_dates:
+                gd.write_dataframe(gbAllC_cs, directory, "all_county_all_dates_rki", out_form)
 
     ######### Data whole Germany different gender ##################
 
@@ -517,9 +493,12 @@
 
     # output
     gd.write_dataframe(gbAllG_cs, directory, "all_gender_rki", out_form)
-    if moving_average:
-        gbAllG_cs = calc_moving_average(gbAllG_cs, ['Gender'], ['Confirmed', 'Deaths', 'Recovered'])
-        gd.write_dataframe(gbAllG_cs, directory, "all_gender_rki_ma", out_form)
+    if fill_dates or moving_average:
+        gbAllG_cs = fill_df(gbAllG_cs, ['Gender'], ['Confirmed', 'Deaths', 'Recovered'], moving_average)
+        if moving_average:
+            gd.write_dataframe(gbAllG_cs, directory, "all_gender_ma_rki", out_form)
+        elif fill_dates:
+            gd.write_dataframe(gbAllG_cs, directory, "all_gender_all_dates_rki", out_form)
 
     if make_plot:
         dfF.groupby(Geschlecht) \
@@ -539,10 +518,13 @@
 
     # output
     gd.write_dataframe(gbAllGState_cs, directory, "all_state_gender_rki", out_form)
-    if moving_average:
-        gbAllGState_cs = calc_moving_average(gbAllGState_cs, ['ID_State', 'Gender'],
-                                             ['Confirmed', 'Deaths', 'Recovered'])
-        gd.write_dataframe(gbAllGState_cs, directory, "all_state_gender_rki_ma", out_form)
+    if fill_dates or moving_average:
+        gbAllGState_cs = fill_df(gbAllGState_cs, ['ID_State', 'Gender'], ['Confirmed', 'Deaths', 'Recovered'],
+                                 moving_average)
+        if moving_average:
+            gd.write_dataframe(gbAllGState_cs, directory, "all_state_gender_ma_rki", out_form)
+        elif fill_dates:
+            gd.write_dataframe(gbAllGState_cs, directory, "all_state_gender_all_dates_rki", out_form)
 
     ############# Gender and County #####################
 
@@ -552,17 +534,23 @@
 
     # output
     if split_berlin:
-        gd.write_dataframe(gbAllGCounty_cs, directory, "all_county_gender_rki_split_berlin", out_form)
-        if moving_average:
-            gbAllGCounty_cs = calc_moving_average(gbAllGCounty_cs, ['ID_County', 'Gender'],
-                                                  ['Confirmed', 'Deaths', 'Recovered'])
-            gd.write_dataframe(gbAllGCounty_cs, directory, "all_county_gender_rki_split_berlin_ma", out_form)
+        gd.write_dataframe(gbAllGCounty_cs, directory, "all_county_gender_split_berlin_rki", out_form)
+        if fill_dates or moving_average:
+            gbAllGCounty_cs = fill_df(gbAllGCounty_cs, ['ID_County', 'Gender'], ['Confirmed', 'Deaths', 'Recovered'],
+                                      moving_average)
+            if moving_average:
+                gd.write_dataframe(gbAllGCounty_cs, directory, "all_county_gender_split_berlin_ma_rki", out_form)
+            elif fill_dates:
+                gd.write_dataframe(gbAllGCounty_cs, directory, "all_county_gender_split_berlin_all_dates_rki", out_form)
     else:
         gd.write_dataframe(gbAllGCounty_cs, directory, "all_county_gender_rki", out_form)
-        if moving_average:
-            gbAllGCounty_cs = calc_moving_average(gbAllGCounty_cs, ['ID_County', 'Gender'],
-                                                  ['Confirmed', 'Deaths', 'Recovered'])
-            gd.write_dataframe(gbAllGCounty_cs, directory, "all_county_gender_rki_ma", out_form)
+        if fill_dates or moving_average:
+            gbAllGCounty_cs = fill_df(gbAllGCounty_cs, ['ID_County', 'Gender'], ['Confirmed', 'Deaths', 'Recovered'],
+                                      moving_average)
+            if moving_average:
+                gd.write_dataframe(gbAllGCounty_cs, directory, "all_county_gender_ma_rki", out_form)
+            elif fill_dates:
+                gd.write_dataframe(gbAllGCounty_cs, directory, "all_county_gender_all_dates_rki", out_form)
 
     ######### Data whole Germany different ages ####################
 
@@ -574,10 +562,13 @@
 
     # output
     gd.write_dataframe(gbAllA_cs, directory, "all_age_rki", out_form)
-    if moving_average:
-        gbAllA_cs = calc_moving_average(gbAllA_cs, ['Age_RKI'],
-                                        ['Confirmed', 'Deaths', 'Recovered'])
-        gd.write_dataframe(gbAllA_cs, directory, "all_age_rki_ma", out_form)
+    if fill_dates or moving_average:
+        gbAllA_cs = fill_df(gbAllA_cs, ['Age_RKI'],
+                            ['Confirmed', 'Deaths', 'Recovered'], moving_average)
+        if moving_average:
+            gd.write_dataframe(gbAllA_cs, directory, "all_age_ma_rki", out_form)
+        elif fill_dates:
+            gd.write_dataframe(gbAllA_cs, directory, "all_age_all_dates_rki", out_form)
 
     if make_plot:
         dfF.groupby(Altersgruppe) \
@@ -589,329 +580,6 @@
 
         # Dead by "Altersgruppe":
         gbNTAG = df[df.NeuerTodesfall >= 0].groupby(Altersgruppe).agg({AnzahlTodesfall: sum})
-=======
-         else:
-            exit_string = "Something went wrong, dataframe is empty for csv and geojson!"
-            sys.exit(exit_string)
-
-   # store dict values in parameter to not always call dict itself
-   Altersgruppe2 = dd.GerEng['Altersgruppe2']
-   Altersgruppe = dd.GerEng['Altersgruppe']
-   Geschlecht = dd.GerEng['Geschlecht']
-   AnzahlFall = dd.GerEng['AnzahlFall']
-   AnzahlGenesen = dd.GerEng['AnzahlGenesen']
-   AnzahlTodesfall = dd.GerEng['AnzahlTodesfall']
-   IdBundesland = dd.GerEng['IdBundesland']
-   Bundesland = dd.GerEng['Bundesland']
-   IdLandkreis = dd.GerEng['IdLandkreis']
-   Landkreis = dd.GerEng['Landkreis']
-
-   # translate column gender from German to English and standardize
-   df.loc[df.Geschlecht == 'unbekannt', ['Geschlecht']] = dd.GerEng['unbekannt']
-   df.loc[df.Geschlecht == 'W', ['Geschlecht']] = dd.GerEng['W']
-   df.loc[df.Geschlecht == 'M', ['Geschlecht']] = dd.GerEng['M']
-   df.loc[df.Altersgruppe == 'unbekannt', ['Altersgruppe']] = dd.GerEng['unbekannt']
-   df.loc[df.Altersgruppe2 == 'unbekannt', ['Altersgruppe2']] = dd.GerEng['unbekannt']
-
-   # change names of columns
-   df.rename(dd.GerEng, axis=1, inplace=True)
-
-   # Add column 'Date' with Date= Refadtum if IstErkrankungsbeginn = 1 else take Meldedatum
-   df['Date'] = np.where(df['IstErkrankungsbeginn'] == 1, df['Refdatum'], df['Meldedatum'])
-
-   # TODO: uncomment if ALtersgruppe2 will again be provided
-   # Add new column with Age with range 10 as spain data
-   #conditions = [
-   #   (df[Altersgruppe2] == '0-4') & (df[Altersgruppe2] == '5-9'),
-   #   (df[Altersgruppe2] == '10-14') & (df[Altersgruppe2] == '15-19'),
-   #   (df[Altersgruppe2] == '20-24') & (df[Altersgruppe2] == '25-29'),
-   #   (df[Altersgruppe2] == '30-34') & (df[Altersgruppe2] == '35-39'),
-   #   (df[Altersgruppe2] == '40-44') & (df[Altersgruppe2] == '45-49'),
-   #   (df[Altersgruppe2] == '50-54') & (df[Altersgruppe2] == '55-59'),
-   #   (df[Altersgruppe2] == '60-64') & (df[Altersgruppe2] == '65-69'),
-   #   (df[Altersgruppe2] == '70-74') & (df[Altersgruppe2] == '75-79'),
-   #]
-
-   #choices = ['0-9', '10-19', '20-29', '30-39', '40-49', '50-59', '60-69', '70-79']
-   #df['Age10'] = np.select(conditions, choices, default=dd.GerEng['unbekannt'])
-
-   # convert "Datenstand" to real date:
-   df.Datenstand = pandas.to_datetime(df.Datenstand, format='%d.%m.%Y, %H:%M Uhr')#.dt.tz_localize('Europe/Berlin')
-
-   # Correct Timestampes:
-   for col in [ 'Meldedatum', 'Refdatum', 'Date' ]:
-      df[col] = df[col].astype( 'datetime64[ns]' )#.dt.tz_localize('Europe/Berlin')
-
-   # Be careful "Refdatum" may act different to official describtion
-   # on https://npgeo-corona-npgeo-de.hub.arcgis.com/datasets/dd4580c810204019a7b8eb3e0b329dd6_0,
-   # sometimes big difference identified between "Refdatum" and "Meldedatum"
-   # New possibility Date is either Refdatum or Meldedatum after column 'IstErkrankungsbeginn' has been added.
-
-   dateToUse = 'Date'
-   df.sort_values( dateToUse, inplace = True )
-
-   # Manipulate data to get rid of conditions: df.NeuerFall >= 0, df.NeuerTodesfall >= 0, df.NeuGenesen >=0
-   # There might be a better way
-   dfF = df
-
-   dfF.loc[dfF.NeuerFall<0, [AnzahlFall]] = 0
-   dfF.loc[dfF.NeuerTodesfall<0, [AnzahlTodesfall]] = 0
-   dfF.loc[dfF.NeuGenesen<0, [AnzahlGenesen]] = 0
-
-   # get rid of unnecessary columns
-   dfF = dfF.drop(['NeuerFall', 'NeuerTodesfall', 'NeuGenesen', "IstErkrankungsbeginn", "ObjectId",
-                   "Meldedatum", "Datenstand", "Refdatum", Altersgruppe2], 1)
-
-   print("Available columns:", df.columns)
-
-   ######## Data for whole Germany all ages ##########
-
-   # NeuerFall: Infected (incl. recovered) over "dateToUse":
-
-   # make sum for one "dateToUse"
-   # old way:
-   # gbNF = df[df.NeuerFall >= 0].groupby( dateToUse ).sum()
-   gbNF = df[df.NeuerFall >= 0].groupby(dateToUse).agg({AnzahlFall: sum})
-
-   # make cumulative sum of "AnzahlFall" for "dateToUse"
-   # old way:
-   # gbNF_cs = gbNF.AnzahlFall.cumsum()
-   gbNF_cs = gbNF.cumsum()
-
-   # outout to json file
-   gd.write_dataframe(gbNF_cs.reset_index(), directory, "infected_rki", out_form)
-   if fill_dates or moving_average:
-      gbNF_cs = fill_df(gbNF_cs.reset_index(), [], ['Confirmed'], moving_average)
-      if moving_average:
-         gd.write_dataframe(gbNF_cs, directory, "infected_ma_rki", out_form)
-      elif fill_dates:
-         gd.write_dataframe(gbNF_cs, directory, "infected_all_dates_rki", out_form)
-
-   if(make_plot == True):
-      # make plot
-      gbNF_cs.plot( title = 'COVID-19 infections', grid = True, 
-                               style = '-o' )
-      plt.tight_layout()
-      plt.show()
-
-   # Dead over Date:
-   gbNT = df[df.NeuerTodesfall >= 0].groupby( dateToUse ).agg({AnzahlTodesfall: sum})
-   gbNT_cs = gbNT.cumsum()
-
-   # output
-   gd.write_dataframe(gbNT_cs.reset_index(), directory, "deaths_rki", out_form)
-   if fill_dates or moving_average:
-      gbNT_cs = fill_df(gbNT_cs.reset_index(), [], ['Deaths'], moving_average)
-      if moving_average:
-         gd.write_dataframe(gbNT_cs.reset_index(), directory, "deaths_ma_rki", out_form)
-      elif fill_dates:
-         gd.write_dataframe(gbNT_cs.reset_index(), directory, "deaths_all_dates_rki", out_form)
-
-   if(make_plot == True):
-      gbNT_cs.plot( title = 'COVID-19 deaths', grid = True,
-                                    style = '-o' )
-      plt.tight_layout()
-      plt.show()
-
-      dfF.agg({AnzahlFall: sum, AnzahlTodesfall: sum, AnzahlGenesen: sum}) \
-         .plot( title = 'COVID-19 infections, deaths, recovered', grid = True,
-                             kind = 'bar' )
-      plt.tight_layout()
-      plt.show()
-
-   gbNF = df.groupby(dateToUse).agg({AnzahlFall: sum, AnzahlTodesfall: sum, AnzahlGenesen: sum})
-   gbNF_cs = gbNF.cumsum()
-
-   gd.write_dataframe(gbNF_cs.reset_index(), directory, "all_germany_rki", out_form)
-   if fill_dates or moving_average:
-      gbNF_cs = fill_df(gbNF_cs.reset_index(), [], ['Confirmed', 'Deaths', 'Recovered'], moving_average)
-      if moving_average:
-         gd.write_dataframe(gbNF_cs, directory, "all_germany_ma_rki", out_form)
-      elif fill_dates:
-         gd.write_dataframe(gbNF_cs, directory, "all_germany_all_dates_rki", out_form)
-
-   ############## Data for states all ages ################
-   
-   # NeuerFall: Infected (incl. recovered) over "dateToUse" for every state ("Bundesland"):
-   #gbNFst = df[df.NeuerFall >= 0].groupby( [IdBundesland','Bundesland', dateToUse]).AnzahlFall.sum()
-   gbNFst = df[df.NeuerFall >= 0].groupby( [IdBundesland, Bundesland, dateToUse ])\
-                                 .agg({AnzahlFall: sum})
-
-   gbNFst_cs = gbNFst.groupby(level=1).cumsum().reset_index()
-  
-   # output
-   gd.write_dataframe(gbNFst_cs, directory, "infected_state_rki", out_form)
-   if fill_dates or moving_average:
-      gbNFst_cs = fill_df(gbNFst_cs, ['ID_State'], ['Confirmed'], moving_average)
-      if moving_average:
-         gd.write_dataframe(gbNFst_cs, directory, "infected_state_ma_rki", out_form)
-      elif fill_dates:
-         gd.write_dataframe(gbNFst_cs, directory, "infected_state_all_dates_rki", out_form)
-   
-   # output nested json
-   # gbNFst_cs.groupby(['IdBundesland', 'Bundesland'], as_index=False) \
-   #            .apply(lambda x: x[[dateToUse,'AnzahlFall']].to_dict('r')) \
-   #            .reset_index().rename(columns={0:'Dates'})\
-   #            .to_json(directory + "gbNF_state_nested.json", orient='records')
-
-
-   # infected (incl recovered), deaths and recovered together 
-
-   gbAllSt = dfF.groupby( [IdBundesland, Bundesland, dateToUse])\
-                .agg({AnzahlFall: sum, AnzahlTodesfall: sum, AnzahlGenesen: sum})
-   gbAllSt_cs = gbAllSt.groupby(level=1).cumsum().reset_index()
-
-   # output
-   gd.write_dataframe(gbAllSt_cs, directory, "all_state_rki", out_form)
-   if fill_dates or moving_average:
-      gbAllSt_cs = fill_df(gbAllSt_cs, ['ID_State'], ['Confirmed', 'Deaths', 'Recovered'], moving_average)
-      if moving_average:
-         gd.write_dataframe(gbAllSt_cs, directory, "all_state_ma_rki", out_form)
-      elif fill_dates:
-         gd.write_dataframe(gbAllSt_cs, directory, "all_state_all_dates_rki", out_form)
-
-   ############# Data for counties all ages ######################
-
-   if not split_berlin:
-      df = fuse_berlin(df)
-   # NeuerFall: Infected (incl. recovered) over "dateToUse" for every county ("Landkreis"):
-   gbNFc = df[df.NeuerFall >= 0].groupby([IdLandkreis, Landkreis, dateToUse])\
-                                .agg({AnzahlFall: sum})
-   gbNFc_cs = gbNFc.groupby(level=1).cumsum().reset_index()
-
-   # output
-   if split_berlin:
-      gd.write_dataframe(gbNFc_cs, directory, "infected_county_split_berlin_rki", out_form)
-      if fill_dates or moving_average:
-         gbNFc_cs = fill_df(gbNFc_cs, ['ID_County'], ['Confirmed'], moving_average)
-         if moving_average:
-            gd.write_dataframe(gbNFc_cs, directory, "infected_county_split_berlin_ma_rki", out_form)
-         elif fill_dates:
-            gd.write_dataframe(gbNFc_cs, directory, "infected_county_split_berlin_all_dates_rki", out_form)
-   else:
-      gd.write_dataframe(gbNFc_cs, directory, "infected_county_rki", out_form)
-      if fill_dates or moving_average:
-         gbNFc_cs = fill_df(gbNFc_cs, ['ID_County'], ['Confirmed'], moving_average)
-         if moving_average:
-            gd.write_dataframe(gbNFc_cs, directory, "infected_county_ma_rki", out_form)
-         elif fill_dates:
-            gd.write_dataframe(gbNFc_cs, directory, "infected_county_all_dates_rki", out_form)
-
-   # infected (incl recovered), deaths and recovered together 
-
-   if not split_berlin:
-      dfF = fuse_berlin(dfF)
-   gbAllC = dfF.groupby( [IdLandkreis, Landkreis, dateToUse]).\
-                agg({AnzahlFall: sum, AnzahlTodesfall: sum, AnzahlGenesen: sum})
-   gbAllC_cs = gbAllC.groupby(level=1).cumsum().reset_index()
-
-
-
-   # output
-   if split_berlin:
-      gd.write_dataframe(gbAllC_cs, directory, "all_county_rki_splited_berlin", out_form)
-      if fill_dates or moving_average:
-         gbAllC_cs = fill_df(gbAllC_cs, ['ID_County'], ['Confirmed', 'Deaths', 'Recovered'], moving_average)
-         if moving_average:
-            gd.write_dataframe(gbAllC_cs, directory, "all_county_split_berlin_ma_rki", out_form)
-         elif fill_dates:
-            gd.write_dataframe(gbAllC_cs, directory, "all_county_split_berlin_all_dates_rki", out_form)
-   else:
-      gd.write_dataframe(gbAllC_cs, directory, "all_county_rki", out_form)
-      if fill_dates or moving_average:
-         gbAllC_cs = fill_df(gbAllC_cs, ['ID_County'], ['Confirmed', 'Deaths', 'Recovered'], moving_average)
-         if moving_average:
-            gd.write_dataframe(gbAllC_cs, directory, "all_county_ma_rki", out_form)
-         elif fill_dates:
-            gd.write_dataframe(gbAllC_cs, directory, "all_county_all_dates_rki", out_form)
-   
-
-   ######### Data whole Germany different gender ##################
-
-   # infected (incl recovered), deaths and recovered together 
-
-   gbAllG = dfF.groupby( [Geschlecht, dateToUse])\
-               .agg({AnzahlFall: sum, AnzahlTodesfall: sum, AnzahlGenesen: sum})
-
-   gbAllG_cs = gbAllG.groupby(level=0).cumsum().reset_index()
-
-   # output
-   gd.write_dataframe(gbAllG_cs, directory, "all_gender_rki", out_form)
-   if fill_dates or moving_average:
-      gbAllG_cs = fill_df(gbAllG_cs, ['Gender'], ['Confirmed', 'Deaths', 'Recovered'], moving_average)
-      if moving_average:
-         gd.write_dataframe(gbAllG_cs, directory, "all_gender_ma_rki", out_form)
-      elif fill_dates:
-         gd.write_dataframe(gbAllG_cs, directory, "all_gender_all_dates_rki", out_form)
-
-   if(make_plot == True):
-      dfF.groupby(Geschlecht ) \
-         .agg({AnzahlFall: sum, AnzahlTodesfall: sum, AnzahlGenesen: sum}) \
-         . plot( title = 'COVID-19 infections, deaths, recovered', grid = True,
-                             kind = 'bar' )
-      plt.tight_layout()
-      plt.show()
-
-
-   ############################# Gender and State ###################################################### 
-
-   # infected (incl recovered), deaths and recovered together 
-
-   gbAllGState = dfF.groupby( [IdBundesland, Bundesland, Geschlecht, dateToUse])\
-                    .agg({AnzahlFall: sum, AnzahlTodesfall: sum, AnzahlGenesen: sum})
-   gbAllGState_cs = gbAllGState.groupby(level=[1,2]).cumsum().reset_index()
-
-   # output
-   gd.write_dataframe(gbAllGState_cs, directory, "all_state_gender_rki", out_form)
-   if fill_dates or moving_average:
-      gbAllGState_cs = fill_df(gbAllGState_cs, ['ID_State', 'Gender'], ['Confirmed', 'Deaths', 'Recovered'], moving_average)
-      if moving_average:
-         gd.write_dataframe(gbAllGState_cs, directory, "all_state_gender_ma_rki", out_form)
-      elif fill_dates:
-         gd.write_dataframe(gbAllGState_cs, directory, "all_state_gender_all_dates_rki", out_form)
-
-   ############# Gender and County #####################
-
-   gbAllGCounty = dfF.groupby( [IdLandkreis, Landkreis, Geschlecht, dateToUse])\
-                     .agg({AnzahlFall: sum, AnzahlTodesfall: sum, AnzahlGenesen: sum})
-   gbAllGCounty_cs = gbAllGCounty.groupby(level=[1,2]).cumsum().reset_index()
-
-   # output
-   if split_berlin:
-      gd.write_dataframe(gbAllGCounty_cs, directory, "all_county_gender_split_berlin_rki", out_form)
-      if fill_dates or moving_average:
-         gbAllGCounty_cs = fill_df(gbAllGCounty_cs, ['ID_County', 'Gender'], ['Confirmed', 'Deaths', 'Recovered'], moving_average)
-         if moving_average:
-            gd.write_dataframe(gbAllGCounty_cs, directory, "all_county_gender_split_berlin_ma_rki", out_form)
-         elif fill_dates:
-            gd.write_dataframe(gbAllGCounty_cs, directory, "all_county_gender_split_berlin_all_dates_rki", out_form)
-   else:
-      gd.write_dataframe(gbAllGCounty_cs, directory, "all_county_gender_rki", out_form)
-      if fill_dates or moving_average:
-         gbAllGCounty_cs = fill_df(gbAllGCounty_cs, ['ID_County', 'Gender'], ['Confirmed', 'Deaths', 'Recovered'], moving_average)
-         if moving_average:
-            gd.write_dataframe(gbAllGCounty_cs, directory, "all_county_gender_ma_rki", out_form)
-         elif fill_dates:
-            gd.write_dataframe(gbAllGCounty_cs, directory, "all_county_gender_all_dates_rki", out_form)
-  
-   ######### Data whole Germany different ages ####################
-
-   # infected (incl recovered), deaths and recovered together 
-
-   gbAllA = dfF.groupby( [Altersgruppe, dateToUse])\
-            .agg({AnzahlFall: sum, AnzahlTodesfall: sum, AnzahlGenesen: sum})
-   gbAllA_cs = gbAllA.groupby(level=0).cumsum().reset_index()
-
-   # output
-   gd.write_dataframe(gbAllA_cs, directory, "all_age_rki", out_form)
-   if fill_dates or moving_average:
-      gbAllA_cs = fill_df(gbAllA_cs, ['Age_RKI'],
-                                            ['Confirmed', 'Deaths', 'Recovered'], moving_average)
-      if moving_average:
-         gd.write_dataframe(gbAllA_cs, directory, "all_age_ma_rki", out_form)
-      elif fill_dates:
-         gd.write_dataframe(gbAllA_cs, directory, "all_age_all_dates_rki", out_form)
->>>>>>> 67765d3e
 
         gbNTAG.plot(title='COVID-19 deaths', grid=True,
                     kind='bar')
@@ -930,28 +598,18 @@
 
     # output
     gd.write_dataframe(gbAllAgeState_cs, directory, "all_state_age_rki", out_form)
-    if moving_average:
-        gbAllAgeState_cs = calc_moving_average(gbAllAgeState_cs, ['ID_State', 'Age_RKI'],
-                                               ['Confirmed', 'Deaths', 'Recovered'])
-        gd.write_dataframe(gbAllAgeState_cs, directory, "all_state_age_rki_ma", out_form)
+    if fill_dates or moving_average:
+        gbAllAgeState_cs = fill_df(gbAllAgeState_cs, ['ID_State', 'Age_RKI'],
+                                   ['Confirmed', 'Deaths', 'Recovered'], moving_average)
+        if moving_average:
+            gd.write_dataframe(gbAllAgeState_cs, directory, "all_state_age_ma_rki", out_form)
+        elif fill_dates:
+            gd.write_dataframe(gbAllAgeState_cs, directory, "all_state_age_all_dates_rki", out_form)
 
     # TODO: uncomment if ALtersgruppe2 will again be provided
     ##### Age5 and Age10#####
 
-<<<<<<< HEAD
     # infected (incl recovered), deaths and recovered together
-=======
-   # output
-   gd.write_dataframe(gbAllAgeState_cs, directory, "all_state_age_rki", out_form)
-   if fill_dates or moving_average:
-      gbAllAgeState_cs = fill_df(gbAllAgeState_cs, ['ID_State', 'Age_RKI'],
-                                            ['Confirmed', 'Deaths', 'Recovered'], moving_average)
-      if moving_average:
-         gd.write_dataframe(gbAllAgeState_cs, directory, "all_state_age_ma_rki", out_form)
-      elif fill_dates:
-         gd.write_dataframe(gbAllAgeState_cs, directory, "all_state_age_all_dates_rki", out_form)
->>>>>>> 67765d3e
-
     # gbAllAgeState = dfF.groupby([IdBundesland, Bundesland, dd.GerEng['Altersgruppe2'], dateToUse]) \
     #   .agg({AnzahlFall: sum, AnzahlTodesfall: sum, AnzahlGenesen: sum})
 
@@ -978,17 +636,23 @@
 
     # output
     if split_berlin:
-        gd.write_dataframe(gbAllAgeCounty_cs, directory, "all_county_age_rki_split_berlin", out_form)
-        if moving_average:
-            gbAllAgeCounty_cs = calc_moving_average(gbAllAgeCounty_cs, ['ID_County', 'Age_RKI'],
-                                                    ['Confirmed', 'Deaths', 'Recovered'])
-            gd.write_dataframe(gbAllAgeCounty_cs, directory, "all_county_age_rki_split_berlin_ma", out_form)
+        gd.write_dataframe(gbAllAgeCounty_cs, directory, "all_county_age_split_berlin_rki", out_form)
+        if fill_dates or moving_average:
+            gbAllAgeCounty_cs = fill_df(gbAllAgeCounty_cs, ['ID_County', 'Age_RKI'],
+                                        ['Confirmed', 'Deaths', 'Recovered'], moving_average)
+            if moving_average:
+                gd.write_dataframe(gbAllAgeCounty_cs, directory, "all_county_age_split_berlin_ma_rki", out_form)
+            elif fill_dates:
+                gd.write_dataframe(gbAllAgeCounty_cs, directory, "all_county_age_split_berlin_all_dates_rki", out_form)
     else:
         gd.write_dataframe(gbAllAgeCounty_cs, directory, "all_county_age_rki", out_form)
-        if moving_average:
-            gbAllAgeCounty_cs = calc_moving_average(gbAllAgeCounty_cs, ['ID_County', 'Age_RKI'],
-                                                    ['Confirmed', 'Deaths', 'Recovered'])
-            gd.write_dataframe(gbAllAgeCounty_cs, directory, "all_county_age_rki_ma", out_form)
+        if fill_dates or moving_average:
+            gbAllAgeCounty_cs = fill_df(gbAllAgeCounty_cs, ['ID_County', 'Age_RKI'],
+                                        ['Confirmed', 'Deaths', 'Recovered'], moving_average)
+            if moving_average:
+                gd.write_dataframe(gbAllAgeCounty_cs, directory, "all_county_age_ma_rki", out_form)
+            elif fill_dates:
+                gd.write_dataframe(gbAllAgeCounty_cs, directory, "all_county_age_all_dates_rki", out_form)
 
     # TODO: uncomment if ALtersgruppe2 will again be provided
     #### age5 ####
@@ -997,32 +661,8 @@
     #   .agg({AnzahlFall: sum, AnzahlTodesfall: sum, AnzahlGenesen: sum})
     # gbAllAgeCounty_cs = gbAllAgeCounty.groupby(level=[1, 2]).cumsum().reset_index()
 
-<<<<<<< HEAD
-    # output
-=======
-   # output
-   if split_berlin:
-      gd.write_dataframe(gbAllAgeCounty_cs, directory, "all_county_age_split_berlin_rki", out_form)
-      if fill_dates or moving_average:
-         gbAllAgeCounty_cs = fill_df(gbAllAgeCounty_cs, ['ID_County', 'Age_RKI'],
-                                                ['Confirmed', 'Deaths', 'Recovered'], moving_average)
-         if moving_average:
-            gd.write_dataframe(gbAllAgeCounty_cs, directory, "all_county_age_split_berlin_ma_rki", out_form)
-         elif fill_dates:
-            gd.write_dataframe(gbAllAgeCounty_cs, directory, "all_county_age_split_berlin_all_dates_rki", out_form)
-   else:
-      gd.write_dataframe(gbAllAgeCounty_cs, directory, "all_county_age_rki", out_form)
-      if fill_dates or moving_average:
-         gbAllAgeCounty_cs = fill_df(gbAllAgeCounty_cs, ['ID_County', 'Age_RKI'],
-                                                ['Confirmed', 'Deaths', 'Recovered'], moving_average)
-         if moving_average:
-            gd.write_dataframe(gbAllAgeCounty_cs, directory, "all_county_age_ma_rki", out_form)
-         elif fill_dates:
-            gd.write_dataframe(gbAllAgeCounty_cs, directory, "all_county_age_all_dates_rki", out_form)
->>>>>>> 67765d3e
-
     # if split_berlin:
-    #   gd.write_dataframe(gbAllAgeCounty_cs, directory, "all_county_age5_rki_split_berlin", out_form)
+    #   gd.write_dataframe(gbAllAgeCounty_cs, directory, "all_county_age5_split_berlin_rki", out_form)
     # else:
     #   gd.write_dataframe(gbAllAgeCounty_cs, directory, "all_county_age5_rki", out_form)
 
@@ -1032,46 +672,20 @@
     #                  .agg({AnzahlFall: sum, AnzahlTodesfall: sum, AnzahlGenesen: sum})
     # gbAllAgeCounty_cs = gbAllAgeCounty.groupby(level=[1,2]).cumsum().reset_index()
 
-<<<<<<< HEAD
     # output
 
     # if split_berlin:
-    #    gd.write_dataframe(gbAllAgeCounty_cs, directory, "all_county_age10_rki_split_berlin", out_form)
+    #    gd.write_dataframe(gbAllAgeCounty_cs, directory, "all_county_age10_split_berlin_rki", out_form)
     # else:
     #    gd.write_dataframe(gbAllAgeCounty_cs, directory, "all_county_age10_rki", out_form)
-=======
-   #if split_berlin:
-   #   gd.write_dataframe(gbAllAgeCounty_cs, directory, "all_county_age5_ma_rki", out_form)
-   #else:
-   #   gd.write_dataframe(gbAllAgeCounty_cs, directory, "all_county_age5_rki", out_form)
-
-   #### age10 ####
-
-   #gbAllAgeCounty = dfF.groupby( [IdLandkreis, Landkreis, 'Age10', dateToUse])\
-   #                  .agg({AnzahlFall: sum, AnzahlTodesfall: sum, AnzahlGenesen: sum})
-   #gbAllAgeCounty_cs = gbAllAgeCounty.groupby(level=[1,2]).cumsum().reset_index()
-
-   # output
-
-   # if split_berlin:
-   #    gd.write_dataframe(gbAllAgeCounty_cs, directory, "all_county_age10_split_berlin_rki", out_form)
-   # else:
-   #    gd.write_dataframe(gbAllAgeCounty_cs, directory, "all_county_age10_rki", out_form)
->>>>>>> 67765d3e
 
 
 def main():
     """! Main program entry."""
 
-<<<<<<< HEAD
-    [read_data, out_form, out_folder, make_plot, moving_average, split_berlin] = gd.cli("rki")
-
-    get_rki_data(read_data, out_form, out_folder, make_plot, moving_average, split_berlin)
-=======
-   [read_data, out_form, out_folder, fill_dates, make_plot, moving_average, split_berlin] = gd.cli("rki")
-
-   get_rki_data(read_data, out_form, out_folder, fill_dates, make_plot, moving_average, split_berlin)
->>>>>>> 67765d3e
+    [read_data, out_form, out_folder, fill_dates, make_plot, moving_average, split_berlin] = gd.cli("rki")
+
+    get_rki_data(read_data, out_form, out_folder, fill_dates, make_plot, moving_average, split_berlin)
 
 
 if __name__ == "__main__":
