"""
@file defaultDict.py

@brief Defines global parameter, lists and dictionaries

Dictionaries define values which are globally used and should be everywhere the same
- defaultDict defined default values for the function parameter

This dictionary ensures that in case of calling the functions
and of calling the console scripts the default values are the same
"""

import os
from datetime import date

default_file_path = os.path.dirname(os.path.abspath(__file__))
dfp_vec = default_file_path.split("epidemiology")
if len(dfp_vec) > 0:
    default_file_path = os.path.join(dfp_vec[0], os.path.join('epidemiology', 'data'))

defaultDict = {
<<<<<<< HEAD
   'read_data': False,
   'make_plot': False,
   'out_folder': default_file_path,
   'update_data': False,
   'start_date': date(2020, 4, 24),
   'end_date': date.today(),
   'split_berlin': False,
   'moving_average': False,
   'fill_dates': False,
   'out_form': 'json_timeasstring'
=======
    'read_data': False,
    'make_plot': False,
    'out_folder': default_file_path,
    'update_data': False,
    'start_date': date(2020, 4, 24),
    'end_date': date.today(),
    'split_berlin': False,
    'moving_average': False,
    'out_form': 'json_timeasstring'
>>>>>>> 91aa3487
}

# The following dict EngEng makes sure that for all
# languages and sources the same names are used
# Rules for keys: start with small letter,
# one word, if several words start with capital letter
# do not use underscore
# Do not change the keys of this dictionary!!!!
EngEng = {
    'gender': 'Gender',
    'confirmed': 'Confirmed',
    'confirmedTotal': 'Confirmed_total',
    'confirmedPcr': 'Confirmed_PCR',
    'confirmedAb': 'Confirmed_AB',
    'recovered': 'Recovered',
    'deaths': 'Deaths',
    'idState': 'ID_State',
    'state': 'State',
    'idCounty': 'ID_County',
    'county': 'County',
    'ageRKI': 'Age_RKI',
    'age5': 'Age5',
    'age10': 'Age',
    'unknown': 'unknown',
    'female': 'female',
    'male': 'male',
    'date': 'Date',
    'hospitalized': 'Hospitalized',
    'intensive care unit': 'ICU',
    '80+': '80+',
    '90+': '90+',
    'both': 'both',
    'all': 'all',
    'occupied_ICU': 'occupied_ICU',
    'free_ICU': 'free_ICU',
    'reporting_hospitals': 'reporting_hospitals',
    'ICU_ventilated': 'ICU_ventilated',
    'population': 'Population'
}

GerEng = {
    'Geschlecht': EngEng['gender'],
    'AnzahlFall': EngEng['confirmed'],
    'AnzahlGenesen': EngEng['recovered'],
    'AnzahlTodesfall': EngEng['deaths'],
    'IdBundesland': EngEng['idState'],
    'Bundesland': EngEng['state'],
    'IdLandkreis': EngEng['idCounty'],
    'Landkreis': EngEng['county'],
    'Altersgruppe': EngEng['ageRKI'],
    'Altersgruppe2': EngEng['age5'],
    'unbekannt': EngEng['unknown'],
    'W': EngEng['female'],
    'M': EngEng['male'],
    'bundesland': EngEng['idState'],
    'betten_belegt': EngEng['occupied_ICU'],
    'betten_frei': EngEng['free_ICU'],
    'daten_stand': EngEng['date'],
    'gemeindeschluessel': EngEng['idCounty'],
    'anzahl_standorte': EngEng['reporting_hospitals'],
    'faelle_covid_aktuell': EngEng['intensive care unit'],
    'faelle_covid_aktuell_beatmet': EngEng['ICU_ventilated'],
    'LAN_ew_GEN': EngEng['state'],
    'LAN_ew_EWZ': EngEng['population'],
    'LAN_ew_RS': EngEng['idState'],
    'EWZ': EngEng['population'],
    'GEN': EngEng['county'],
    'RS': EngEng['idCounty']
}

EsEng = {'fecha': EngEng['date'],
         'rango_edad': EngEng['age10'],
         'sexo': EngEng['gender'],
         'casos_confirmados': EngEng['confirmed'],
         'fallecidos': EngEng['deaths'],
         'ingresos_uci': EngEng['intensive care unit'],
         'Fecha': EngEng['date'],
         'Casos': EngEng['confirmedTotal'],
         'PCR+': EngEng['confirmedPcr'],
         'TestAc+': EngEng['confirmedAb'],
         'hospitalizados': EngEng['hospitalized'],
         'Hospitalizados': EngEng['hospitalized'],
         'cod_ine': EngEng['idState'],
         'CCAA': EngEng['state'],
         'UCI': EngEng['intensive care unit'],
         'Fallecidos': EngEng['deaths'],
         'Recuperados': EngEng['recovered'],
         'Andalucía': 'Andalucia',
         'Castilla y León': 'Castilla y Leon',
         'Cataluña': 'Cataluna',
         'País Vasco': 'Pais Vasco',
         'Aragón': 'Aragon',
         }

State = {
    1: 'Schleswig-Holstein',
    2: 'Hamburg',
    3: 'Niedersachsen',
    4: 'Bremen',
    5: 'Nordrhein-Westfalen',
    6: 'Hessen',
    7: 'Rheinland-Pfalz',
    8: 'Baden-Württemberg',
    9: 'Bayern',
    10: 'Saarland',
    11: 'Berlin',
    12: 'Brandenburg',
    13: 'Mecklenburg-Vorpommern',
    14: 'Sachsen',
    15: 'Sachsen-Anhalt',
    16: 'Thüringen',
}

County = {
    1001: 'SK Flensburg',
    1002: 'SK Kiel',
    1003: 'SK Lübeck',
    1004: 'SK Neumünster',
    1051: 'LK Dithmarschen',
    1053: 'LK Herzogtum Lauenburg',
    1054: 'LK Nordfriesland',
    1055: 'LK Ostholstein',
    1056: 'LK Pinneberg',
    1057: 'LK Plön',
    1058: 'LK Rendsburg-Eckernförde',
    1059: 'LK Schleswig-Flensburg',
    1060: 'LK Segeberg',
    1061: 'LK Steinburg',
    1062: 'LK Stormarn',
    2000: 'SK Hamburg',
    3101: 'SK Braunschweig',
    3102: 'SK Salzgitter',
    3103: 'SK Wolfsburg',
    3151: 'LK Gifhorn',
    3153: 'LK Goslar',
    3154: 'LK Helmstedt',
    3155: 'LK Northeim',
    3157: 'LK Peine',
    3158: 'LK Wolfenbüttel',
    3159: 'LK Göttingen',
    3241: 'Region Hannover',
    3251: 'LK Diepholz',
    3252: 'LK Hameln-Pyrmont',
    3254: 'LK Hildesheim',
    3255: 'LK Holzminden',
    3256: 'LK Nienburg (Weser)',
    3257: 'LK Schaumburg',
    3351: 'LK Celle',
    3352: 'LK Cuxhaven',
    3353: 'LK Harburg',
    3354: 'LK Lüchow-Dannenberg',
    3355: 'LK Lüneburg',
    3356: 'LK Osterholz',
    3357: 'LK Rotenburg (Wümme)',
    3358: 'LK Heidekreis',
    3359: 'LK Stade',
    3360: 'LK Uelzen',
    3361: 'LK Verden',
    3401: 'SK Delmenhorst',
    3402: 'SK Emden',
    3403: 'SK Oldenburg',
    3404: 'SK Osnabürck',
    3405: 'SK Wilhelmshaven',
    3451: 'LK Ammerland',
    3452: 'LK Aurich',
    3453: 'LK Cloppenburg',
    3454: 'LK Emsland',
    3455: 'LK Friesland',
    3456: 'LK Grafschaft Bentheim',
    3457: 'LK Leer',
    3458: 'LK Oldenburg',
    3459: 'LK Osnabrück',
    3460: 'LK Vechta',
    3461: 'LK Wesermarsch',
    3462: 'LK Wittmund',
    4011: 'SK Bremen',
    4012: 'SK Bremerhaven',
    5111: 'SK Düsseldorf',
    5112: 'SK Duisburg',
    5113: 'SK Essen',
    5114: 'SK Krefeld',
    5116: 'SK Mönchengladbach',
    5117: 'SK Mülheim a.d.Ruhr',
    5119: 'SK Oberhausen',
    5120: 'SK Remscheid',
    5122: 'SK Solingen',
    5124: 'SK Wuppertal',
    5154: 'LK Kleve',
    5158: 'LK Mettmann',
    5162: 'LK Rhein-Kreis Neuss',
    5166: 'LK Viersen',
    5170: 'LK Wesel',
    5314: 'SK Bonn',
    5315: 'SK Köln',
    5316: 'SK Leverkusen',
    5334: 'StadtRegion Aachen',
    5358: 'LK Düren',
    5362: 'LK Rhein-Erft-Kreis',
    5366: 'LK Euskirchen',
    5370: 'LK Heinsberg',
    5374: 'LK Oberbergischer Kreis',
    5378: 'LK Rheinisch-Bergischer Kreis',
    5382: 'LK Rhein-Sieg-Kreis',
    5512: 'SK Bottrop',
    5513: 'SK Gelsenkirchen',
    5515: 'SK Münster',
    5554: 'LK Borken',
    5558: 'LK Coesfeld',
    5562: 'LK Recklinghausen',
    5566: 'LK Steinfurt',
    5570: 'LK Warendorf',
    5711: 'SK Bielefeld',
    5754: 'LK Gütersloh',
    5758: 'LK Herford',
    5762: 'LK Höxter',
    5766: 'LK Lippe',
    5770: 'LK Minden-Lübbecke',
    5774: 'LK Paderborn',
    5911: 'SK Bochum',
    5913: 'SK Dortmund',
    5914: 'SK Hagen',
    5915: 'SK Hamm',
    5916: 'SK Herne',
    5954: 'LK Ennepe-Ruhr-Kreis',
    5958: 'LK Hochsauerlandkreis',
    5962: 'LK Märkischer Kreis',
    5966: 'LK Olpe',
    5970: 'LK Siegen-Wittgenstein',
    5974: 'LK Soest',
    5978: 'LK Unna',
    6411: 'SK Darmstadt',
    6412: 'SK Frankfurt am Main',
    6413: 'SK Offenbach',
    6414: 'SK Wiesbaden',
    6431: 'LK Bergstraße',
    6432: 'LK Darmstadt-Dieburg',
    6433: 'LK Groß-Gerau',
    6434: 'LK Hochtaunuskreis',
    6435: 'LK Main-Kinzig-Kreis',
    6436: 'LK Main-Taunus-Kreis',
    6437: 'LK Odenwaldkreis',
    6438: 'LK Offenbach',
    6439: 'LK Rheingau-Taunus-Kreis',
    6440: 'LK Wetteraukreis',
    6531: 'LK Gießen',
    6532: 'LK Lahn-Dill-Kreis',
    6533: 'LK Limburg-Weilburg',
    6534: 'LK Marburg-Biedenkopf',
    6535: 'LK Vogelsbergkreis',
    6611: 'SK Kassel',
    6631: 'LK Fulda',
    6632: 'LK Hersfeld-Rotenburg',
    6633: 'LK Kassel',
    6634: 'LK Schwalm-Eder-Kreis',
    6635: 'LK Waldeck-Frankenberg',
    6636: 'LK Werra-Meißner-Kreis',
    7111: 'SK Koblenz',
    7131: 'LK Ahrweiler',
    7132: 'LK Altenkirchen',
    7133: 'LK Bad Kreuznach',
    7134: 'LK Birkenfeld',
    7135: 'LK Cochem-Zell',
    7137: 'LK Mayen-Koblenz',
    7138: 'LK Neuwied',
    7140: 'LK Rhein-Hunsrück-Kreis',
    7141: 'LK Rhein-Lahn-Kreis',
    7143: 'LK Westerwaldkreis',
    7211: 'SK Trier',
    7231: 'LK Bernkastel-Wittlich',
    7232: 'LK Bitburg-Prüm',
    7233: 'LK Vulkaneifel',
    7235: 'LK Trier-Saarburg',
    7311: 'SK Frankenthal',
    7312: 'SK Kaiserslautern',
    7313: 'SK Landau i.d.Pfalz',
    7314: 'SK Ludwigshafen',
    7315: 'SK Mainz',
    7316: 'SK Neustadt a.d.Weinstraße',
    7317: 'SK Pirmasens',
    7318: 'SK Speyer',
    7319: 'SK Worms',
    7320: 'SK Zweibrücken',
    7331: 'LK Alzey-Worms',
    7332: 'LK Bad Dürkheim',
    7333: 'LK Donnersbergkreis',
    7334: 'LK Germersheim',
    7335: 'LK Kaiserslautern',
    7336: 'LK Kusel',
    7337: 'LK Südliche Weinstraße',
    7338: 'LK Rhein-Pfalz-Kreis',
    7339: 'LK Mainz-Bingen',
    7340: 'LK Südwestpfalz',
    8111: 'SK Stuttgart',
    8115: 'LK Böblingen',
    8116: 'LK Esslingen',
    8117: 'LK Göppingen',
    8118: 'LK Ludwigsburg',
    8119: 'LK Rems-Murr-Kreis',
    8121: 'SK Heilbronn',
    8125: 'LK Heilbronn',
    8126: 'LK Hohenlohekreis',
    8127: 'LK Schwäbisch Hall',
    8128: 'LK Main-Tauber-Kreis',
    8135: 'LK Heidenheim',
    8136: 'LK Ostalbkreis',
    8211: 'SK Baden-Baden',
    8212: 'SK Karlsruhe',
    8215: 'LK Karlsruhe',
    8216: 'LK Rastatt',
    8221: 'SK Heidelberg',
    8222: 'SK Mannheim',
    8225: 'LK Neckar-Odenwald-Kreis',
    8226: 'LK Rhein-Neckar-Kreis',
    8231: 'SK Pforzheim',
    8235: 'LK Calw',
    8236: 'LK Enzkreis',
    8237: 'LK Freudenstadt',
    8311: 'SK Freiburg i.Breisgau',
    8315: 'LK Breisgau-Hochschwarzwald',
    8316: 'LK Emmendingen',
    8317: 'LK Ortenaukreis',
    8325: 'LK Rottweil',
    8326: 'LK Schwarzwald-Baar-Kreis',
    8327: 'LK Tuttlingen',
    8335: 'LK Konstanz',
    8336: 'LK Lörrach',
    8337: 'LK Waldshut',
    8415: 'LK Reutlingen',
    8416: 'LK Tübingen',
    8417: 'LK Zollernalbkreis',
    8421: 'SK Ulm',
    8425: 'LK Alb-Donau-Kreis',
    8426: 'LK Biberach',
    8435: 'LK Bodenseekreis',
    8436: 'LK Ravensburg',
    8437: 'LK Sigmaringen',
    9161: 'SK Ingolstadt',
    9162: 'SK München',
    9163: 'SK Rosenheim',
    9171: 'LK Altötting',
    9172: 'LK Berchtesgadener Land',
    9173: 'LK Bad Tölz-Wolfratshausen',
    9174: 'LK Dachau',
    9175: 'LK Ebersberg',
    9176: 'LK Eichstätt',
    9177: 'LK Erding',
    9178: 'LK Freising',
    9179: 'LK Fürstenfeldbruck',
    9180: 'LK Garmisch-Partenkirchen',
    9181: 'LK Landsberg a.Lech',
    9182: 'LK Miesbach',
    9183: 'LK Mühldorf a.Inn',
    9184: 'LK München',
    9185: 'LK Neuburg-Schrobenhausen',
    9186: 'LK Pfaffenhofen a.d.Ilm',
    9187: 'LK Rosenheim',
    9188: 'LK Starnberg',
    9189: 'LK Traunstein',
    9190: 'LK Weilheim-Schongau',
    9261: 'SK Landshut',
    9262: 'SK Passau',
    9263: 'SK Straubing',
    9271: 'LK Deggendorf',
    9272: 'LK Freyung-Grafenau',
    9273: 'LK Kelheim',
    9274: 'LK Landshut',
    9275: 'LK Passau',
    9276: 'LK Regen',
    9277: 'LK Rottal-Inn',
    9278: 'LK Straubing-Bogen',
    9279: 'LK Dingolfing-Landau',
    9361: 'SK Amberg',
    9362: 'SK Regensburg',
    9363: 'SK Weiden i.d.OPf.',
    9371: 'LK Amberg-Sulzbach',
    9372: 'LK Cham',
    9373: 'LK Neumarkt i.d.OPf.',
    9374: 'LK Neustadt a.d.Waldnaab',
    9472: 'LK Bayreuth',
    11009: 'SK Berlin Treptow-Köpenick',
    9474: 'LK Forchheim',
    11011: 'SK Berlin Lichtenberg',
    9476: 'LK Kronach',
    9477: 'LK Kulmbach',
    9478: 'LK Lichtenfels',
    9479: 'LK Wunsiedel i.Fichtelgebirge',
    11010: 'SK Berlin Marzahn-Hellersdorf',
    9471: 'LK Bamberg',
    13072: 'LK Rostock',
    13073: 'LK Vorpommern-Rügen',
    13074: 'LK Nordwestmecklenburg',
    13075: 'LK Vorpommern-Greifswald',
    14612: 'SK Dresden',
    12053: 'SK Frankfurt (Oder)',
    12054: 'SK Potsdam',
    11012: 'SK Berlin Reinickendorf',
    16077: 'LK Altenburger Land',
    12060: 'LK Barnim',
    12061: 'LK Dahme-Spreewald',
    12062: 'LK Elbe-Elster',
    12063: 'LK Havelland',
    12064: 'LK Märkisch-Oderland',
    9761: 'SK Augsburg',
    9762: 'SK Kaufbeuren',
    14627: 'LK Meißen',
    14628: 'LK Sächsische Schweiz-Osterzgebirge',
    12069: 'LK Potsdam-Mittelmark',
    12070: 'LK Prignitz',
    12071: 'LK Spree-Neiße',
    12072: 'LK Teltow-Fläming',
    12073: 'LK Uckermark',
    9771: 'LK Aichach-Friedberg',
    9772: 'LK Augsburg',
    9773: 'LK Dillingen a.d.Donau',
    9774: 'LK Günzburg',
    9775: 'LK Neu-Ulm',
    9776: 'LK Lindau',
    9777: 'LK Ostallgäu',
    9778: 'LK Unterallgäu',
    9779: 'LK Donau-Ries',
    9780: 'LK Oberallgäu',
    10041: 'LK Stadtverband Saarbrücken',
    10042: 'LK Merzig-Wadern',
    10043: 'LK Neunkirchen',
    10044: 'LK Saarlouis',
    10045: 'LK Saar-Pfalz-Kreis',
    10046: 'LK Sankt Wendel',
    9473: 'LK Coburg',
    9763: 'SK Kempten',
    9561: 'SK Ansbach',
    9562: 'SK Erlangen',
    9563: 'SK Fürth',
    9564: 'SK Nürnberg',
    12065: 'LK Oberhavel',
    11008: 'SK Berlin Neukölln',
    13071: 'LK Mecklenburgische Seenplatte',
    9571: 'LK Ansbach',
    9572: 'LK Erlangen-Höchstadt',
    9573: 'LK Fürth',
    13003: 'SK Rostock',
    9575: 'LK Neustadt a.d.Aisch-Bad Windsheim',
    9576: 'LK Roth',
    9577: 'LK Weißenburg-Gunzenhausen',
    9661: 'SK Aschaffenburg',
    12066: 'LK Oberspreewald-Lausitz',
    9662: 'SK Schweinfurt',
    9565: 'SK Schwabach',
    13076: 'LK Ludwigslust-Parchim',
    9663: 'SK Würzburg',
    9475: 'LK Hof',
    14729: 'LK Leipzig',
    14730: 'LK Nordsachsen',
    15086: 'LK Jerichower Land',
    9676: 'LK Miltenberg',
    15001: 'SK Dessau-Roßlau',
    15002: 'SK Halle',
    15003: 'SK Magdeburg',
    9375: 'LK Regensburg',
    12068: 'LK Ostprignitz-Ruppin',
    9376: 'LK Schwandorf',
    9377: 'LK Tirschenreuth',
    12051: 'SK Brandenburg a.d.Havel',
    16074: 'LK Saale-Holzland-Kreis',
    9671: 'LK Aschaffenburg',
    14625: 'LK Bautzen',
    14511: 'SK Chemnitz',
    16072: 'LK Sonneberg',
    16051: 'SK Erfurt',
    16052: 'SK Gera',
    16053: 'SK Jena',
    16054: 'SK Suhl',
    16055: 'SK Weimar',
    16056: 'SK Eisenach',
    14521: 'LK Erzgebirgskreis',
    14522: 'LK Mittelsachsen',
    14523: 'LK Vogtlandkreis',
    14524: 'LK Zwickau',
    16061: 'LK Eichsfeld',
    16062: 'LK Nordhausen',
    16063: 'LK Wartburgkreis',
    16064: 'LK Unstrut-Hainich-Kreis',
    16065: 'LK Kyffhäuserkreis',
    16066: 'LK Schmalkalden-Meiningen',
    16067: 'LK Gotha',
    16068: 'LK Sömmerda',
    16069: 'LK Hildburghausen',
    16070: 'LK Ilm-Kreis',
    16071: 'LK Weimarer Land',
    9672: 'LK Bad Kissingen',
    16073: 'LK Saalfeld-Rudolstadt',
    9674: 'LK Haßberge',
    9675: 'LK Kitzingen',
    13004: 'SK Schwerin',
    14626: 'LK Görlitz',
    9678: 'LK Schweinfurt',
    9679: 'LK Würzburg',
    9574: 'LK Nürnberger Land',
    12067: 'LK Oder-Spree',
    9673: 'LK Rhön-Grabfeld',
    12052: 'SK Cottbus',
    14713: 'SK Leipzig',
    9764: 'SK Memmingen',
    9677: 'LK Main-Spessart',
    16076: 'LK Greiz',
    15081: 'LK Altmarkkreis Salzwedel',
    15082: 'LK Anhalt-Bitterfeld',
    15083: 'LK Börde',
    15084: 'LK Burgenlandkreis',
    15085: 'LK Harz',
    16075: 'LK Saale-Orla-Kreis',
    15087: 'LK Mansfeld-Südharz',
    15088: 'LK Saalekreis',
    15089: 'LK Salzlandkreis',
    15090: 'LK Stendal',
    15091: 'LK Wittenberg',
    9461: 'SK Bamberg',
    9462: 'SK Bayreuth',
    9463: 'SK Coburg',
    9464: 'SK Hof',
    11000: 'SK Berlin',
    11001: 'SK Berlin Mitte',
    11002: 'SK Berlin Friedrichshain-Kreuzberg',
    11003: 'SK Berlin Pankow',
    11004: 'SK Berlin Charlottenburg-Wilmersdorf',
    11005: 'SK Berlin Spandau',
    11006: 'SK Berlin Steglitz-Zehlendorf',
    11007: 'SK Berlin Tempelhof-Schöneberg',
}

gender_list = [EngEng["male"], EngEng["female"], EngEng["unknown"]]
age_rki_list = ["A0-A4", "A5-A14", "A15-A34", "A35-A59", "A60-A79", "A80+"]<|MERGE_RESOLUTION|>--- conflicted
+++ resolved
@@ -19,7 +19,6 @@
     default_file_path = os.path.join(dfp_vec[0], os.path.join('epidemiology', 'data'))
 
 defaultDict = {
-<<<<<<< HEAD
    'read_data': False,
    'make_plot': False,
    'out_folder': default_file_path,
@@ -30,17 +29,6 @@
    'moving_average': False,
    'fill_dates': False,
    'out_form': 'json_timeasstring'
-=======
-    'read_data': False,
-    'make_plot': False,
-    'out_folder': default_file_path,
-    'update_data': False,
-    'start_date': date(2020, 4, 24),
-    'end_date': date.today(),
-    'split_berlin': False,
-    'moving_average': False,
-    'out_form': 'json_timeasstring'
->>>>>>> 91aa3487
 }
 
 # The following dict EngEng makes sure that for all
