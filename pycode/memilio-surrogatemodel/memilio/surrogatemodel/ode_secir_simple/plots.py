import os 
import tensorflow as tf 
import pickle 
from  memilio.surrogatemodel.ode_secir_simple.model import split_data, get_test_statistic
import numpy as np 
from memilio.simulation.secir import InfectionState
import matplotlib.pyplot as plt
import pandas as pd 
#load data 
path = os.path.dirname(os.path.realpath(__file__))
path_data = os.path.join(os.path.dirname(os.path.realpath(
        os.path.dirname(os.path.realpath(path)))), 'data')
    
filename = "data_secir_simple.pickle"

if not os.path.isfile(os.path.join(path_data, 'data_secir_simple.pickle')):
        ValueError("no dataset found in path: " + path_data)

file = open(os.path.join(path_data,filename), 'rb')

data = pickle.load(file)
data_splitted = split_data(data['inputs'], data['labels'])

test_inputs = data_splitted['test_inputs']
test_labels = data_splitted['test_labels']


df_gridsearch = pd.read_csv('/home/schm_a45/Documents/code3/memilio/pycode/memilio-surrogatemodel/memilio/secir_simple_grid_searchdataframe')
# load trained model 
#new_model = tf.keras.models.load_model('/home/schm_a45/Documents/code3/memilio/pycode/memilio-surrogatemodel/memilio/saved_models_secir_simple')
new_model = tf.keras.models.load_model('/home/schm_a45/Documents/code3/memilio/pycode/memilio-surrogatemodel/memilio/saved_models_secir_simple_150days')

pred = new_model.predict(test_inputs)

# transform arrays, so we assign the data to the right compartment 
# for our plot we only need one sample, not all 1000 test samples
sample_id = 0
pred_transformed =  pred[sample_id].transpose()
test_labels_transformed =  np.array(test_labels)[sample_id].transpose()

# we have to reverse the log normalization if we want to show real numbers in our plot 
pred_reversed = np.expm1(pred_transformed)
labels_reversed = np.expm1(test_labels_transformed)


def lineplots_pred_label(pred_reversed, labels_reversed):
        pred = pred_reversed
        labels = labels_reversed

        compartment_array = []
        for compartment in InfectionState.values():
                compartment_array.append(compartment) 
        index=[str(compartment).split('.')[1]
               for compartment in compartment_array]
        
        fig, ((ax1, ax2), (ax3, ax4), (ax5, ax6), (ax7, ax8)) = plt.subplots(nrows=4, ncols=2, sharey=False, figsize=(10,13))
        
        #fig, axes = plt.subplots(nrows=2, ncols=4, sharey=False)
        axes = [ax1,ax2,ax3,ax4,ax5,ax6,ax7,ax8]
        for ax, c, p, l in zip(axes, index, pred, labels):
                ax.plot(p, label='pred')
                ax.plot(l, label ='label')
                ax.set_title(c, fontsize = 10)
                
                #ax.legend(loc='upper right', ncols=3)
        
        ax7.set_xlabel('Time')
        ax8.set_xlabel('Time')


<<<<<<< HEAD
=======
        lines = [] 
        line_labels = [] 
        for ax in fig.axes: 
                Line, Label = ax.get_legend_handles_labels() 
                # print(Label) 
                lines.extend(Line) 
                line_labels.extend(Label) 

        fig.legend(lines[:2], line_labels[:2], loc='upper right') 
>>>>>>> e68c8a07
        fig.suptitle('Predicted values and labels for compartments', fontsize=16)
        #fig.legend(loc='upper right', ncols=3)
        
                
        plt.savefig("secir_simple_compartment_lines.png")


def closeup_susceptible(pred_reversed, labels_reversed):
        pred = pred_reversed
        labels = labels_reversed

        compartment_array = []
        for compartment in InfectionState.values():
                compartment_array.append(compartment) 
        index=[str(compartment).split('.')[1]
               for compartment in compartment_array]
        index_s = [0]
        pred_s = pred[0][:20] #only 20 first days of susceptible

        days = np.arange(1,21)
        plt.figure().clf()
        fig, ax = plt.subplots()
        ax.plot(days, pred_s, label = 'pred')
        ax.plot(days, labels[0][:20], label = 'labels')
        ax.set_xticks(days)
        ax.set_xlabel('Number of days')
        ax.set_ylabel('MAPE loss')
        ax.legend(loc='upper right')
        ax.set_title('Closeup of first 20 days of Susceptible compartment')
        plt.savefig("susceptible_closeup_secir_simle.png")

        
def lineplot_number_of_days():
       #model30 = tf.keras.models.load_model('/home/schm_a45/Documents/code3/memilio/pycode/memilio-surrogatemodel/memilio/saved_models_secir_simple')
        model60 = tf.keras.models.load_model('/home/schm_a45/Documents/Code/memilio/memilio/pycode/memilio-surrogatemodel/memilio/saved_models_secir_simple_60days')
        model90 = tf.keras.models.load_model('/home/schm_a45/Documents/Code/memilio/memilio/pycode/memilio-surrogatemodel/memilio/saved_models_secir_simple_90days')
        model120 = tf.keras.models.load_model('/home/schm_a45/Documents/Code/memilio/memilio/pycode/memilio-surrogatemodel/memilio/saved_models_secir_simple_120days')
        model150 = tf.keras.models.load_model('/home/schm_a45/Documents/Code/memilio/memilio/pycode/memilio-surrogatemodel/memilio/saved_models_secir_simple_150days')

        models = [model60, model90, model120, model150]
        filenames =[ "data_secir_simple_60days.pickle","data_secir_simple_90days.pickle","data_secir_simple_120days.pickle","data_secir_simple_150days.pickle"]
        days = [30,60,90,120,150]
        MAPE = []
        MAPE.append(0.1162)
        for model, file in zip(models, filenames): 
                model = model 
                path = os.path.dirname(os.path.realpath(__file__))
                path_data = os.path.join(os.path.dirname(os.path.realpath(
                        os.path.dirname(os.path.realpath(path)))), 'data')
                
                filename = file

                if not os.path.isfile(os.path.join(path_data, 'data_secir_simple.pickle')):
                        ValueError("no dataset found in path: " + path_data)

                file = open(os.path.join(path_data,filename), 'rb')

                data = pickle.load(file)
                data_splitted = split_data(data['inputs'], data['labels'])

                test_inputs = data_splitted['test_inputs']
                test_labels = data_splitted['test_labels']

                mape = get_test_statistic(test_inputs, test_labels, model)
                mean_mape = mape.mean()[0]
                MAPE.append(mean_mape)
<<<<<<< HEAD
     
                
        plt.figure().clf()
        fig, ax = plt.subplots(figsize =(12,7))
        ax.plot(days, MAPE,  marker = 'o' )
        ax.set_xticks(days)
        ax.set_xlabel('Number of days')
        ax.set_ylabel('MAPE')
        ax.set_title('MAPE for number of days to be predicted')
=======
                
        plt.figure().clf()
        fig, ax = plt.subplots(figsize = (8,15))
        ax.plot(days, MAPE,  marker = 'o' )
        ax.set_xticks(days)
        ax.set_xlabel('Number of days')
        ax.set_ylabel('MAPE loss')
        ax.set_title('MAPE loss for number of days to be predicted')
>>>>>>> e68c8a07
        plt.savefig("plot_days_secirsimple_long.png")


def heatmap(df_gridsearch):
    df = df_gridsearch

    plt.figure().clf() 
    df_heatmap1 = pd.DataFrame(data =  df.loc[(df['model'] == 'Dense')][['number_of_hidden_layers', 'number_of_neurons', 'kfold_test']])
    df_heatmap1= df_heatmap1.pivot(index='number_of_hidden_layers', columns='number_of_neurons', values='kfold_test')

    df_heatmap2 = pd.DataFrame(data =  df.loc[(df['model'] == 'CNN')][['number_of_hidden_layers', 'number_of_neurons', 'kfold_test']])
    df_heatmap2= df_heatmap2.pivot(index='number_of_hidden_layers', columns='number_of_neurons', values='kfold_test')

    df_heatmap3 = pd.DataFrame(data =  df.loc[(df['model'] == 'LSTM')][['number_of_hidden_layers', 'number_of_neurons', 'kfold_test']])
    df_heatmap3= df_heatmap3.pivot(index='number_of_hidden_layers', columns='number_of_neurons', values='kfold_test')

    fig, axs = plt.subplots(nrows = 2, ncols = 2, sharex=False, figsize = (20,20), constrained_layout = True)

    for ax, df_heatmap, name  in zip(axs.flat, [df_heatmap1 ,df_heatmap2, df_heatmap3], ['MLP', 'CNN', 'LSTM']):
        
        im = ax.imshow(df_heatmap.values, cmap ='Blues_r' )
        plt.rcParams.update({'font.size': 30})
        # Show all ticks and label them with the respective list entries
        ax.set_xticks(np.arange(len(df_heatmap.columns)), labels=df_heatmap.columns, fontsize = 25)
        ax.set_yticks(np.arange(len(df_heatmap.index)), labels=df_heatmap.index, fontsize = 25)

        ax.set_ylabel('number of hidden layers', fontsize = 25)
        ax.set_xlabel('number of neurons per layer', fontsize = 25)

        # Rotate the tick labels and set their alignment.
        plt.setp(ax.get_xticklabels(), rotation=45, ha="right",
                rotation_mode="anchor" )
        

        # Loop over data dimensions and create text annotations.
        for i in range(len(df_heatmap.index)):
            for j in range(len(df_heatmap.columns)):
                text = ax.text(j, i, np.around(df_heatmap.values, decimals=2)[i, j],
                            ha="center", va="center", color="k", fontsize = 25)
                
        ax.set_title('Model = '+name, fontsize = 30) 


        # cbar_kw = {}        
        # cbar = ax.figure.colorbar(im, ax=ax, **cbar_kw)
        # cbar.ax.set_ylabel('MAPE', rotation=-90, va="bottom")
               

    #cax,kw = mpl.colorbar.make_axes([ax for ax in axs.flat])
    #plt.colorbar(im, cax=cax, **kw)
    #fig.subplots_adjust(right=0.8)
    #fig.colorbar(im, ax=axs.ravel().tolist(), location = 'right')  
    fig.colorbar(im, ax = axs, shrink=0.75, label = 'Test MAPE')
    #fig.tight_layout()
    fig.delaxes(axs[1][1])
    #plt.subplots_adjust(wspace=0.1, hspace=0.1)
    
    plt.show()
    plt.savefig("heatmap_layers_neurons_all_secir_simple.png")<|MERGE_RESOLUTION|>--- conflicted
+++ resolved
@@ -68,8 +68,6 @@
         ax8.set_xlabel('Time')
 
 
-<<<<<<< HEAD
-=======
         lines = [] 
         line_labels = [] 
         for ax in fig.axes: 
@@ -79,7 +77,6 @@
                 line_labels.extend(Label) 
 
         fig.legend(lines[:2], line_labels[:2], loc='upper right') 
->>>>>>> e68c8a07
         fig.suptitle('Predicted values and labels for compartments', fontsize=16)
         #fig.legend(loc='upper right', ncols=3)
         
@@ -146,7 +143,6 @@
                 mape = get_test_statistic(test_inputs, test_labels, model)
                 mean_mape = mape.mean()[0]
                 MAPE.append(mean_mape)
-<<<<<<< HEAD
      
                 
         plt.figure().clf()
@@ -156,16 +152,6 @@
         ax.set_xlabel('Number of days')
         ax.set_ylabel('MAPE')
         ax.set_title('MAPE for number of days to be predicted')
-=======
-                
-        plt.figure().clf()
-        fig, ax = plt.subplots(figsize = (8,15))
-        ax.plot(days, MAPE,  marker = 'o' )
-        ax.set_xticks(days)
-        ax.set_xlabel('Number of days')
-        ax.set_ylabel('MAPE loss')
-        ax.set_title('MAPE loss for number of days to be predicted')
->>>>>>> e68c8a07
         plt.savefig("plot_days_secirsimple_long.png")
 
 
