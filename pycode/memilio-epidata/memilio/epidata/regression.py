#############################################################################
# Copyright (C) 2020-2024 MEmilio
#
# Authors: Anna Wendler, PATRICK LENZ !
#
# Contact: Martin J. Kuehn <Martin.Kuehn@DLR.de>
#
# Licensed under the Apache License, Version 2.0 (the "License");
# you may not use this file except in compliance with the License.
# You may obtain a copy of the License at
#
#     http://www.apache.org/licenses/LICENSE-2.0
#
# Unless required by applicable law or agreed to in writing, software
# distributed under the License is distributed on an "AS IS" BASIS,
# WITHOUT WARRANTIES OR CONDITIONS OF ANY KIND, either express or implied.
# See the License for the specific language governing permissions and
# limitations under the License.
#############################################################################

from memilio.epidata import modifyDataframeSeries as mdfs
from memilio.epidata import getNPIData as gnd
from memilio.epidata import getCaseData as gcd
from memilio.epidata import getPopulationData as gpd
from memilio.epidata import getVaccinationData as gvd
from memilio.epidata import getDataIntoPandasDataFrame as gd
from memilio.epidata import defaultDict as dd
from datetime import date, datetime
import os
import pandas as pd
import numpy as np
import matplotlib.pyplot as plt
import statsmodels.api as sm
import matplotlib as mpl


mpl.use('TkAgg')
pd.options.mode.copy_on_write = True


def compute_R_eff(counties, out_folder=dd.defaultDict['out_folder']):
    # TODO: discuss how we want to compute R value

    directory = out_folder
    directory = os.path.join(directory, 'Germany/')
    gd.check_dir(directory)
    filepath = os.path.join(
        directory, 'cases_all_county_ma7.json')

    if not os.path.exists(filepath):
        # use moving average to avoid influence of reporting delay
        # we use (by default) rep_date = False, so we consider cases by reference date
        # TODO: discuss if ma should be used here (we use ref_date and not rep_date)
        arg_dict = {'moving_average': 7, 'files': 'all_county'}
        gcd.get_case_data(**arg_dict)

    # get case data per county
    # TODO: discuss if we want to include age groups

    df_cases = pd.read_json(filepath)
    df_cases = df_cases[df_cases.ID_County.isin(counties)].reset_index(drop=True)

    # create df for effective reproduction number
    # use Date and ID_County from case data df, add column for R_eff where initially all values are 0
    df_r_eff = df_cases.iloc[:, :2]
    df_r_eff.insert(len(df_r_eff.columns), 'R_eff', 0)

    counties = df_cases['ID_County'].unique()
    # to check number of dates and counties with low cases
    incidence_counter = 0
    for county in counties:  # counties or [counties[0]]

        start_date = df_cases['Date'][0]
        # start on 5th day of available cases so that we can get case data from 4 days before
        date_counter = 5
        # for every date from then on compute incidence and incidence from 4 days ago
        # TODO: can we compute incidence more effectively by shifting date by 1 day in another dataframe and then subtract dataframes from each other?
        while date_counter < df_cases.loc[df_cases['ID_County'] == county].shape[0]:
            incidence_today = df_cases.loc[(df_cases['ID_County'] == county) & (df_cases['Date'] == start_date +
                                                                                pd.Timedelta(date_counter, 'd')), 'Confirmed'].item() - df_cases.loc[(df_cases['ID_County'] == county) & (df_cases['Date'] == start_date +
                                                                                                                                                                                          pd.Timedelta(date_counter-1, 'd')), 'Confirmed'].item()

            incidence_4_days_ago = df_cases.loc[(df_cases['ID_County'] == county) & (df_cases['Date'] == start_date +
                                                                                     pd.Timedelta(date_counter-4, 'd')), 'Confirmed'].item() - df_cases.loc[(df_cases['ID_County'] == county) & (df_cases['Date'] == start_date +
                                                                                                                                                                                                 pd.Timedelta(date_counter-5, 'd')), 'Confirmed'].item()

            # check if incidence_today and incidence_4_days_ago are >= 1, only then compute R_eff
            # TODO: discuss if we should also check values in between
            # TODO: 1 seems arbitrary to me, maybe consider population in respective county
            if (incidence_today >= 1 and incidence_4_days_ago >= 1):
                # compute R_eff and store in df_r_eff
                df_r_eff.loc[(df_r_eff['ID_County'] == county) & (df_r_eff['Date'] == start_date +
                                                                  pd.Timedelta(date_counter, 'd')), 'R_eff'] = incidence_today / incidence_4_days_ago

            if incidence_today < 1.0:
                incidence_counter += 1

            date_counter += 1

    # drop all rows where R_eff = 0
    # TODO: to dicuss if this is what we want
    df_r_eff.drop(df_r_eff[df_r_eff['R_eff'] == 0.0].index, inplace=True)
    df_r_eff.reset_index(inplace=True, drop=True)
    df_r_eff = mdfs.extract_subframe_based_on_dates(
        df_r_eff, date(2020, 3, 1), date(2022, 2, 15))

    # get number of days and counties where incidence < 1.0
    # only useful results if we compute R for all counties
    num_low_cases = incidence_counter
    num_total = df_cases.shape[0]-1
    print('Ratio low cases: ', num_low_cases/num_total)

    if True:
        gd.write_dataframe(df_r_eff, directory, "r_eff_county_multiple_c", "json")

    return df_r_eff


class NPIRegression():

    def read_data(self, out_folder=dd.defaultDict['out_folder']):
        # for now, all data is only read for county 1001 to make testing easier
        directory = out_folder
        directory = os.path.join(directory, 'Germany/')
        gd.check_dir(directory)

        # read NPI data
        filepath = os.path.join(
            directory, 'germany_counties_npi_maincat.csv')

        if not os.path.exists(filepath):
            self.df_npis = gnd.get_npi_data(start_date=date(2020, 1, 1),
                                            fine_resolution=0, file_format='csv')
        else:
            self.df_npis = pd.read_csv(filepath)
        # 4 randomly chosen counties of each regioStar7 type
        self.counties = [6412, 5913, 8111, 2000, 9761, 5515, 9562, 3101, 12065, 5162, 12061, 10045, 14730, 7311, 3155, 8317, 9762, 16056, 9263, 8211, 9180, 16072, 7316, 9181, 7141, 7331, 9372, 9277]
        self.df_npis = self.df_npis[self.df_npis.ID_County.isin(self.counties)]

        # read population data
        filepath = os.path.join(
            directory, 'county_current_population.json')

        if not os.path.exists(filepath):
            df_population = gpd.get_population_data(
                start_date=date(2020, 1, 1), file_format='json')
        else:
            df_population = pd.read_json(filepath)
        df_population = df_population[df_population.ID_County.isin(self.counties)]

        # read vaccination data
        filepath = os.path.join(
            directory, 'vacc_county_all_dates.json')

        if not os.path.exists(filepath):
            self.df_vaccinations = gvd.get_vaccination_data(
                start_date=date(2020, 1, 1), file_format='json')
        else:
            self.df_vaccinations = pd.read_json(filepath)
        self.df_vaccinations = self.df_vaccinations[self.df_vaccinations.ID_County.isin(self.counties)]

        # TODO: discuss if this is what we want (in contrast to absolute values)
        # computing proportion of vaccinated individuals by dividing by respective population of county
        counties = self.df_vaccinations['ID_County'].unique()
        self.all_vacc_states = self.df_vaccinations.keys()[3:]
        for county in counties:
            for vacc_state in self.all_vacc_states:
                self.df_vaccinations.loc[(self.df_vaccinations['ID_County'] == county), vacc_state] = self.df_vaccinations.loc[self.df_vaccinations['ID_County']
                                                                                                                               == county, vacc_state]/df_population.loc[df_population.ID_County == county, 'Population'].iloc[0]

        # variable for seasonality
        # tbd

        # variable for virus variant
        # tbd

        # variables for age structure
        # tbd

        # variables for region types
        # create dataframe with len of df_vaccination to assign region type for every date and countyID
        self.df_regions = self.df_vaccinations.loc[:,[dd.EngEng['idCounty'], dd.EngEng['date']]]
        #create column for every region type
        self.region_types = ['Stadtregion - Metropole', 'Stadtregion - Regiopole und Großstadt', 'Stadtregion - Mittelstadt, städtischer Raum',
                             'Stadtregion - Kleinstädtischer, dörflicher Raum', 'Ländliche Region - Zentrale Stadt', 'Ländliche Region - Städtischer Raum',
                             'Ländliche Region - Kleinstädtischer, dörflicher Raum']
        for r_id in range(7):
            self.df_regions[self.region_types[r_id]]=[1 if self.df_regions.iloc[_id,0] in dd.RegioStaR7ToCountyID[r_id + 1] else 0 for _id in range(len(self.df_regions))]
        
        # read values for effective reproduction number
        filepath = os.path.join(
            directory, "r_eff_county_multiple_c.json")

        if True:# not os.path.exists(filepath):
            self.df_r = compute_R_eff(counties = self.counties)
        else:
            self.df_r = pd.read_json(filepath)

        # make dates consistent, use df_vaccinations as reference

        # TODO: define timeframe we want to investigate
        # TODO: make dataframes consistent wrt timeframe, need to insert 0 entries before vaccination timeframe
        # for now, use df_vaccinations as reference because this has the least entries

        # remove dates from df_r which are not in df_vaccinations and vice versa
        # first remove all dates which are not in df_vaccination or df_npis
        min_date_vacc = min(self.df_vaccinations.Date)
        min_date_npis = min(self.df_npis.Date)
        min_date = max(min_date_npis, min_date_vacc.strftime("%Y-%m-%d"))
        max_date_vacc = max(self.df_vaccinations.Date)
        max_date_npis = max(self.df_npis.Date)
        max_date = min(max_date_npis, max_date_vacc.strftime("%Y-%m-%d"))

        self.df_r = mdfs.extract_subframe_based_on_dates(self.df_r, min_date, max_date)
        self.df_vaccinations = mdfs.extract_subframe_based_on_dates(self.df_vaccinations, min_date, max_date)
        self.df_npis = mdfs.extract_subframe_based_on_dates(self.df_npis, min_date, max_date)
        self.df_regions = mdfs.extract_subframe_based_on_dates(self.df_regions, min_date, max_date)

        self.df_npis['Date'] = pd.to_datetime(self.df_npis['Date'])
        self.df_vaccinations['Date'] = pd.to_datetime(self.df_vaccinations['Date'])
        self.df_regions['Date'] = pd.to_datetime(self.df_regions['Date'])
        
        # remove all dates where the r-value could not be comupted
        for county in self.counties:
            df_r_c = self.df_r[self.df_r.ID_County == county]
            #use region dataframe for reference (smallest of other dfs)
            df_region_c = self.df_regions[self.df_regions.ID_County == county]
            missing_dates = set(df_region_c.Date)-set(df_r_c.Date)
            self.df_npis = self.df_npis.drop(self.df_npis[(self.df_npis.Date.isin(missing_dates)) & (self.df_npis.ID_County==county)].index)
            self.df_vaccinations = self.df_vaccinations.drop(self.df_vaccinations[(self.df_vaccinations.Date.isin(missing_dates)) & (self.df_vaccinations.ID_County==county)].index)
            self.df_regions = self.df_regions.drop(self.df_regions[(self.df_regions.Date.isin(missing_dates)) & (self.df_regions.ID_County==county)].index)

        # drop columns where no NPIs are assigned
        num_dropped = 0
        null_idx = np.where(self.df_npis[self.column_names].sum()==0)[0]
        for null_item in null_idx:
            dropped = self.column_names.pop(null_item-num_dropped)
            print('No Data for NPI: '+ str(dropped))
            self.df_npis = self.df_npis.drop(dropped, axis=1)
            num_dropped +=1



    def set_up_model(self):

        self.read_data()

        # set up regression model
        self.Y = self.df_r['R_eff']

        # TODO: discuss which vaccination states we want to include
        # for now use Vacc_completed and Vacc_refreshed and use Vacc_partially as reference
        self.used_vacc_states = list(self.all_vacc_states[1:3])
        self.X_vaccinations = np.array([self.df_vaccinations[vacc_state]
<<<<<<< HEAD
                                        for vacc_state in self.vacc_states]).T
        #TODO: discuss which region type we want to use as reference
        # for now use Metropole
        self.reference_region = 'Stadtregion - Metropole'
        self.region_types.remove(self.reference_region)
        self.regions = np.array([self.df_regions[region_type] for region_type in self.region_types]).T

        # return df_npis, Y, X_vaccinations, list(vacc_states)
=======
                                        for vacc_state in self.used_vacc_states]).T
>>>>>>> 9c652af6

    # TODO: Discuss which variables should go in backward selection, also vaccination states?

    def do_regression(self, columns):
        # create array that contains current set of NPIs
        X_npis = np.array([self.df_npis[column] for column in columns]).T

        X = np.concatenate((self.X_vaccinations, self.regions, X_npis), axis=1)
        # TODO: check why there is not always a constant added automatically, do we have linear dependence somewhere?
        # with has_constant = 'add' we force it to add a constant but can this lead to issues?
        X = sm.add_constant(X, has_constant='add')

        # plt.plot(df_r.Date, df_r.R_eff, marker='o')

        # do regression
        model = sm.GLM(self.Y, X, family=sm.families.Gamma(
            sm.families.links.Log()))

        results = model.fit()

        return results

    def backward_selection(self, plot=False):

        # initial set of NPIs
        # use fine_resolution=0 for now for simplicity
        self.column_names = ['M01a', 'M01b', 'M02a', 'M02b',
                        'M03', 'M04', 'M05', 'M06', 'M07', 'M08', 'M09', 'M10', 'M11', 'M12',
                        'M13', 'M14', 'M15', 'M16', 'M17', 'M18', 'M19', 'M20', 'M21']

        # set up regression model
        self.set_up_model()

        # do regression with all NPIs
        results = self.do_regression(self.column_names)
        # store pvalues in dataframe
        self.df_pvalues = pd.DataFrame({"pvalues": results.pvalues})
        # add column with column names to df
<<<<<<< HEAD
        non_npi_variables = ['const'] + self.vacc_states + self.region_types
        self.df_pvalues.insert(1, "columns", non_npi_variables + self.column_names)
=======
        non_npi_variables = ['const'] + self.used_vacc_states
        self.df_pvalues.insert(1, "columns", non_npi_variables + column_names)
>>>>>>> 9c652af6
        # drop rows with pvalue that is NaN
        # TODO: check why we get NaNs here in the first place
        self.df_pvalues.dropna(inplace=True)

        # compute AIC and BIC as reference for later
        aic_min = results.aic
        bic_min = results.bic_llf
        print('AIC init: ', aic_min)
        print('BIC init: ', bic_min)

        # count how often an NPI was selected by highest p value but not removed due to unclear AIC/BIC in a row
        counter_not_removed = 0

        # list with NPIs that were removed
        removed_list = []
        iteration = 0
        # TODO: think about how to decide when backwards selection is "done"
        while (counter_not_removed < 7) and (len(self.df_pvalues) > 5+len(non_npi_variables)):
            iteration += 1

            # choose NPI of interest which is chosen according to the n-th highest pvalue
            # n is determined by the counter_not_removed which is set accordingly if a NPI was removed or not in the previous iteration, see below
            npi_of_interest = self.df_pvalues.sort_values(
                'pvalues', ascending=False).iloc[counter_not_removed].name

            # if npi_of_interest is in non_npi_variables, take variable with next higher pvalue
            counter_non_npi_var = 0
            while self.df_pvalues['columns'][npi_of_interest] in non_npi_variables:
                counter_non_npi_var += 1
                # if npi_of_interest in non_npi_variables:
                npi_of_interest = self.df_pvalues.sort_values(
                    'pvalues', ascending=False).iloc[counter_not_removed + counter_non_npi_var].name
                # adjust counter_not_removed in case the new npi_of_interest doesn't get removed
            counter_not_removed += counter_non_npi_var

            # plot_pvalues(df_pvalues, iteration, npi_of_interest)

            # create view of df_pvalues where we remove npi_of_interest and that will be used for regression_model
            df_view = self.df_pvalues[~self.df_pvalues.index.isin(
                [npi_of_interest])]
            print("NPI of interest: ",
                  self.df_pvalues['columns'][npi_of_interest])

            # do new regression and compute AIC and BIC
            # [1:] because we do only want NPIs as input for regression model, not 'const' or used_vacc_states
            num_non_npi_variables = len(non_npi_variables)
            results = self.do_regression(
                df_view['columns'][num_non_npi_variables:])

            # compute AIC and BIC
            aic = results.aic
            bic = results.bic_llf
            print('AIC: ', aic)
            print('BIC: ', bic)

            # check if AIC and BIC have decreased compared to before
            if (aic < aic_min) and (bic < bic_min):
                if plot:
                    # plot pvalues
                    self.plot_pvalues(iteration,
                                      npi_of_interest, removed=True)

                # set new reference values for AIC and BIC
                aic_min = aic
                bic_min = bic

                # add npi_of_interest to removed_list
                removed_list.append(
                    self.df_pvalues['columns'][npi_of_interest])
                print('Removed ', self.df_pvalues['columns'][npi_of_interest])
                # change df_pvalues to df_view because we actually want to remove npi_of_interest
                self.df_pvalues = df_view[:]

                # set counter_not_removed  = 0 because we want to count how many times in a row a selected NPI was not removed
                # due to unclear AIC and BIC
                # also, in this case we want to select npi_of_interest by taking the NPI with the highest pvalue of remaining NPIs
                counter_not_removed = 0

            else:
                if plot:
                    # plot pvalues
                    self.plot_pvalues(iteration,
                                      npi_of_interest, removed=False)

                if aic < aic_min:
                    print("BIC didn't decrease, don't remove {}".format(
                        self.df_pvalues['columns'][npi_of_interest]))
                elif bic < bic_min:
                    print("AIC didn't decrease, don't remove {}".format(
                        self.df_pvalues['columns'][npi_of_interest]))
                else:
                    print("AIC and BIC didn't decrease, don't remove {}".format(
                        self.df_pvalues['columns'][npi_of_interest]))

                # increase counter_not_removed , we select npi_of_interest by taking the NPI with the next highest pvalue
                counter_not_removed += 1

        print(removed_list)

        # do one last regression here to make sure that df_pvalues and results are matching
        # (i.e. also if in last loop no NPI was removed)
        results = self.do_regression(
            self.df_pvalues['columns'][num_non_npi_variables:])

        # append coefficients and lower and upper boundary of confidence intervals to df_pvalues
        self.df_pvalues.insert(2, "coeffs", list(results.params))
        self.df_pvalues.insert(3, "conf_int_min", list(results.conf_int()[0]))
        self.df_pvalues.insert(4, "conf_int_max", list(results.conf_int()[1]))

        return self.df_pvalues, results

    def plot_confidence_intervals(self):

        # plot coefficients and confidence intervals per NPI
        fig, ax = plt.subplots()
        for i in range(len(self.df_pvalues)):
            ax.plot((self.df_pvalues['conf_int_min'][i],
                    self.df_pvalues['conf_int_max'][i]), (i, i), '-o', color='teal', markersize=3)
            ax.scatter(self.df_pvalues['coeffs'][i],
                       i, color='teal', marker='x')

        ax.set_yticks(range(0, len(self.df_pvalues)),
                      list(self.df_pvalues['columns']))
        ax.invert_yaxis()

        ax.set_xlabel('Values of coefficients')
        ax.set_ylabel('Variables')

        if not os.path.isdir('plots'):
            os.makedirs('plots')
        plt.tight_layout()
        plt.savefig('plots/regression_results.png', format='png',
                    dpi=500)

        plt.close()

    def plot_pvalues(self, iteration, npi_of_interest, removed):
        # plot pvalues
        fig, ax = plt.subplots()
        ax.barh(range(len(self.df_pvalues)), self.df_pvalues['pvalues'])
        # get index of npi_of interest and change color of that bar
        index = self.df_pvalues.index.get_loc(npi_of_interest)

        # if npi_of_interest was removed change color to green
        if removed:
            ax.get_children()[index].set_color('g')
            labels = ['NPI of interest was removed']
            handles = [plt.Rectangle((0, 0), 1, 1, color='g')]

        # if npi_of_interest was not removed change color to red
        else:
            ax.get_children()[index].set_color('r')
            labels = ['NPI of interest was not removed']
            handles = [plt.Rectangle((0, 0), 1, 1, color='r')]

        plt.legend(handles, labels, loc='lower right')

        ax.set_yticks(range(0, len(self.df_pvalues)), list(
            self.df_pvalues['columns']))
        ax.invert_yaxis()

        ax.set_xlabel('P-values')
        ax.set_ylabel('Variables')

        if not os.path.isdir('plots'):
            os.makedirs('plots')
        plt.tight_layout()
        plt.savefig(f'plots/pvalues_iteration{iteration}.png', format='png',
                    dpi=500)

        plt.close()


def main():

    npi_regression = NPIRegression()

    df_pvalues, results = npi_regression.backward_selection(plot=True)
    npi_regression.plot_confidence_intervals()


if __name__ == "__main__":
    main()<|MERGE_RESOLUTION|>--- conflicted
+++ resolved
@@ -252,8 +252,7 @@
         # for now use Vacc_completed and Vacc_refreshed and use Vacc_partially as reference
         self.used_vacc_states = list(self.all_vacc_states[1:3])
         self.X_vaccinations = np.array([self.df_vaccinations[vacc_state]
-<<<<<<< HEAD
-                                        for vacc_state in self.vacc_states]).T
+                                        for vacc_state in self.used_vacc_states]).T
         #TODO: discuss which region type we want to use as reference
         # for now use Metropole
         self.reference_region = 'Stadtregion - Metropole'
@@ -261,9 +260,6 @@
         self.regions = np.array([self.df_regions[region_type] for region_type in self.region_types]).T
 
         # return df_npis, Y, X_vaccinations, list(vacc_states)
-=======
-                                        for vacc_state in self.used_vacc_states]).T
->>>>>>> 9c652af6
 
     # TODO: Discuss which variables should go in backward selection, also vaccination states?
 
@@ -302,13 +298,8 @@
         # store pvalues in dataframe
         self.df_pvalues = pd.DataFrame({"pvalues": results.pvalues})
         # add column with column names to df
-<<<<<<< HEAD
-        non_npi_variables = ['const'] + self.vacc_states + self.region_types
+        non_npi_variables = ['const'] + self.used_vacc_states + self.region_types
         self.df_pvalues.insert(1, "columns", non_npi_variables + self.column_names)
-=======
-        non_npi_variables = ['const'] + self.used_vacc_states
-        self.df_pvalues.insert(1, "columns", non_npi_variables + column_names)
->>>>>>> 9c652af6
         # drop rows with pvalue that is NaN
         # TODO: check why we get NaNs here in the first place
         self.df_pvalues.dropna(inplace=True)
