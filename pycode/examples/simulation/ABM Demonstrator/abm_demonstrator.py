--- conflicted
+++ resolved
@@ -694,14 +694,8 @@
 
 
 def run_abm_simulation():
-<<<<<<< HEAD
-
-    input_path = 'C:/Users/bick_ju/Documents/INSIDe/Demonstrator/INSIDeDemonstrator/INSIDe_Demonstrator_AreaList_modified.txt'
-    output_path = 'C:/Users/bick_ju/Documents/INSIDe/Demonstrator/INSIDeDemonstrator/output/'
-=======
     input_path = 'input/'
     output_path = 'output/'
->>>>>>> 1f10b334
     # set seed for fixed model initialization (locations and initial infection states)
     np.random.seed(0)
     # starting time point
