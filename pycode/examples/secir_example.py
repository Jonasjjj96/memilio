--- conflicted
+++ resolved
@@ -55,7 +55,7 @@
     times.set_infectious_asymp(6.2)  # (=R9^(-1)=R_3^(-1)+0.5*R_4^(-1))
     times.set_icu_to_death(5.)  # 3.5-7 (=R5^(-1))
 
-<<<<<<< HEAD
+
 
 
     sus_ORs=np.array([0.34, 0.67, 1.00, 1.00, 1.00, 1.00, 1.24, 1.47, 1.47]) # Odds ratios for relative susceptibility -- from https://science.sciencemag.org/content/early/2020/05/04/science.abb8001; 10-20 and 60-70 bins are the average across the ORs
@@ -67,10 +67,7 @@
     death_probs=np.array([0.00002, 0.00006, 0.00030, 0.00080, 0.00150, 0.00600, 0.02200, 0.05100, 0.09300]) # Overall probability of dying (https://www.imperial.ac.uk/media/imperial-college/medicine/sph/ide/gida-fellowships/Imperial-College-COVID19-NPI-modelling-16-03-2020.pdf)
 
     '''probs = Probabilities()
-=======
-    probs = Probabilities()
-    probs.set_infection_from_contact(1.0)  # 0.01-0.16
->>>>>>> 82c60c0d
+
     probs.set_asymp_per_infectious(0.09)  # 0.01-0.16
     probs.set_risk_from_symptomatic(0.25)  # 0.05-0.5
     probs.set_hospitalized_per_infectious(0.2)  # 0.1-0.35
@@ -127,10 +124,10 @@
             if use_dampings:
                 for d in range(dampings.shape[2]):
                     cont_freq_matrix.add_damping(Damping(d, dampings[i,j,d]), i, j)
-                #cont_freq_matrix.add_damping(Damping(25., damp_work[i,j]), i, j)
-                #cont_freq_matrix.add_damping(Damping(35., damp_home[i,j]), i, j)
-                #cont_freq_matrix.add_damping(Damping(40., damp_school[i,j]), i, j)
-                #cont_freq_matrix.add_damping(Damping(50., damp_other[i,j]), i, j)
+                                # cont_freq_matrix.add_damping(Damping(25., damp_work[i,j]), i, j)
+                # cont_freq_matrix.add_damping(Damping(35., damp_home[i,j]), i, j)
+                # cont_freq_matrix.add_damping(Damping(40., damp_school[i,j]), i, j)
+                # cont_freq_matrix.add_damping(Damping(50., damp_other[i,j]), i, j)
 
                 #cont_freq_matrix.add_damping(Damping(10., 0.8), i, j)
                 #cont_freq_matrix.add_damping(Damping(20., 0.9), i, j)
