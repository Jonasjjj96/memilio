import unittest
import epidemiology.secir as secir
import numpy as np

class Test_Migration(unittest.TestCase):
    def test_params_graph(self):
<<<<<<< HEAD
        graph = secir.SecirModelGraph1()
        graph.add_node(secir.SecirModel1())
        graph.add_node(secir.SecirModel1())
=======
        graph = secir.SecirParamsGraph()
        graph.add_node(0, secir.SecirParams())
        graph.add_node(1, secir.SecirParams())
>>>>>>> 81cf39ef
        graph.add_edge(0, 1, np.ones(8))
        self.assertEqual(graph.num_nodes, 2)
        self.assertEqual(graph.num_edges, 1)
        self.assertEqual(graph.get_num_out_edges(0), 1)
        self.assertEqual(graph.get_num_out_edges(1), 0)

    def test_sim_graph(self):
<<<<<<< HEAD
        graph = secir.MigrationGraph1()
        graph.add_node(secir.SecirModel1(), 0, 0.1)
        graph.add_node(secir.SecirModel1(), 0)
=======
        graph = secir.MigrationGraph()
        graph.add_node(0, secir.SecirParams(), 0, 0.1)
        graph.add_node(1, secir.SecirParams(), 0)
>>>>>>> 81cf39ef
        graph.add_edge(0, 1, np.ones(8))
        self.assertEqual(graph.num_nodes, 2)
        self.assertEqual(graph.num_edges, 1)
        self.assertEqual(graph.get_num_out_edges(0), 1)
        self.assertEqual(graph.get_num_out_edges(1), 0)

    def test_migration_sim(self):        
<<<<<<< HEAD
        graph = secir.MigrationGraph1()
        graph.add_node(secir.SecirModel1(), 0, 0.1)
        graph.add_node(secir.SecirModel1(), 0)
        graph.add_edge(0, 1, np.ones(8))

        sim = secir.MigrationSimulation1(graph, t0 = 0.0, dt = 1)
=======
        graph = secir.MigrationGraph()
        graph.add_node(0, secir.SecirParams(), 0, 0.1)
        graph.add_node(1, secir.SecirParams(), 0)
        graph.add_edge(0, 1, np.ones(8))

        sim = secir.MigrationSimulation(graph, t0 = 0.0)
>>>>>>> 81cf39ef
        sim.advance(2)

        #integration does adaptive time steps so exact count is unknown
        self.assertGreaterEqual(sim.graph.get_node(0).property.result.get_num_time_points(), 3)

if __name__ == '__main__':
    unittest.main()<|MERGE_RESOLUTION|>--- conflicted
+++ resolved
@@ -4,15 +4,9 @@
 
 class Test_Migration(unittest.TestCase):
     def test_params_graph(self):
-<<<<<<< HEAD
         graph = secir.SecirModelGraph1()
-        graph.add_node(secir.SecirModel1())
-        graph.add_node(secir.SecirModel1())
-=======
-        graph = secir.SecirParamsGraph()
-        graph.add_node(0, secir.SecirParams())
-        graph.add_node(1, secir.SecirParams())
->>>>>>> 81cf39ef
+        graph.add_node(0, secir.SecirModel1())
+        graph.add_node(1, secir.SecirModel1())
         graph.add_edge(0, 1, np.ones(8))
         self.assertEqual(graph.num_nodes, 2)
         self.assertEqual(graph.num_edges, 1)
@@ -20,15 +14,9 @@
         self.assertEqual(graph.get_num_out_edges(1), 0)
 
     def test_sim_graph(self):
-<<<<<<< HEAD
         graph = secir.MigrationGraph1()
-        graph.add_node(secir.SecirModel1(), 0, 0.1)
-        graph.add_node(secir.SecirModel1(), 0)
-=======
-        graph = secir.MigrationGraph()
-        graph.add_node(0, secir.SecirParams(), 0, 0.1)
-        graph.add_node(1, secir.SecirParams(), 0)
->>>>>>> 81cf39ef
+        graph.add_node(0, secir.SecirModel1(), 0, 0.1)
+        graph.add_node(1, secir.SecirModel1(), 0)
         graph.add_edge(0, 1, np.ones(8))
         self.assertEqual(graph.num_nodes, 2)
         self.assertEqual(graph.num_edges, 1)
@@ -36,21 +24,12 @@
         self.assertEqual(graph.get_num_out_edges(1), 0)
 
     def test_migration_sim(self):        
-<<<<<<< HEAD
         graph = secir.MigrationGraph1()
-        graph.add_node(secir.SecirModel1(), 0, 0.1)
-        graph.add_node(secir.SecirModel1(), 0)
+        graph.add_node(0, secir.SecirModel1(), 0, 0.1)
+        graph.add_node(1, secir.SecirModel1(), 0)
         graph.add_edge(0, 1, np.ones(8))
 
-        sim = secir.MigrationSimulation1(graph, t0 = 0.0, dt = 1)
-=======
-        graph = secir.MigrationGraph()
-        graph.add_node(0, secir.SecirParams(), 0, 0.1)
-        graph.add_node(1, secir.SecirParams(), 0)
-        graph.add_edge(0, 1, np.ones(8))
-
-        sim = secir.MigrationSimulation(graph, t0 = 0.0)
->>>>>>> 81cf39ef
+        sim = secir.MigrationSimulation1(graph, t0 = 0.0)
         sim.advance(2)
 
         #integration does adaptive time steps so exact count is unknown
