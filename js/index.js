--- conflicted
+++ resolved
@@ -1,124 +1,116 @@
-import { Locations } from './locations.js'
-import { Actions } from './actions.js'
-import { Parameters } from './parameters.js'
-import { Graphs } from './graphs.js'
-import { simulate_seir, makeSeirParam, Damping } from './seir.js'
-
-function main() {
-    // Week number according to the ISO-8601 standard
-    Date.prototype.getWeek = function () {
-        var target = new Date(this.valueOf());
-        var dayNr = (this.getDay() + 6) % 7;
-        target.setDate(target.getDate() - dayNr + 3);
-        var firstThursday = target.valueOf();
-        target.setMonth(0, 1);
-        if (target.getDay() != 4) {
-            target.setMonth(0, 1 + ((4 - target.getDay()) + 7) % 7);
-        }
-        return 1 + Math.ceil((firstThursday - target) / 604800000);
-    }
-
-    $(function () {
-        let $container = $('.actions .content');
-        let locations = new Locations("#locations");
-        let parameters = new Parameters($('#parameters'));
-        let actions = new Actions($container, [{
-            label: "75% Home-Office",
-            damping: 0.7
-        }, {
-            label: "Schulschlie&szlig;ungen",
-            damping: 0.8,
-        }, {
-            label: "Kontaktverbot",
-            damping: 0.4,
-        }]);
-
-        $('svg#graphs')
-            .attr('width', $('svg#graphs').width())
-            .attr('height', $('svg#graphs').height());
-
-        let graphs = new Graphs("svg#graphs");
-
-        function simulate() {
-            let step_size = 0.1;
-            let x = parseInt(1 / step_size, 10);
-            let days = parseFloat($("#days").val());
-            let p = parameters.getParameters();
-            let seir_params = makeSeirParam();
-
-            
-            seir_params.a = 1.0 / p.incubation;
-            seir_params.b = p.contact_rate;
-            seir_params.g = 1 / p.infection;
-            seir_params.E0 = p.e0;
-<<<<<<< HEAD
-            seir_params.I0 = p.i0;
-            seir_params.R0 = p.r0;
-            seir_params.N = locations.getPopulation();
-
-            
-=======
-            seir_params.N = 1000000; //locations.getPopulation();
-        
->>>>>>> facf9234
-            // TODO: replace by the actual logic
-            let action_damping = actions.getActionsDamping(days);
-            if(action_damping == null) {
-                action_damping = [{day: 0, damping: 1}];
-            }
-            
-            seir_params.dampings = action_damping.map((v, i) => new Damping(v.day, v.damping));
-            
-            let data = simulate_seir(0, days, step_size, seir_params);
-            
-            // select only values of the days 
-            Object.keys(data)
-                .forEach(key => {
-                    data[key] = data[key].filter((v, i) => i % x == 0);
-                });
-
-            let startDate = d3.timeParse("%d.%m.%Y")("24.02.2020");
-            let result = [];
-            // restruct data
-            for (let i = 0; i < days; i++) {
-                result.push({
-                    day: new Date(startDate.getTime() + (i * 24 * 60 * 60 * 1000)),
-                    cases: [
-                        data.S[i],
-                        data.E[i],
-                        data.I[i],
-                        data.R[i]
-                    ]
-                })
-            }
-
-
-            graphs.visualize(result, actions.getActions());
-        }
-
-        /*locations.onselect((arg) => {
-            simulate();
-        });*/
-
-        actions.onchange((actions) => {
-            simulate();
-        });
-
-        parameters.onchange(parameters => {
-            simulate();
-        });
-
-
-        $('button.simulate')
-            .click(function (event) {
-                event.preventDefault();
-                event.stopPropagation();
-
-                simulate();
-            });
-
-        simulate();
-    });
-}
-
+import { Locations } from './locations.js'
+import { Actions } from './actions.js'
+import { Parameters } from './parameters.js'
+import { Graphs } from './graphs.js'
+import { simulate_seir, makeSeirParam, Damping } from './seir.js'
+
+function main() {
+    // Week number according to the ISO-8601 standard
+    Date.prototype.getWeek = function () {
+        var target = new Date(this.valueOf());
+        var dayNr = (this.getDay() + 6) % 7;
+        target.setDate(target.getDate() - dayNr + 3);
+        var firstThursday = target.valueOf();
+        target.setMonth(0, 1);
+        if (target.getDay() != 4) {
+            target.setMonth(0, 1 + ((4 - target.getDay()) + 7) % 7);
+        }
+        return 1 + Math.ceil((firstThursday - target) / 604800000);
+    }
+
+    $(function () {
+        let $container = $('.actions .content');
+        let locations = new Locations("#locations");
+        let parameters = new Parameters($('#parameters'));
+        let actions = new Actions($container, [{
+            label: "75% Home-Office",
+            damping: 0.7
+        }, {
+            label: "Schulschlie&szlig;ungen",
+            damping: 0.8,
+        }, {
+            label: "Kontaktverbot",
+            damping: 0.4,
+        }]);
+
+        $('svg#graphs')
+            .attr('width', $('svg#graphs').width())
+            .attr('height', $('svg#graphs').height());
+
+        let graphs = new Graphs("svg#graphs");
+
+        function simulate() {
+            let step_size = 0.1;
+            let x = parseInt(1 / step_size, 10);
+            let days = parseFloat($("#days").val());
+            let p = parameters.getParameters();
+            let seir_params = makeSeirParam();
+
+            
+            seir_params.a = 1.0 / p.incubation;
+            seir_params.b = p.contact_rate;
+            seir_params.g = 1 / p.infection;
+            seir_params.E0 = p.e0;
+            seir_params.N = 1000000; //locations.getPopulation();
+        
+            // TODO: replace by the actual logic
+            let action_damping = actions.getActionsDamping(days);
+            if(action_damping == null) {
+                action_damping = [{day: 0, damping: 1}];
+            }
+            
+            seir_params.dampings = action_damping.map((v, i) => new Damping(v.day, v.damping));
+            
+            let data = simulate_seir(0, days, step_size, seir_params);
+            
+            // select only values of the days 
+            Object.keys(data)
+                .forEach(key => {
+                    data[key] = data[key].filter((v, i) => i % x == 0);
+                });
+
+            let startDate = d3.timeParse("%d.%m.%Y")("24.02.2020");
+            let result = [];
+            // restruct data
+            for (let i = 0; i < days; i++) {
+                result.push({
+                    day: new Date(startDate.getTime() + (i * 24 * 60 * 60 * 1000)),
+                    cases: [
+                        data.S[i],
+                        data.E[i],
+                        data.I[i],
+                        data.R[i]
+                    ]
+                })
+            }
+
+
+            graphs.visualize(result, actions.getActions());
+        }
+
+        /*locations.onselect((arg) => {
+            simulate();
+        });*/
+
+        actions.onchange((actions) => {
+            simulate();
+        });
+
+        parameters.onchange(parameters => {
+            simulate();
+        });
+
+
+        $('button.simulate')
+            .click(function (event) {
+                event.preventDefault();
+                event.stopPropagation();
+
+                simulate();
+            });
+
+        simulate();
+    });
+}
+
 main()