/* 
* Copyright (C) 2020-2024 MEmilio
*
* Authors: Lena Ploetzke
*
* Contact: Martin J. Kuehn <Martin.Kuehn@DLR.de>
*
* Licensed under the Apache License, Version 2.0 (the "License");
* you may not use this file except in compliance with the License.
* You may obtain a copy of the License at
*
*     http://www.apache.org/licenses/LICENSE-2.0
*
* Unless required by applicable law or agreed to in writing, software
* distributed under the License is distributed on an "AS IS" BASIS,
* WITHOUT WARRANTIES OR CONDITIONS OF ANY KIND, either express or implied.
* See the License for the specific language governing permissions and
* limitations under the License.
*/
#ifndef MIO_EPI_LCT_INFECTION_STATE_H
#define MIO_EPI_LCT_INFECTION_STATE_H

#include "memilio/config.h"
#include "memilio/utils/time_series.h"
#include "memilio/utils/logging.h"
#include "memilio/math/eigen.h"

#include <array>

namespace mio
{
/**
 * @brief Provides the functionality to be able to work with subcompartments in an LCT model.
 *
 * @tparam InfectionStates An enum class that defines the basic infection states.
 * @tparam Ns Number of subcompartments for each infection state defined in InfectionState. 
 *      The number of given template arguments must be equal to the entry Count from InfectionState.
 */
template <class InfectionStates, size_t... Ns>
class LctInfectionState
{
public:
    using InfectionState = InfectionStates;
    static_assert((size_t)InfectionState::Count == sizeof...(Ns),
                  "The number of the size_t's provided as template parameters must be "
                  "the same as the entry Count of InfectionState.");

    static_assert(((Ns > 0) && ...), "The number of subcompartments must be at least 1.");

    /**
     * @brief Gets the number of subcompartments in an infection state.
     *
     * @tparam State Infection state for which the number of subcompartments should be returned.   
     * @return Number of subcompartments for State. Returned value is always at least one.
     */
    template <InfectionState State>
    static constexpr size_t get_num_subcompartments()
    {
        static_assert(State < InfectionState::Count, "State must be a a valid InfectionState.");
        return m_subcompartment_numbers[(size_t)State];
    }

    /**
     * @brief Gets the index of the first subcompartment of an infection state.
     *
     * In a simulation, the number of individuals in the subcompartments are stored in vectors. 
     * Accordingly, the index of the first subcompartment of State in such a vector is returned.
     * @tparam State: Infection state for which the index should be returned.    
     * @return Index of the first subcompartment for a vector with one entry per subcompartment. 
     *      Returned value is always non-negative.
     */
    template <InfectionState State>
    static constexpr size_t get_first_index()
    {
        static_assert(State < InfectionState::Count, "State must be a a valid InfectionState.");
        size_t index = 0;
        for (size_t i = 0; i < (size_t)(State); i++) {
            index = index + m_subcompartment_numbers[i];
        }
        return index;
    }

<<<<<<< HEAD
    /**
     * @brief Cumulates a TimeSeries with subcompartments according to the LctInfectionState to produce a TimeSeries 
     *  that divides the population only into the infection states defined in InfectionStates.
     *
     * This is done by summing up the values in the subcompartments.
     * @param[in] timeseries TimeSeries with subcompartments according to the LctInfectionState.
     * @return TimeSeries with accumulated values for the InfectionStates.
     *  Returns TimeSeries with values -1 if calculation is not possible.
     */
    static TimeSeries<ScalarType> calculate_compartments(const TimeSeries<ScalarType>& timeseries)
    {
        TimeSeries<ScalarType> compartments((Eigen::Index)InfectionState::Count);
        if (!(Count == timeseries.get_num_elements())) {
            log_error("The given TimeSeries does not match the LctInfectionState.");
            // Return a TimeSeries with values -1.
            Eigen::VectorXd error_output = Eigen::VectorXd::Constant((Eigen::Index)InfectionState::Count, -1);
            compartments.add_time_point(-1, error_output);
            return compartments;
        }
        Eigen::VectorXd dummy((Eigen::Index)InfectionState::Count);
        for (Eigen::Index i = 0; i < timeseries.get_num_time_points(); ++i) {
            // For each InfectionState, sum the values of the subcompartments.
            dummy[(Eigen::Index)InfectionState::Susceptible] = timeseries[i][0];
            dummy[(Eigen::Index)InfectionState::Exposed] =
                timeseries[i]
                    .segment(get_first_index<InfectionState::Exposed>(),
                             get_num_subcompartments<InfectionState::Exposed>())
                    .sum();
            dummy[(Eigen::Index)InfectionState::InfectedNoSymptoms] =
                timeseries[i]
                    .segment(get_first_index<InfectionState::InfectedNoSymptoms>(),
                             get_num_subcompartments<InfectionState::InfectedNoSymptoms>())
                    .sum();
            dummy[(Eigen::Index)InfectionState::InfectedSymptoms] =
                timeseries[i]
                    .segment(get_first_index<InfectionState::InfectedSymptoms>(),
                             get_num_subcompartments<InfectionState::InfectedSymptoms>())
                    .sum();
            dummy[(Eigen::Index)InfectionState::InfectedSevere] =
                timeseries[i]
                    .segment(get_first_index<InfectionState::InfectedSevere>(),
                             get_num_subcompartments<InfectionState::InfectedSevere>())
                    .sum();
            dummy[(Eigen::Index)InfectionState::InfectedCritical] =
                timeseries[i]
                    .segment(get_first_index<InfectionState::InfectedCritical>(),
                             get_num_subcompartments<InfectionState::InfectedCritical>())
                    .sum();
            dummy[(Eigen::Index)InfectionState::Recovered] =
                timeseries[i][get_first_index<InfectionState::Recovered>()];
            dummy[(Eigen::Index)InfectionState::Dead] = timeseries[i][get_first_index<InfectionState::Dead>()];

            compartments.add_time_point(timeseries.get_time(i), dummy);
        }

        return compartments;
    }

=======
>>>>>>> d439941b
    static constexpr size_t Count{(... + Ns)};

private:
    static constexpr const std::array<size_t, sizeof...(Ns)> m_subcompartment_numbers{
        Ns...}; ///< Vector which defines the number of subcompartments for each infection state of InfectionState.
};

} // namespace mio

#endif<|MERGE_RESOLUTION|>--- conflicted
+++ resolved
@@ -80,67 +80,66 @@
         return index;
     }
 
-<<<<<<< HEAD
     /**
      * @brief Cumulates a TimeSeries with subcompartments according to the LctInfectionState to produce a TimeSeries 
      *  that divides the population only into the infection states defined in InfectionStates.
      *
+     * The function calculates a TimeSeries without subcompartmens from another TimeSeries with subcompartments. 
      * This is done by summing up the values in the subcompartments.
-     * @param[in] timeseries TimeSeries with subcompartments according to the LctInfectionState.
+     * @param[in] subcompartments_ts TimeSeries with subcompartments according to the LctInfectionState.
      * @return TimeSeries with accumulated values for the InfectionStates.
      *  Returns TimeSeries with values -1 if calculation is not possible.
      */
-    static TimeSeries<ScalarType> calculate_compartments(const TimeSeries<ScalarType>& timeseries)
+    static TimeSeries<ScalarType> calculate_compartments(const TimeSeries<ScalarType>& subcompartments_ts)
     {
-        TimeSeries<ScalarType> compartments((Eigen::Index)InfectionState::Count);
-        if (!(Count == timeseries.get_num_elements())) {
-            log_error("The given TimeSeries does not match the LctInfectionState.");
+        TimeSeries<ScalarType> compartments_ts((Eigen::Index)InfectionState::Count);
+        if (!(Count == subcompartments_ts.get_num_elements())) {
+            log_error("Result does not match infectionState of the Model.");
             // Return a TimeSeries with values -1.
             Eigen::VectorXd error_output = Eigen::VectorXd::Constant((Eigen::Index)InfectionState::Count, -1);
-            compartments.add_time_point(-1, error_output);
-            return compartments;
+            compartments_ts.add_time_point(-1, error_output);
+            return compartments_ts;
         }
-        Eigen::VectorXd dummy((Eigen::Index)InfectionState::Count);
-        for (Eigen::Index i = 0; i < timeseries.get_num_time_points(); ++i) {
+        Eigen::VectorXd compartments((Eigen::Index)InfectionState::Count);
+        for (Eigen::Index i = 0; i < subcompartments_ts.get_num_time_points(); ++i) {
             // For each InfectionState, sum the values of the subcompartments.
-            dummy[(Eigen::Index)InfectionState::Susceptible] = timeseries[i][0];
-            dummy[(Eigen::Index)InfectionState::Exposed] =
-                timeseries[i]
+            compartments[(Eigen::Index)InfectionState::Susceptible] = subcompartments_ts[i][0];
+            compartments[(Eigen::Index)InfectionState::Exposed] =
+                subcompartments_ts[i]
                     .segment(get_first_index<InfectionState::Exposed>(),
                              get_num_subcompartments<InfectionState::Exposed>())
                     .sum();
-            dummy[(Eigen::Index)InfectionState::InfectedNoSymptoms] =
-                timeseries[i]
+            compartments[(Eigen::Index)InfectionState::InfectedNoSymptoms] =
+                subcompartments_ts[i]
                     .segment(get_first_index<InfectionState::InfectedNoSymptoms>(),
                              get_num_subcompartments<InfectionState::InfectedNoSymptoms>())
                     .sum();
-            dummy[(Eigen::Index)InfectionState::InfectedSymptoms] =
-                timeseries[i]
+            compartments[(Eigen::Index)InfectionState::InfectedSymptoms] =
+                subcompartments_ts[i]
                     .segment(get_first_index<InfectionState::InfectedSymptoms>(),
                              get_num_subcompartments<InfectionState::InfectedSymptoms>())
                     .sum();
-            dummy[(Eigen::Index)InfectionState::InfectedSevere] =
-                timeseries[i]
+            compartments[(Eigen::Index)InfectionState::InfectedSevere] =
+                subcompartments_ts[i]
                     .segment(get_first_index<InfectionState::InfectedSevere>(),
                              get_num_subcompartments<InfectionState::InfectedSevere>())
                     .sum();
-            dummy[(Eigen::Index)InfectionState::InfectedCritical] =
-                timeseries[i]
+            compartments[(Eigen::Index)InfectionState::InfectedCritical] =
+                subcompartments_ts[i]
                     .segment(get_first_index<InfectionState::InfectedCritical>(),
                              get_num_subcompartments<InfectionState::InfectedCritical>())
                     .sum();
-            dummy[(Eigen::Index)InfectionState::Recovered] =
-                timeseries[i][get_first_index<InfectionState::Recovered>()];
-            dummy[(Eigen::Index)InfectionState::Dead] = timeseries[i][get_first_index<InfectionState::Dead>()];
+            compartments[(Eigen::Index)InfectionState::Recovered] =
+                subcompartments_ts[i][get_first_index<InfectionState::Recovered>()];
+            compartments[(Eigen::Index)InfectionState::Dead] =
+                subcompartments_ts[i][get_first_index<InfectionState::Dead>()];
 
-            compartments.add_time_point(timeseries.get_time(i), dummy);
+            compartments_ts.add_time_point(subcompartments_ts.get_time(i), compartments);
         }
 
-        return compartments;
+        return compartments_ts;
     }
 
-=======
->>>>>>> d439941b
     static constexpr size_t Count{(... + Ns)};
 
 private:
