--- conflicted
+++ resolved
@@ -525,15 +525,10 @@
  * @{
  */
 template <typename FP, class Sim>
-<<<<<<< HEAD
-GraphSimulation<Graph<SimulationNode<Sim>, MigrationEdge<FP>>, FP, FP,
-                void (*)(double, double, mio::MigrationEdge<>&, mio::SimulationNode<Sim>&, mio::SimulationNode<Sim>&),
+GraphSimulation<Graph<SimulationNode<Sim>, MobilityEdge<FP>>, FP, FP,
+                void (*)(double, double, mio::MobilityEdge<>&, mio::SimulationNode<Sim>&, mio::SimulationNode<Sim>&),
                 void (*)(double, double, mio::SimulationNode<Sim>&)>
-make_migration_sim(FP t0, FP dt, const Graph<SimulationNode<Sim>, MigrationEdge<FP>>& graph)
-=======
-GraphSimulation<Graph<SimulationNode<Sim>, MobilityEdge<FP>>>
 make_mobility_sim(FP t0, FP dt, const Graph<SimulationNode<Sim>, MobilityEdge<FP>>& graph)
->>>>>>> a029aa6b
 {
     return make_graph_sim(t0, dt, graph, &evolve_model<Sim>,
                           static_cast<void (*)(FP, FP, MobilityEdge<FP>&, SimulationNode<Sim>&, SimulationNode<Sim>&)>(
@@ -541,15 +536,10 @@
 }
 
 template <typename FP, class Sim>
-<<<<<<< HEAD
-GraphSimulation<Graph<SimulationNode<Sim>, MigrationEdge<FP>>, FP, FP,
-                void (*)(double, double, mio::MigrationEdge<>&, mio::SimulationNode<Sim>&, mio::SimulationNode<Sim>&),
+GraphSimulation<Graph<SimulationNode<Sim>, MobilityEdge<FP>>, FP, FP,
+                void (*)(double, double, mio::MobilityEdge<>&, mio::SimulationNode<Sim>&, mio::SimulationNode<Sim>&),
                 void (*)(double, double, mio::SimulationNode<Sim>&)>
-make_migration_sim(FP t0, FP dt, Graph<SimulationNode<Sim>, MigrationEdge<FP>>&& graph)
-=======
-GraphSimulation<Graph<SimulationNode<Sim>, MobilityEdge<FP>>>
 make_mobility_sim(FP t0, FP dt, Graph<SimulationNode<Sim>, MobilityEdge<FP>>&& graph)
->>>>>>> a029aa6b
 {
     return make_graph_sim(t0, dt, std::move(graph), &evolve_model<Sim>,
                           static_cast<void (*)(FP, FP, MobilityEdge<FP>&, SimulationNode<Sim>&, SimulationNode<Sim>&)>(
