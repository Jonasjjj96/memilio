--- conflicted
+++ resolved
@@ -281,12 +281,8 @@
 
 private:
     MigrationCoefficientGroup m_coefficients; //one per group and compartment
-<<<<<<< HEAD
-    DynamicNPIs m_dynamic_npis;
+    DynamicNPIs<FP> m_dynamic_npis;
     std::vector<std::vector<size_t>> m_save_indices; // groups of indices from compartments to save
-=======
-    DynamicNPIs<FP> m_dynamic_npis;
->>>>>>> 575a1467
 };
 
 /**
