/* 
* Copyright (C) 2020-2023 German Aerospace Center (DLR-SC)
*
* Authors: Lena Ploetzke, Anna Wendler
*
* Contact: Martin J. Kuehn <Martin.Kuehn@DLR.de>
*
* Licensed under the Apache License, Version 2.0 (the "License");
* you may not use this file except in compliance with the License.
* You may obtain a copy of the License at
*
*     http://www.apache.org/licenses/LICENSE-2.0
*
* Unless required by applicable law or agreed to in writing, software
* distributed under the License is distributed on an "AS IS" BASIS,
* WITHOUT WARRANTIES OR CONDITIONS OF ANY KIND, either express or implied.
* See the License for the specific language governing permissions and
* limitations under the License.
*/

#include "boost/fusion/functional/invocation/invoke.hpp"
#include "load_test_data.h"
#include "ide_secir/infection_state.h"
#include "ide_secir/model.h"
#include "ide_secir/parameters.h"
#include "ide_secir/simulation.h"
#include "memilio/epidemiology/state_age_function.h"
#include "memilio/math/eigen.h"
#include "memilio/utils/time_series.h"
#include "memilio/utils/logging.h"
#include "memilio/config.h"
#include "memilio/epidemiology/uncertain_matrix.h"
#include <iostream>
#include <gtest/gtest.h>

class ModelTestIdeSecir : public testing::Test
{
protected:
    virtual void SetUp()
    {
        using Vec = mio::TimeSeries<ScalarType>::Vector;

        //Set initial conditions
        ScalarType N           = 10000;
        ScalarType Dead_before = 12;

        int num_transitions = (int)mio::isecir::InfectionTransition::Count;

        Vec vec_init(num_transitions);
        mio::TimeSeries<ScalarType> init(num_transitions);
        vec_init[(int)mio::isecir::InfectionTransition::SusceptibleToExposed]                 = 25.0;
        vec_init[(int)mio::isecir::InfectionTransition::ExposedToInfectedNoSymptoms]          = 15.0;
        vec_init[(int)mio::isecir::InfectionTransition::InfectedNoSymptomsToInfectedSymptoms] = 8.0;
        vec_init[(int)mio::isecir::InfectionTransition::InfectedNoSymptomsToRecovered]        = 4.0;
        vec_init[(int)mio::isecir::InfectionTransition::InfectedSymptomsToInfectedSevere]     = 1.0;
        vec_init[(int)mio::isecir::InfectionTransition::InfectedSymptomsToRecovered]          = 4.0;
        vec_init[(int)mio::isecir::InfectionTransition::InfectedSevereToInfectedCritical]     = 1.0;
        vec_init[(int)mio::isecir::InfectionTransition::InfectedSevereToRecovered]            = 1.0;
        vec_init[(int)mio::isecir::InfectionTransition::InfectedCriticalToDead]               = 1.0;
        vec_init[(int)mio::isecir::InfectionTransition::InfectedCriticalToRecovered]          = 1.0;
        init.add_time_point(-10.0, vec_init);
        while (init.get_last_time() < 0) {
            vec_init *= 1.01;
            init.add_time_point(init.get_last_time() + dt, vec_init);
        }

        // Initialize model
        model = new mio::isecir::Model(std::move(init), N, Dead_before);

        // Set working parameters.
<<<<<<< HEAD
        mio::isecir::SmootherCosine smoothcos(2.0);
        mio::isecir::StateAgeFunctionWrapper delaydistribution;
        delaydistribution.set_state_age_function(smoothcos);
        std::vector<mio::isecir::StateAgeFunctionWrapper> vec_delaydistrib(num_transitions, delaydistribution);
=======
        mio::SmootherCosine smoothcos(2.0);
        mio::StateAgeFunctionWrapper delaydistribution(smoothcos);
        std::vector<mio::StateAgeFunctionWrapper> vec_delaydistrib(num_transitions, delaydistribution);
>>>>>>> 9aff6e25

        std::vector<ScalarType> vec_prob((int)mio::isecir::InfectionTransition::Count, 0.5);
        vec_prob[Eigen::Index(mio::isecir::InfectionTransition::SusceptibleToExposed)]        = 1;
        vec_prob[Eigen::Index(mio::isecir::InfectionTransition::ExposedToInfectedNoSymptoms)] = 1;
        model->parameters.set<mio::isecir::TransitionProbabilities>(vec_prob);

        mio::ContactMatrixGroup contact_matrix = mio::ContactMatrixGroup(1, 1);
        contact_matrix[0]                      = mio::ContactMatrix(Eigen::MatrixXd::Constant(1, 1, 10.));
        model->parameters.get<mio::isecir::ContactPatterns>() = mio::UncertainContactMatrix(contact_matrix);

<<<<<<< HEAD
        mio::isecir::StateAgeFunctionWrapper prob;
        mio::isecir::ExponentialDecay expdecay(0.5);
        prob.set_state_age_function(expdecay);
=======
        mio::ExponentialDecay expdecay(0.5);
        mio::StateAgeFunctionWrapper prob(expdecay);
>>>>>>> 9aff6e25
        model->parameters.set<mio::isecir::TransmissionProbabilityOnContact>(prob);
        model->parameters.set<mio::isecir::RelativeTransmissionNoSymptoms>(prob);
        model->parameters.set<mio::isecir::RiskOfInfectionFromSymptomatic>(prob);
    }

    virtual void TearDown()
    {
        delete model;
    }

public:
    mio::isecir::Model* model = nullptr;
    ScalarType dt             = 1;
};

// check if population stays constant over course of simulation
TEST_F(ModelTestIdeSecir, checkPopulationConservation)
{
    mio::TimeSeries<ScalarType> compartments = simulate(0, 15, dt, *model);

    ScalarType num_persons_before = 0.0;
    ScalarType num_persons_after  = 0.0;

    for (auto i = 0; i < compartments[0].size(); i++) {
        num_persons_before += compartments[0][i];
        num_persons_after += compartments.get_last_value()[i];
    }

    EXPECT_NEAR(num_persons_after, num_persons_before, 1e-10);
}

// compare compartments with previous run
TEST_F(ModelTestIdeSecir, compareWithPreviousRun)
{
    auto compare                             = load_test_data_csv<ScalarType>("ide-secir-compare.csv");
    mio::TimeSeries<ScalarType> compartments = simulate(0, 5, dt, *model);

    ASSERT_EQ(compare.size(), static_cast<size_t>(compartments.get_num_time_points()));
    for (size_t i = 0; i < compare.size(); i++) {
        ASSERT_EQ(compare[i].size(), static_cast<size_t>(compartments.get_num_elements()) + 1) << "at row " << i;
        ASSERT_NEAR(compartments.get_time(i), compare[i][0], 1e-7) << "at row " << i;
        for (size_t j = 1; j < compare[i].size(); j++) {
            ASSERT_NEAR(compartments.get_value(i)[j - 1], compare[i][j], 1e-7) << " at row " << i;
        }
    }
}

// compare transitions with previous run
TEST_F(ModelTestIdeSecir, compareWithPreviousRunTransitions)
{
    auto compare = load_test_data_csv<ScalarType>("ide-secir-transitions-compare.csv");

    mio::isecir::Simulation sim(*model, 0, dt);
    sim.advance(5);

    auto transitions = sim.get_transitions();

    size_t iter_0 = 0;
    while (transitions.get_time(iter_0) < compare[0][0]) {
        iter_0++;
    }

    for (size_t i = 0; i < compare.size(); i++) {
        ASSERT_EQ(compare[i].size(), static_cast<size_t>(transitions.get_num_elements()) + 1) << "at row " << i;
        ASSERT_NEAR(transitions.get_time(i + iter_0), compare[i][0], 1e-7) << "at row " << i;
        for (size_t j = 1; j < compare[i].size(); j++) {
            ASSERT_NEAR(transitions.get_value(i + iter_0)[j - 1], compare[i][j], 1e-7) << " at row " << i;
        }
    }
}

// check results of our simulation with an example calculated by hand
// for example see Overleaf document
TEST(IdeSecir, checkSimulationFunctions)
{
    using Vec = mio::TimeSeries<ScalarType>::Vector;

    ScalarType tmax        = 1;
    ScalarType N           = 10000;
    ScalarType Dead_before = 10;
    ScalarType dt          = 1;

    int num_transitions = (int)mio::isecir::InfectionTransition::Count;

    // create TimeSeries with num_transitions elements where transitions needed for simulation will be stored
    mio::TimeSeries<ScalarType> init(num_transitions);

    // add time points for initialization for transitions and death
    Vec vec_init(num_transitions);
    vec_init[(int)mio::isecir::InfectionTransition::SusceptibleToExposed]                 = 1.0;
    vec_init[(int)mio::isecir::InfectionTransition::ExposedToInfectedNoSymptoms]          = 0.0;
    vec_init[(int)mio::isecir::InfectionTransition::InfectedNoSymptomsToInfectedSymptoms] = 8.0;
    vec_init[(int)mio::isecir::InfectionTransition::InfectedNoSymptomsToRecovered]        = 0.0;
    vec_init[(int)mio::isecir::InfectionTransition::InfectedSymptomsToInfectedSevere]     = 0.0;
    vec_init[(int)mio::isecir::InfectionTransition::InfectedSymptomsToRecovered]          = 0.0;
    vec_init[(int)mio::isecir::InfectionTransition::InfectedSevereToInfectedCritical]     = 0.0;
    vec_init[(int)mio::isecir::InfectionTransition::InfectedSevereToRecovered]            = 0.0;
    vec_init[(int)mio::isecir::InfectionTransition::InfectedCriticalToDead]               = 0.0;
    vec_init[(int)mio::isecir::InfectionTransition::InfectedCriticalToRecovered]          = 0.0;
    // add initial time point to time series
    init.add_time_point(-1, vec_init);
    while (init.get_last_time() < 0) {
        init.add_time_point(init.get_last_time() + dt, vec_init);
    }

    // Initialize model.
    mio::isecir::Model model(std::move(init), N, Dead_before);

    // Set working parameters.
<<<<<<< HEAD
    // In our example we use m_max_support = 2 for all DelayDistribution%s
    // For all TransitionDistribution%s we use a SmootherCosine Function with funcparam=2.
    // In this case, funcparam is equal to the max_support.
    mio::isecir::SmootherCosine smoothcos(2.0);
    mio::isecir::StateAgeFunctionWrapper delaydistribution;
    delaydistribution.set_state_age_function(smoothcos);
    std::vector<mio::isecir::StateAgeFunctionWrapper> vec_delaydistrib(num_transitions, delaydistribution);
=======
    // In our example we use m_support_max = 2 for all DelayDistribution%s
    // For all TransitionDistribution%s we use a SmootherCosine Function with funcparam=2.
    // In this case, funcparam is equal to the support_max.
    mio::SmootherCosine smoothcos(2.0);
    mio::StateAgeFunctionWrapper delaydistribution(smoothcos);
    std::vector<mio::StateAgeFunctionWrapper> vec_delaydistrib(num_transitions, delaydistribution);
>>>>>>> 9aff6e25
    model.parameters.set<mio::isecir::TransitionDistributions>(vec_delaydistrib);

    std::vector<ScalarType> vec_prob((int)mio::isecir::InfectionTransition::Count, 0.5);
    vec_prob[Eigen::Index(mio::isecir::InfectionTransition::SusceptibleToExposed)]        = 1;
    vec_prob[Eigen::Index(mio::isecir::InfectionTransition::ExposedToInfectedNoSymptoms)] = 1;
    model.parameters.set<mio::isecir::TransitionProbabilities>(vec_prob);

    mio::ContactMatrixGroup contact_matrix               = mio::ContactMatrixGroup(1, 1);
    contact_matrix[0]                                    = mio::ContactMatrix(Eigen::MatrixXd::Constant(1, 1, 2.));
    model.parameters.get<mio::isecir::ContactPatterns>() = mio::UncertainContactMatrix(contact_matrix);

<<<<<<< HEAD
    mio::isecir::StateAgeFunctionWrapper prob;
    mio::isecir::SmootherCosine smoothcos_prob(2.0);
    prob.set_state_age_function(smoothcos_prob);
=======
    mio::SmootherCosine smoothcos_prob(2.0);
    mio::StateAgeFunctionWrapper prob(smoothcos_prob);
>>>>>>> 9aff6e25
    model.parameters.set<mio::isecir::TransmissionProbabilityOnContact>(prob);
    model.parameters.set<mio::isecir::RelativeTransmissionNoSymptoms>(prob);
    model.parameters.set<mio::isecir::RiskOfInfectionFromSymptomatic>(prob);

    // Carry out simulation.
    mio::isecir::Simulation sim(model, 0, dt);
    sim.advance(tmax);
    mio::TimeSeries<ScalarType> secihurd_simulated    = sim.get_result();
    mio::TimeSeries<ScalarType> transitions_simulated = sim.get_transitions();

    // Define vectors with values from example (calculated by hand, see Overleaf document)
    Vec secihurd0((int)mio::isecir::InfectionState::Count);
    Vec secihurd1((int)mio::isecir::InfectionState::Count);
    Vec transitions1(num_transitions);
    secihurd0 << 4995, 0.5, 0, 4, 0, 0, 4990.5, 10;
    secihurd1 << 4994.00020016, 0.49989992, 0.49994996, 0.12498749, 1.03124687, 0.25781172, 4993.45699802, 10.12890586;
    transitions1 << 0.99979984, 0.99989991, 0.24997498, 0.24997498, 2.06249374, 2.06249374, 0.51562344, 0.51562344,
        0.12890586, 0.12890586;

    // Compare SECIHURD compartments at times 0 and 1
    for (Eigen::Index i = 0; i < (Eigen::Index)mio::isecir::InfectionState::Count; i++) {
        EXPECT_NEAR(secihurd_simulated[0][i], secihurd0[i], 1e-8);
        EXPECT_NEAR(secihurd_simulated[1][i], secihurd1[i], 1e-8);
    }

    // Compare transitions at time 1
    for (Eigen::Index i = 0; i < num_transitions; i++) {
        EXPECT_NEAR(transitions_simulated[transitions_simulated.get_num_time_points() - 1][i], transitions1[i], 1e-8);
    }
}

<<<<<<< HEAD
TEST(IdeSecir, checkStateAgeFunctionWrapper)
=======
// a) Test if check_constraints() function correctly reports wrongly set parameters.
// b) Test if check_constraints() does not complain if parameters are set within correct ranges.
TEST(IdeSecir, testValueConstraints)
>>>>>>> 9aff6e25
{
    using Vec = mio::TimeSeries<ScalarType>::Vector;

    ScalarType N           = 10000;
    ScalarType Dead_before = 10;
    ScalarType dt          = 1;

    int num_transitions = (int)mio::isecir::InfectionTransition::Count;

<<<<<<< HEAD
    // create TimeSeries with num_transitions elements where transitions needed for simulation will be stored
    mio::TimeSeries<ScalarType> init(num_transitions);

    // add time points for initialization for transitions
=======
    // Create TimeSeries with num_transitions elements where transitions needed for simulation will be stored.
    mio::TimeSeries<ScalarType> init(num_transitions);

    // Add time points for initialization for transitions.
>>>>>>> 9aff6e25
    Vec vec_init(num_transitions);
    vec_init[(int)mio::isecir::InfectionTransition::SusceptibleToExposed]                 = 0.0;
    vec_init[(int)mio::isecir::InfectionTransition::ExposedToInfectedNoSymptoms]          = 10.0;
    vec_init[(int)mio::isecir::InfectionTransition::InfectedNoSymptomsToInfectedSymptoms] = 0.0;
    vec_init[(int)mio::isecir::InfectionTransition::InfectedNoSymptomsToRecovered]        = 0.0;
    vec_init[(int)mio::isecir::InfectionTransition::InfectedSymptomsToInfectedSevere]     = 10.0;
    vec_init[(int)mio::isecir::InfectionTransition::InfectedSymptomsToRecovered]          = 0.0;
    vec_init[(int)mio::isecir::InfectionTransition::InfectedSevereToInfectedCritical]     = 0.0;
    vec_init[(int)mio::isecir::InfectionTransition::InfectedSevereToRecovered]            = 0.0;
    vec_init[(int)mio::isecir::InfectionTransition::InfectedCriticalToDead]               = 0.0;
    vec_init[(int)mio::isecir::InfectionTransition::InfectedCriticalToRecovered]          = 0.0;
<<<<<<< HEAD
    // add initial time point to time series
    init.add_time_point(-12, vec_init);
    // add further time points
=======
    // Add initial time point to time series.
    init.add_time_point(-12, vec_init);
>>>>>>> 9aff6e25
    while (init.get_last_time() < 0) {
        init.add_time_point(init.get_last_time() + dt, vec_init);
    }

<<<<<<< HEAD
    // Initialize model.
    mio::isecir::Model model(std::move(init), N, Dead_before);

    // Check that StateAgeFunctions are only considered equal if they are of the same derived
    // class and have the same funcparam
    mio::isecir::ExponentialDecay expdecay(0.5);
    mio::isecir::ExponentialDecay expdecay2(0.5);
    mio::isecir::ExponentialDecay expdecay3(1.0);
    mio::isecir::SmootherCosine smoothcos(0.5);

    EXPECT_TRUE(expdecay == expdecay2);
    EXPECT_FALSE(expdecay == expdecay3);
    EXPECT_FALSE(expdecay == smoothcos);

    // Check that it also holds when a StateAgeFunctionWrapper is set with the respective functions
    mio::isecir::StateAgeFunctionWrapper prob(expdecay);
    mio::isecir::StateAgeFunctionWrapper prob2(expdecay2);
    mio::isecir::StateAgeFunctionWrapper prob3(expdecay3);
    mio::isecir::StateAgeFunctionWrapper prob4(smoothcos);

    EXPECT_TRUE(prob == prob2);
    EXPECT_FALSE(prob == prob3);
    EXPECT_FALSE(prob == prob4);

    // Check that it also holds when a parameter is set with the respective StateAgeFunctionWrapper
    model.parameters.set<mio::isecir::TransmissionProbabilityOnContact>(prob2);
    model.parameters.set<mio::isecir::RelativeTransmissionNoSymptoms>(prob3);
    model.parameters.set<mio::isecir::RiskOfInfectionFromSymptomatic>(prob4);

    EXPECT_TRUE(prob == model.parameters.get<mio::isecir::TransmissionProbabilityOnContact>());
    EXPECT_FALSE(prob == model.parameters.get<mio::isecir::RelativeTransmissionNoSymptoms>());
    EXPECT_FALSE(prob == model.parameters.get<mio::isecir::RiskOfInfectionFromSymptomatic>());
=======
    // Initialize a model.
    mio::isecir::Model model(std::move(init), N, Dead_before);

    // Deactivate temporarily log output for next tests.
    mio::set_log_level(mio::LogLevel::off);

    // Set wrong parameters and use check constraints.

    // Create invalid and valid function and first set invalid function for all parameters.
    // Go same order as in check_constraints().
    mio::ConstantFunction constant_func_neg(-1);
    mio::StateAgeFunctionWrapper prob_neg(constant_func_neg);
    mio::ConstantFunction constant_func_pos(1);
    mio::StateAgeFunctionWrapper prob_pos(constant_func_pos);
    model.parameters.set<mio::isecir::TransmissionProbabilityOnContact>(prob_neg);
    model.parameters.set<mio::isecir::RelativeTransmissionNoSymptoms>(prob_neg);
    model.parameters.set<mio::isecir::RiskOfInfectionFromSymptomatic>(prob_neg);

    // Warn, i.e., return true for wrong TransmissionProbabilityOnContact.
    auto constraint_check = model.parameters.check_constraints();
    EXPECT_TRUE(constraint_check);

    // Correct wrong parameter so that next check can go through.
    model.parameters.set<mio::isecir::TransmissionProbabilityOnContact>(prob_pos);
    // Warn, i.e., return true for wrong RelativeTransmissionNoSymptoms.
    constraint_check = model.parameters.check_constraints();
    EXPECT_TRUE(constraint_check);

    // Correct wrong parameter so that next check can go through.
    model.parameters.set<mio::isecir::RelativeTransmissionNoSymptoms>(prob_pos);
    // Warn, i.e., return true for wrong RiskOfInfectionFromSymptomatic.
    constraint_check = model.parameters.check_constraints();
    EXPECT_TRUE(constraint_check);

    // Correct wrong parameter so that next check can go through.
    model.parameters.set<mio::isecir::RiskOfInfectionFromSymptomatic>(prob_pos);

    // Set wrong values for InfectionTransitions, one after the other.
    std::vector<ScalarType> vec_prob((int)mio::isecir::InfectionTransition::Count, 1);
    vec_prob[Eigen::Index(mio::isecir::InfectionTransition::SusceptibleToExposed)]          = 0.2;
    vec_prob[Eigen::Index(mio::isecir::InfectionTransition::InfectedNoSymptomsToRecovered)] = 0.0;
    vec_prob[Eigen::Index(mio::isecir::InfectionTransition::InfectedSymptomsToRecovered)]   = 0.0;
    vec_prob[Eigen::Index(mio::isecir::InfectionTransition::InfectedSevereToRecovered)]     = 0.0;
    vec_prob[Eigen::Index(mio::isecir::InfectionTransition::InfectedCriticalToRecovered)]   = 0.4;
    vec_prob[Eigen::Index(mio::isecir::InfectionTransition::InfectedCriticalToDead)]        = -0.6;
    model.parameters.set<mio::isecir::TransitionProbabilities>(vec_prob);
    // Check all, stop at InfectedCriticalToDead.
    constraint_check = model.parameters.check_constraints();
    EXPECT_TRUE(constraint_check);

    // Check SusceptibleToExposed.
    model.parameters
        .get<mio::isecir::TransitionProbabilities>()[(int)mio::isecir::InfectionTransition::InfectedCriticalToDead] =
        0.6;
    constraint_check = model.parameters.check_constraints();
    EXPECT_TRUE(constraint_check);

    // Check ExposedToInfectedNoSymptoms.
    model.parameters
        .get<mio::isecir::TransitionProbabilities>()[(int)mio::isecir::InfectionTransition::SusceptibleToExposed] = 1.0;
    model.parameters.get<mio::isecir::TransitionProbabilities>()[(
        int)mio::isecir::InfectionTransition::ExposedToInfectedNoSymptoms] = -1.0;
    constraint_check                                                       = model.parameters.check_constraints();
    EXPECT_TRUE(constraint_check);

    // Check sum InfectedNoSymptomsToInfectedSymptoms + InfectedNoSymptomsToRecovered.
    model.parameters.get<mio::isecir::TransitionProbabilities>()[(
        int)mio::isecir::InfectionTransition::ExposedToInfectedNoSymptoms]   = 1.0;
    model.parameters.get<mio::isecir::TransitionProbabilities>()[(
        int)mio::isecir::InfectionTransition::InfectedNoSymptomsToRecovered] = 0.9;
    constraint_check                                                         = model.parameters.check_constraints();
    EXPECT_TRUE(constraint_check);

    // Check sum InfectedSymptomsToInfectedSevere + InfectedSymptomsToRecovered.
    model.parameters.get<mio::isecir::TransitionProbabilities>()[(
        int)mio::isecir::InfectionTransition::InfectedNoSymptomsToRecovered]    = 0.0;
    model.parameters.get<mio::isecir::TransitionProbabilities>()[(
        int)mio::isecir::InfectionTransition::InfectedSymptomsToInfectedSevere] = 0.2;
    constraint_check                                                            = model.parameters.check_constraints();
    EXPECT_TRUE(constraint_check);

    // Check sum InfectedSevereToInfectedCritical + InfectedCriticalToRecovered.
    model.parameters.get<mio::isecir::TransitionProbabilities>()[(
        int)mio::isecir::InfectionTransition::InfectedSymptomsToInfectedSevere] = 1.0;
    model.parameters
        .get<mio::isecir::TransitionProbabilities>()[(int)mio::isecir::InfectionTransition::InfectedSevereToRecovered] =
        0.4;
    constraint_check = model.parameters.check_constraints();
    EXPECT_TRUE(constraint_check);

    // Check sum InfectedCriticalToDead + InfectedSevereToRecovered.
    model.parameters
        .get<mio::isecir::TransitionProbabilities>()[(int)mio::isecir::InfectionTransition::InfectedSevereToRecovered] =
        0.0;
    model.parameters
        .get<mio::isecir::TransitionProbabilities>()[(int)mio::isecir::InfectionTransition::InfectedCriticalToDead] =
        0.59;
    constraint_check = model.parameters.check_constraints();
    EXPECT_TRUE(constraint_check);

    // Set wrong function type with unlimited support.
    model.parameters
        .get<mio::isecir::TransitionProbabilities>()[(int)mio::isecir::InfectionTransition::InfectedCriticalToDead] =
        0.6;
    mio::ConstantFunction const_func(1.0);
    mio::StateAgeFunctionWrapper delaydistribution(const_func);
    std::vector<mio::StateAgeFunctionWrapper> vec_delaydistrib(num_transitions, delaydistribution);
    model.parameters.set<mio::isecir::TransitionDistributions>(vec_delaydistrib);
    constraint_check = model.parameters.check_constraints();
    EXPECT_TRUE(constraint_check);

    // Check all parameter are correct.
    mio::ExponentialDecay expdecay(4.0);
    mio::StateAgeFunctionWrapper delaydistribution2(expdecay);
    std::vector<mio::StateAgeFunctionWrapper> vec_delaydistrib2(num_transitions, delaydistribution2);
    model.parameters.set<mio::isecir::TransitionDistributions>(vec_delaydistrib2);
    constraint_check = model.parameters.check_constraints();
    EXPECT_FALSE(constraint_check);

    // Reactive log output.
    mio::set_log_level(mio::LogLevel::warn);
>>>>>>> 9aff6e25
}

// The idea of this test is to check whether the proportion between Recovered and Dead is as expected
// (after simulation for a long enough time, i.e. when the equlibrium is reached).
TEST(IdeSecir, checkProportionRecoveredDeath)
{
    using Vec = mio::TimeSeries<ScalarType>::Vector;

    ScalarType tmax        = 30;
    ScalarType N           = 10000;
    ScalarType Dead_before = 10;
    ScalarType dt          = 1;

    int num_transitions = (int)mio::isecir::InfectionTransition::Count;

    // create TimeSeries with num_transitions elements where transitions needed for simulation will be stored
    mio::TimeSeries<ScalarType> init(num_transitions);

    // add time points for initialization for transitions
    Vec vec_init(num_transitions);
    vec_init[(int)mio::isecir::InfectionTransition::SusceptibleToExposed]                 = 0.0;
    vec_init[(int)mio::isecir::InfectionTransition::ExposedToInfectedNoSymptoms]          = 10.0;
    vec_init[(int)mio::isecir::InfectionTransition::InfectedNoSymptomsToInfectedSymptoms] = 0.0;
    vec_init[(int)mio::isecir::InfectionTransition::InfectedNoSymptomsToRecovered]        = 0.0;
    vec_init[(int)mio::isecir::InfectionTransition::InfectedSymptomsToInfectedSevere]     = 10.0;
    vec_init[(int)mio::isecir::InfectionTransition::InfectedSymptomsToRecovered]          = 0.0;
    vec_init[(int)mio::isecir::InfectionTransition::InfectedSevereToInfectedCritical]     = 0.0;
    vec_init[(int)mio::isecir::InfectionTransition::InfectedSevereToRecovered]            = 0.0;
    vec_init[(int)mio::isecir::InfectionTransition::InfectedCriticalToDead]               = 0.0;
    vec_init[(int)mio::isecir::InfectionTransition::InfectedCriticalToRecovered]          = 0.0;
    // add initial time point to time series
    init.add_time_point(-12, vec_init);
    while (init.get_last_time() < 0) {
        init.add_time_point(init.get_last_time() + dt, vec_init);
    }

    // Initialize two models.
    mio::isecir::Model model(std::move(init), N, Dead_before);

    // Set working parameters.
    // All TransitionDistribution%s are ExponentialDecay functions.
    // For all transitions we have funcparam=2 except for InfectedCriticalToRecovered where we set funcparam=3.
<<<<<<< HEAD
    mio::isecir::ExponentialDecay expdecay(4.0);
    mio::isecir::StateAgeFunctionWrapper delaydistribution;
    delaydistribution.set_state_age_function(expdecay);
    std::vector<mio::isecir::StateAgeFunctionWrapper> vec_delaydistrib(num_transitions, delaydistribution);
    vec_delaydistrib[(int)mio::isecir::InfectionTransition::InfectedCriticalToRecovered].set_funcparam(3.0);
=======
    mio::ExponentialDecay expdecay(4.0);
    mio::StateAgeFunctionWrapper delaydistribution(expdecay);
    std::vector<mio::StateAgeFunctionWrapper> vec_delaydistrib(num_transitions, delaydistribution);
    vec_delaydistrib[(int)mio::isecir::InfectionTransition::InfectedCriticalToRecovered].set_parameter(3.0);
>>>>>>> 9aff6e25
    model.parameters.set<mio::isecir::TransitionDistributions>(vec_delaydistrib);

    // Set probabilities so that all individuals go from Susceptible to InfectedCritical with probability 1, from there they move
    // to Recovered or Dead with probability 0.5, respectively.
    std::vector<ScalarType> vec_prob((int)mio::isecir::InfectionTransition::Count, 1);
    vec_prob[Eigen::Index(mio::isecir::InfectionTransition::InfectedNoSymptomsToRecovered)] = 0.0;
    vec_prob[Eigen::Index(mio::isecir::InfectionTransition::InfectedSymptomsToRecovered)]   = 0.0;
    vec_prob[Eigen::Index(mio::isecir::InfectionTransition::InfectedSevereToRecovered)]     = 0.0;
    vec_prob[Eigen::Index(mio::isecir::InfectionTransition::InfectedCriticalToRecovered)]   = 0.4;
    vec_prob[Eigen::Index(mio::isecir::InfectionTransition::InfectedCriticalToDead)]        = 0.6;
    model.parameters.set<mio::isecir::TransitionProbabilities>(vec_prob);

    mio::ContactMatrixGroup contact_matrix               = mio::ContactMatrixGroup(1, 1);
    contact_matrix[0]                                    = mio::ContactMatrix(Eigen::MatrixXd::Constant(1, 1, 1.));
    model.parameters.get<mio::isecir::ContactPatterns>() = mio::UncertainContactMatrix(contact_matrix);

<<<<<<< HEAD
    mio::isecir::StateAgeFunctionWrapper prob;
    mio::isecir::ExponentialDecay expdecay2(0.5);
    prob.set_state_age_function(expdecay2);
=======
    mio::ExponentialDecay expdecay2(0.5);
    mio::StateAgeFunctionWrapper prob(expdecay2);
>>>>>>> 9aff6e25
    model.parameters.set<mio::isecir::TransmissionProbabilityOnContact>(prob);
    model.parameters.set<mio::isecir::RelativeTransmissionNoSymptoms>(prob);
    model.parameters.set<mio::isecir::RiskOfInfectionFromSymptomatic>(prob);

    // Carry out simulation.
    mio::isecir::Simulation sim(model, 0, dt);
    sim.advance(tmax);
    mio::TimeSeries<ScalarType> secihurd_simulated = sim.get_result();

    // Check whether equilibrium has been reached, only then can we expect the right proportion
    // between Recovered and Dead
    EXPECT_TRUE(secihurd_simulated[Eigen::Index(tmax / dt - 1)] == secihurd_simulated[Eigen::Index(tmax / dt - 2)]);

    // Check whether equilibrium has the right proportion between Recovered and Dead
    EXPECT_NEAR((vec_prob[Eigen::Index(mio::isecir::InfectionTransition::InfectedCriticalToDead)] /
                 vec_prob[Eigen::Index(mio::isecir::InfectionTransition::InfectedCriticalToRecovered)]) *
                    (secihurd_simulated.get_last_value()[(Eigen::Index)mio::isecir::InfectionState::Recovered] -
                     secihurd_simulated[0][(Eigen::Index)mio::isecir::InfectionState::Recovered]),
                secihurd_simulated.get_last_value()[(Eigen::Index)mio::isecir::InfectionState::Dead] -
                    secihurd_simulated[0][(Eigen::Index)mio::isecir::InfectionState::Dead],
                1e-8);
}

// The idea of this test is to confirm that the equilibrium of the compartments
<<<<<<< HEAD
// (after simulation for a long enough time) does not change if we have a different m_max_support
// for the TransitionDistribution describing the transition from InfectedCritical To Recovered.
// We also check whether the equilibirum is reached earlier if m_max_support is chosen smaller.
=======
// (after simulation for a long enough time) does not change if we have a different m_support_max
// for the TransitionDistribution describing the transition from InfectedCritical To Recovered.
// We also check whether the equilibirum is reached earlier if m_support_max is chosen smaller.
>>>>>>> 9aff6e25
TEST(IdeSecir, compareEquilibria)
{
    using Vec = mio::TimeSeries<ScalarType>::Vector;

    ScalarType tmax        = 20;
    ScalarType N           = 10000;
    ScalarType Dead_before = 10;
    ScalarType dt          = 1;

    int num_transitions = (int)mio::isecir::InfectionTransition::Count;

    // create TimeSeries with num_transitions elements where transitions needed for simulation will be stored
    mio::TimeSeries<ScalarType> init(num_transitions);

    // add time points for initialization for transitions
    Vec vec_init(num_transitions);
    vec_init[(int)mio::isecir::InfectionTransition::SusceptibleToExposed]                 = 0.0;
    vec_init[(int)mio::isecir::InfectionTransition::ExposedToInfectedNoSymptoms]          = 10.0;
    vec_init[(int)mio::isecir::InfectionTransition::InfectedNoSymptomsToInfectedSymptoms] = 0.0;
    vec_init[(int)mio::isecir::InfectionTransition::InfectedNoSymptomsToRecovered]        = 0.0;
    vec_init[(int)mio::isecir::InfectionTransition::InfectedSymptomsToInfectedSevere]     = 10.0;
    vec_init[(int)mio::isecir::InfectionTransition::InfectedSymptomsToRecovered]          = 0.0;
    vec_init[(int)mio::isecir::InfectionTransition::InfectedSevereToInfectedCritical]     = 0.0;
    vec_init[(int)mio::isecir::InfectionTransition::InfectedSevereToRecovered]            = 0.0;
    vec_init[(int)mio::isecir::InfectionTransition::InfectedCriticalToDead]               = 0.0;
    vec_init[(int)mio::isecir::InfectionTransition::InfectedCriticalToRecovered]          = 0.0;
    // add initial time point to time series
    init.add_time_point(-12, vec_init);
    while (init.get_last_time() < 0) {
        init.add_time_point(init.get_last_time() + dt, vec_init);
    }

    mio::TimeSeries<ScalarType> init2(init);

    // Initialize two models.
    mio::isecir::Model model(std::move(init), N, Dead_before);
    mio::isecir::Model model2(std::move(init2), N, Dead_before);

    // Set working parameters.
<<<<<<< HEAD
    // Here we set the max_support for the TransitionDistribution%s differently for both models.
=======
    // Here we set the support_max for the TransitionDistribution%s differently for both models.
>>>>>>> 9aff6e25
    // In both models, all TransitionDistribution%s are SmootherCosineFunctions

    // For model
    // All TransitionDistribution%s have funcparam=2
<<<<<<< HEAD
    mio::isecir::SmootherCosine smoothcos(2.0);
    mio::isecir::StateAgeFunctionWrapper delaydistribution;
    delaydistribution.set_state_age_function(smoothcos);
    std::vector<mio::isecir::StateAgeFunctionWrapper> vec_delaydistrib(num_transitions, delaydistribution);
=======
    mio::SmootherCosine smoothcos(2.0);
    mio::StateAgeFunctionWrapper delaydistribution(smoothcos);
    std::vector<mio::StateAgeFunctionWrapper> vec_delaydistrib(num_transitions, delaydistribution);
>>>>>>> 9aff6e25
    model.parameters.set<mio::isecir::TransitionDistributions>(vec_delaydistrib);

    // For model2
    // All TransitionDistribution%s have funcparam=2 except fpr InfectedCriticalToRecovered wehre we set funcparam=7
<<<<<<< HEAD
    mio::isecir::SmootherCosine smoothcos2(2.0);
    mio::isecir::StateAgeFunctionWrapper delaydistribution2;
    delaydistribution2.set_state_age_function(smoothcos);
    std::vector<mio::isecir::StateAgeFunctionWrapper> vec_delaydistrib2(num_transitions, delaydistribution2);
    vec_delaydistrib2[(int)mio::isecir::InfectionTransition::InfectedCriticalToRecovered].set_funcparam(7.0);
=======
    mio::SmootherCosine smoothcos2(2.0);
    mio::StateAgeFunctionWrapper delaydistribution2(smoothcos);
    std::vector<mio::StateAgeFunctionWrapper> vec_delaydistrib2(num_transitions, delaydistribution2);
    vec_delaydistrib2[(int)mio::isecir::InfectionTransition::InfectedCriticalToRecovered].set_parameter(7.0);
>>>>>>> 9aff6e25
    model2.parameters.set<mio::isecir::TransitionDistributions>(vec_delaydistrib2);

    // All remaining parameters are equal for both models.
    // Set probabilities so that all individuals go from Susceptible to InfectedCritical with probability 1, from there they move
    // to Recovered or Dead with probability 0.5, respectively.
    std::vector<ScalarType> vec_prob((int)mio::isecir::InfectionTransition::Count, 1);
    vec_prob[Eigen::Index(mio::isecir::InfectionTransition::InfectedNoSymptomsToRecovered)] = 0.0;
    vec_prob[Eigen::Index(mio::isecir::InfectionTransition::InfectedSymptomsToRecovered)]   = 0.0;
    vec_prob[Eigen::Index(mio::isecir::InfectionTransition::InfectedSevereToRecovered)]     = 0.0;
    vec_prob[Eigen::Index(mio::isecir::InfectionTransition::InfectedCriticalToRecovered)]   = 0.5;
    vec_prob[Eigen::Index(mio::isecir::InfectionTransition::InfectedCriticalToDead)]        = 0.5;
    model.parameters.set<mio::isecir::TransitionProbabilities>(vec_prob);
    model2.parameters.set<mio::isecir::TransitionProbabilities>(vec_prob);

    mio::ContactMatrixGroup contact_matrix                = mio::ContactMatrixGroup(1, 1);
    contact_matrix[0]                                     = mio::ContactMatrix(Eigen::MatrixXd::Constant(1, 1, 1.));
    model.parameters.get<mio::isecir::ContactPatterns>()  = mio::UncertainContactMatrix(contact_matrix);
    model2.parameters.get<mio::isecir::ContactPatterns>() = mio::UncertainContactMatrix(contact_matrix);

<<<<<<< HEAD
    mio::isecir::StateAgeFunctionWrapper prob;
    mio::isecir::ExponentialDecay expdecay(0.5);
    prob.set_state_age_function(expdecay);
=======
    mio::ExponentialDecay expdecay(0.5);
    mio::StateAgeFunctionWrapper prob(expdecay);
>>>>>>> 9aff6e25
    model.parameters.set<mio::isecir::TransmissionProbabilityOnContact>(prob);
    model.parameters.set<mio::isecir::RelativeTransmissionNoSymptoms>(prob);
    model.parameters.set<mio::isecir::RiskOfInfectionFromSymptomatic>(prob);

    model2.parameters.set<mio::isecir::TransmissionProbabilityOnContact>(prob);
    model2.parameters.set<mio::isecir::RelativeTransmissionNoSymptoms>(prob);
    model2.parameters.set<mio::isecir::RiskOfInfectionFromSymptomatic>(prob);

    // Carry out simulation.
    mio::isecir::Simulation sim(model, 0, dt);
    sim.advance(tmax);
    mio::TimeSeries<ScalarType> secihurd_simulated = sim.get_result();

    mio::isecir::Simulation sim2(model2, 0, dt);
    sim2.advance(tmax);
    mio::TimeSeries<ScalarType> secihurd_simulated2 = sim2.get_result();

    // Check whether equilibrium has been reached, only then it makes sense to compare results and times when equilibrium was reached.
    EXPECT_TRUE(secihurd_simulated[Eigen::Index(tmax / dt - 1)] == secihurd_simulated[Eigen::Index(tmax / dt - 2)]);
    EXPECT_TRUE(secihurd_simulated2[Eigen::Index(tmax / dt - 1)] == secihurd_simulated2[Eigen::Index(tmax / dt - 2)]);

    // Check whether both models have the same result at time tmax
    for (Eigen::Index i = 0; i < (Eigen::Index)mio::isecir::InfectionState::Count; i++) {
        EXPECT_NEAR(secihurd_simulated.get_last_value()[i], secihurd_simulated2.get_last_value()[i], 1e-8);
    }

    // Compute at what time the equilibrium was reached and check whether that time point is smaller for model than for model2
    // (as we have a smaller support_max in model than in model2)
    ScalarType equilibrium_time{};
    ScalarType equilibrium_time2{};
    for (int t = 0; t < secihurd_simulated.get_num_time_points() - 1; t++) {
        if (secihurd_simulated[t] == secihurd_simulated[t + 1]) {
            equilibrium_time = t;
            break;
        }
    }
    for (int t = 0; t < secihurd_simulated.get_num_time_points() - 1; t++) {
        if (secihurd_simulated2[t] == secihurd_simulated2[t + 1]) {
            equilibrium_time2 = t;
            break;
        }
    }

    EXPECT_TRUE(equilibrium_time <= equilibrium_time2);
}

TEST(IdeSecir, checkInfectionTransitions)
{
    EXPECT_EQ(mio::isecir::InfectionTransitionsMap.size(), mio::isecir::InfectionTransitionsCount);

    EXPECT_EQ(mio::isecir::InfectionTransitionsMap.at(0),
              std::make_pair(mio::isecir::InfectionState::Susceptible, mio::isecir::InfectionState::Exposed));
    EXPECT_EQ(mio::isecir::InfectionTransitionsMap.at(1),
              std::make_pair(mio::isecir::InfectionState::Exposed, mio::isecir::InfectionState::InfectedNoSymptoms));
    EXPECT_EQ(
        mio::isecir::InfectionTransitionsMap.at(2),
        std::make_pair(mio::isecir::InfectionState::InfectedNoSymptoms, mio::isecir::InfectionState::InfectedSymptoms));
    EXPECT_EQ(mio::isecir::InfectionTransitionsMap.at(3),
              std::make_pair(mio::isecir::InfectionState::InfectedNoSymptoms, mio::isecir::InfectionState::Recovered));
    EXPECT_EQ(mio::isecir::InfectionTransitionsMap.at(4), std::make_pair(mio::isecir::InfectionState::InfectedSymptoms,
                                                                         mio::isecir::InfectionState::InfectedSevere));
    EXPECT_EQ(mio::isecir::InfectionTransitionsMap.at(5),
              std::make_pair(mio::isecir::InfectionState::InfectedSymptoms, mio::isecir::InfectionState::Recovered));
    EXPECT_EQ(
        mio::isecir::InfectionTransitionsMap.at(6),
        std::make_pair(mio::isecir::InfectionState::InfectedSevere, mio::isecir::InfectionState::InfectedCritical));
    EXPECT_EQ(mio::isecir::InfectionTransitionsMap.at(7),
              std::make_pair(mio::isecir::InfectionState::InfectedSevere, mio::isecir::InfectionState::Recovered));
    EXPECT_EQ(mio::isecir::InfectionTransitionsMap.at(8),
              std::make_pair(mio::isecir::InfectionState::InfectedCritical, mio::isecir::InfectionState::Dead));
    EXPECT_EQ(mio::isecir::InfectionTransitionsMap.at(9),
              std::make_pair(mio::isecir::InfectionState::InfectedCritical, mio::isecir::InfectionState::Recovered));
}<|MERGE_RESOLUTION|>--- conflicted
+++ resolved
@@ -68,34 +68,19 @@
         model = new mio::isecir::Model(std::move(init), N, Dead_before);
 
         // Set working parameters.
-<<<<<<< HEAD
-        mio::isecir::SmootherCosine smoothcos(2.0);
-        mio::isecir::StateAgeFunctionWrapper delaydistribution;
-        delaydistribution.set_state_age_function(smoothcos);
-        std::vector<mio::isecir::StateAgeFunctionWrapper> vec_delaydistrib(num_transitions, delaydistribution);
-=======
         mio::SmootherCosine smoothcos(2.0);
         mio::StateAgeFunctionWrapper delaydistribution(smoothcos);
         std::vector<mio::StateAgeFunctionWrapper> vec_delaydistrib(num_transitions, delaydistribution);
->>>>>>> 9aff6e25
-
         std::vector<ScalarType> vec_prob((int)mio::isecir::InfectionTransition::Count, 0.5);
         vec_prob[Eigen::Index(mio::isecir::InfectionTransition::SusceptibleToExposed)]        = 1;
         vec_prob[Eigen::Index(mio::isecir::InfectionTransition::ExposedToInfectedNoSymptoms)] = 1;
         model->parameters.set<mio::isecir::TransitionProbabilities>(vec_prob);
-
         mio::ContactMatrixGroup contact_matrix = mio::ContactMatrixGroup(1, 1);
         contact_matrix[0]                      = mio::ContactMatrix(Eigen::MatrixXd::Constant(1, 1, 10.));
         model->parameters.get<mio::isecir::ContactPatterns>() = mio::UncertainContactMatrix(contact_matrix);
 
-<<<<<<< HEAD
-        mio::isecir::StateAgeFunctionWrapper prob;
-        mio::isecir::ExponentialDecay expdecay(0.5);
-        prob.set_state_age_function(expdecay);
-=======
         mio::ExponentialDecay expdecay(0.5);
         mio::StateAgeFunctionWrapper prob(expdecay);
->>>>>>> 9aff6e25
         model->parameters.set<mio::isecir::TransmissionProbabilityOnContact>(prob);
         model->parameters.set<mio::isecir::RelativeTransmissionNoSymptoms>(prob);
         model->parameters.set<mio::isecir::RiskOfInfectionFromSymptomatic>(prob);
@@ -205,22 +190,12 @@
     mio::isecir::Model model(std::move(init), N, Dead_before);
 
     // Set working parameters.
-<<<<<<< HEAD
-    // In our example we use m_max_support = 2 for all DelayDistribution%s
-    // For all TransitionDistribution%s we use a SmootherCosine Function with funcparam=2.
-    // In this case, funcparam is equal to the max_support.
-    mio::isecir::SmootherCosine smoothcos(2.0);
-    mio::isecir::StateAgeFunctionWrapper delaydistribution;
-    delaydistribution.set_state_age_function(smoothcos);
-    std::vector<mio::isecir::StateAgeFunctionWrapper> vec_delaydistrib(num_transitions, delaydistribution);
-=======
     // In our example we use m_support_max = 2 for all DelayDistribution%s
     // For all TransitionDistribution%s we use a SmootherCosine Function with funcparam=2.
     // In this case, funcparam is equal to the support_max.
     mio::SmootherCosine smoothcos(2.0);
     mio::StateAgeFunctionWrapper delaydistribution(smoothcos);
     std::vector<mio::StateAgeFunctionWrapper> vec_delaydistrib(num_transitions, delaydistribution);
->>>>>>> 9aff6e25
     model.parameters.set<mio::isecir::TransitionDistributions>(vec_delaydistrib);
 
     std::vector<ScalarType> vec_prob((int)mio::isecir::InfectionTransition::Count, 0.5);
@@ -232,14 +207,8 @@
     contact_matrix[0]                                    = mio::ContactMatrix(Eigen::MatrixXd::Constant(1, 1, 2.));
     model.parameters.get<mio::isecir::ContactPatterns>() = mio::UncertainContactMatrix(contact_matrix);
 
-<<<<<<< HEAD
-    mio::isecir::StateAgeFunctionWrapper prob;
-    mio::isecir::SmootherCosine smoothcos_prob(2.0);
-    prob.set_state_age_function(smoothcos_prob);
-=======
     mio::SmootherCosine smoothcos_prob(2.0);
     mio::StateAgeFunctionWrapper prob(smoothcos_prob);
->>>>>>> 9aff6e25
     model.parameters.set<mio::isecir::TransmissionProbabilityOnContact>(prob);
     model.parameters.set<mio::isecir::RelativeTransmissionNoSymptoms>(prob);
     model.parameters.set<mio::isecir::RiskOfInfectionFromSymptomatic>(prob);
@@ -271,13 +240,9 @@
     }
 }
 
-<<<<<<< HEAD
-TEST(IdeSecir, checkStateAgeFunctionWrapper)
-=======
 // a) Test if check_constraints() function correctly reports wrongly set parameters.
 // b) Test if check_constraints() does not complain if parameters are set within correct ranges.
 TEST(IdeSecir, testValueConstraints)
->>>>>>> 9aff6e25
 {
     using Vec = mio::TimeSeries<ScalarType>::Vector;
 
@@ -287,17 +252,10 @@
 
     int num_transitions = (int)mio::isecir::InfectionTransition::Count;
 
-<<<<<<< HEAD
-    // create TimeSeries with num_transitions elements where transitions needed for simulation will be stored
-    mio::TimeSeries<ScalarType> init(num_transitions);
-
-    // add time points for initialization for transitions
-=======
     // Create TimeSeries with num_transitions elements where transitions needed for simulation will be stored.
     mio::TimeSeries<ScalarType> init(num_transitions);
 
     // Add time points for initialization for transitions.
->>>>>>> 9aff6e25
     Vec vec_init(num_transitions);
     vec_init[(int)mio::isecir::InfectionTransition::SusceptibleToExposed]                 = 0.0;
     vec_init[(int)mio::isecir::InfectionTransition::ExposedToInfectedNoSymptoms]          = 10.0;
@@ -309,52 +267,12 @@
     vec_init[(int)mio::isecir::InfectionTransition::InfectedSevereToRecovered]            = 0.0;
     vec_init[(int)mio::isecir::InfectionTransition::InfectedCriticalToDead]               = 0.0;
     vec_init[(int)mio::isecir::InfectionTransition::InfectedCriticalToRecovered]          = 0.0;
-<<<<<<< HEAD
-    // add initial time point to time series
-    init.add_time_point(-12, vec_init);
-    // add further time points
-=======
     // Add initial time point to time series.
     init.add_time_point(-12, vec_init);
->>>>>>> 9aff6e25
     while (init.get_last_time() < 0) {
         init.add_time_point(init.get_last_time() + dt, vec_init);
     }
 
-<<<<<<< HEAD
-    // Initialize model.
-    mio::isecir::Model model(std::move(init), N, Dead_before);
-
-    // Check that StateAgeFunctions are only considered equal if they are of the same derived
-    // class and have the same funcparam
-    mio::isecir::ExponentialDecay expdecay(0.5);
-    mio::isecir::ExponentialDecay expdecay2(0.5);
-    mio::isecir::ExponentialDecay expdecay3(1.0);
-    mio::isecir::SmootherCosine smoothcos(0.5);
-
-    EXPECT_TRUE(expdecay == expdecay2);
-    EXPECT_FALSE(expdecay == expdecay3);
-    EXPECT_FALSE(expdecay == smoothcos);
-
-    // Check that it also holds when a StateAgeFunctionWrapper is set with the respective functions
-    mio::isecir::StateAgeFunctionWrapper prob(expdecay);
-    mio::isecir::StateAgeFunctionWrapper prob2(expdecay2);
-    mio::isecir::StateAgeFunctionWrapper prob3(expdecay3);
-    mio::isecir::StateAgeFunctionWrapper prob4(smoothcos);
-
-    EXPECT_TRUE(prob == prob2);
-    EXPECT_FALSE(prob == prob3);
-    EXPECT_FALSE(prob == prob4);
-
-    // Check that it also holds when a parameter is set with the respective StateAgeFunctionWrapper
-    model.parameters.set<mio::isecir::TransmissionProbabilityOnContact>(prob2);
-    model.parameters.set<mio::isecir::RelativeTransmissionNoSymptoms>(prob3);
-    model.parameters.set<mio::isecir::RiskOfInfectionFromSymptomatic>(prob4);
-
-    EXPECT_TRUE(prob == model.parameters.get<mio::isecir::TransmissionProbabilityOnContact>());
-    EXPECT_FALSE(prob == model.parameters.get<mio::isecir::RelativeTransmissionNoSymptoms>());
-    EXPECT_FALSE(prob == model.parameters.get<mio::isecir::RiskOfInfectionFromSymptomatic>());
-=======
     // Initialize a model.
     mio::isecir::Model model(std::move(init), N, Dead_before);
 
@@ -476,9 +394,7 @@
 
     // Reactive log output.
     mio::set_log_level(mio::LogLevel::warn);
->>>>>>> 9aff6e25
 }
-
 // The idea of this test is to check whether the proportion between Recovered and Dead is as expected
 // (after simulation for a long enough time, i.e. when the equlibrium is reached).
 TEST(IdeSecir, checkProportionRecoveredDeath)
@@ -519,18 +435,10 @@
     // Set working parameters.
     // All TransitionDistribution%s are ExponentialDecay functions.
     // For all transitions we have funcparam=2 except for InfectedCriticalToRecovered where we set funcparam=3.
-<<<<<<< HEAD
-    mio::isecir::ExponentialDecay expdecay(4.0);
-    mio::isecir::StateAgeFunctionWrapper delaydistribution;
-    delaydistribution.set_state_age_function(expdecay);
-    std::vector<mio::isecir::StateAgeFunctionWrapper> vec_delaydistrib(num_transitions, delaydistribution);
-    vec_delaydistrib[(int)mio::isecir::InfectionTransition::InfectedCriticalToRecovered].set_funcparam(3.0);
-=======
     mio::ExponentialDecay expdecay(4.0);
     mio::StateAgeFunctionWrapper delaydistribution(expdecay);
     std::vector<mio::StateAgeFunctionWrapper> vec_delaydistrib(num_transitions, delaydistribution);
     vec_delaydistrib[(int)mio::isecir::InfectionTransition::InfectedCriticalToRecovered].set_parameter(3.0);
->>>>>>> 9aff6e25
     model.parameters.set<mio::isecir::TransitionDistributions>(vec_delaydistrib);
 
     // Set probabilities so that all individuals go from Susceptible to InfectedCritical with probability 1, from there they move
@@ -547,18 +455,11 @@
     contact_matrix[0]                                    = mio::ContactMatrix(Eigen::MatrixXd::Constant(1, 1, 1.));
     model.parameters.get<mio::isecir::ContactPatterns>() = mio::UncertainContactMatrix(contact_matrix);
 
-<<<<<<< HEAD
-    mio::isecir::StateAgeFunctionWrapper prob;
-    mio::isecir::ExponentialDecay expdecay2(0.5);
-    prob.set_state_age_function(expdecay2);
-=======
     mio::ExponentialDecay expdecay2(0.5);
     mio::StateAgeFunctionWrapper prob(expdecay2);
->>>>>>> 9aff6e25
     model.parameters.set<mio::isecir::TransmissionProbabilityOnContact>(prob);
     model.parameters.set<mio::isecir::RelativeTransmissionNoSymptoms>(prob);
     model.parameters.set<mio::isecir::RiskOfInfectionFromSymptomatic>(prob);
-
     // Carry out simulation.
     mio::isecir::Simulation sim(model, 0, dt);
     sim.advance(tmax);
@@ -579,15 +480,9 @@
 }
 
 // The idea of this test is to confirm that the equilibrium of the compartments
-<<<<<<< HEAD
-// (after simulation for a long enough time) does not change if we have a different m_max_support
-// for the TransitionDistribution describing the transition from InfectedCritical To Recovered.
-// We also check whether the equilibirum is reached earlier if m_max_support is chosen smaller.
-=======
 // (after simulation for a long enough time) does not change if we have a different m_support_max
 // for the TransitionDistribution describing the transition from InfectedCritical To Recovered.
 // We also check whether the equilibirum is reached earlier if m_support_max is chosen smaller.
->>>>>>> 9aff6e25
 TEST(IdeSecir, compareEquilibria)
 {
     using Vec = mio::TimeSeries<ScalarType>::Vector;
@@ -627,41 +522,22 @@
     mio::isecir::Model model2(std::move(init2), N, Dead_before);
 
     // Set working parameters.
-<<<<<<< HEAD
-    // Here we set the max_support for the TransitionDistribution%s differently for both models.
-=======
     // Here we set the support_max for the TransitionDistribution%s differently for both models.
->>>>>>> 9aff6e25
     // In both models, all TransitionDistribution%s are SmootherCosineFunctions
 
     // For model
     // All TransitionDistribution%s have funcparam=2
-<<<<<<< HEAD
-    mio::isecir::SmootherCosine smoothcos(2.0);
-    mio::isecir::StateAgeFunctionWrapper delaydistribution;
-    delaydistribution.set_state_age_function(smoothcos);
-    std::vector<mio::isecir::StateAgeFunctionWrapper> vec_delaydistrib(num_transitions, delaydistribution);
-=======
     mio::SmootherCosine smoothcos(2.0);
     mio::StateAgeFunctionWrapper delaydistribution(smoothcos);
     std::vector<mio::StateAgeFunctionWrapper> vec_delaydistrib(num_transitions, delaydistribution);
->>>>>>> 9aff6e25
     model.parameters.set<mio::isecir::TransitionDistributions>(vec_delaydistrib);
 
     // For model2
     // All TransitionDistribution%s have funcparam=2 except fpr InfectedCriticalToRecovered wehre we set funcparam=7
-<<<<<<< HEAD
-    mio::isecir::SmootherCosine smoothcos2(2.0);
-    mio::isecir::StateAgeFunctionWrapper delaydistribution2;
-    delaydistribution2.set_state_age_function(smoothcos);
-    std::vector<mio::isecir::StateAgeFunctionWrapper> vec_delaydistrib2(num_transitions, delaydistribution2);
-    vec_delaydistrib2[(int)mio::isecir::InfectionTransition::InfectedCriticalToRecovered].set_funcparam(7.0);
-=======
     mio::SmootherCosine smoothcos2(2.0);
     mio::StateAgeFunctionWrapper delaydistribution2(smoothcos);
     std::vector<mio::StateAgeFunctionWrapper> vec_delaydistrib2(num_transitions, delaydistribution2);
     vec_delaydistrib2[(int)mio::isecir::InfectionTransition::InfectedCriticalToRecovered].set_parameter(7.0);
->>>>>>> 9aff6e25
     model2.parameters.set<mio::isecir::TransitionDistributions>(vec_delaydistrib2);
 
     // All remaining parameters are equal for both models.
@@ -681,14 +557,8 @@
     model.parameters.get<mio::isecir::ContactPatterns>()  = mio::UncertainContactMatrix(contact_matrix);
     model2.parameters.get<mio::isecir::ContactPatterns>() = mio::UncertainContactMatrix(contact_matrix);
 
-<<<<<<< HEAD
-    mio::isecir::StateAgeFunctionWrapper prob;
-    mio::isecir::ExponentialDecay expdecay(0.5);
-    prob.set_state_age_function(expdecay);
-=======
     mio::ExponentialDecay expdecay(0.5);
     mio::StateAgeFunctionWrapper prob(expdecay);
->>>>>>> 9aff6e25
     model.parameters.set<mio::isecir::TransmissionProbabilityOnContact>(prob);
     model.parameters.set<mio::isecir::RelativeTransmissionNoSymptoms>(prob);
     model.parameters.set<mio::isecir::RiskOfInfectionFromSymptomatic>(prob);
