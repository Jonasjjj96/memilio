--- conflicted
+++ resolved
@@ -288,52 +288,6 @@
     EXPECT_EQ(p_rng.get_counter(), mio::rng_totalsequence_counter<uint64_t>(13, mio::Counter<uint32_t>{1}));
 }
 
-<<<<<<< HEAD
-TEST(TestPerson, isCompliant)
-{
-    using testing::Return;
-
-    // Initialize the random number generator
-    auto rng = mio::RandomNumberGenerator();
-
-    // Create locations
-    mio::abm::Location home(mio::abm::LocationType::Home, 0, num_age_groups);
-
-    // Create test person and associated random number generator
-    auto person     = make_test_person(home);
-    auto rng_person = mio::abm::PersonalRandomNumberGenerator(rng, person);
-
-    // Test cases with a complete truth table for compliance levels
-    struct TestCase {
-        mio::abm::InterventionType intervention_type;
-        double compliance_level;
-        bool expected_compliance;
-    };
-
-    std::vector<TestCase> test_cases = {
-        {mio::abm::InterventionType::Mask, 1.0, true},       {mio::abm::InterventionType::Mask, 0.4, false},
-        {mio::abm::InterventionType::Mask, 0.2, false},      {mio::abm::InterventionType::Mask, 0.9, true},
-        {mio::abm::InterventionType::Mask, 0.5, false},      {mio::abm::InterventionType::Mask, 0.1, false},
-        {mio::abm::InterventionType::Testing, 1.0, true},    {mio::abm::InterventionType::Testing, 0.4, false},
-        {mio::abm::InterventionType::Testing, 0.2, false},   {mio::abm::InterventionType::Testing, 0.9, true},
-        {mio::abm::InterventionType::Testing, 0.5, false},   {mio::abm::InterventionType::Testing, 0.1, false},
-        {mio::abm::InterventionType::Isolation, 1.0, true},  {mio::abm::InterventionType::Isolation, 0.4, false},
-        {mio::abm::InterventionType::Isolation, 0.2, false}, {mio::abm::InterventionType::Isolation, 0.9, true},
-        {mio::abm::InterventionType::Isolation, 0.5, false}, {mio::abm::InterventionType::Isolation, 0.1, false},
-    };
-
-    // Return mock values for all tests.
-    ScopedMockDistribution<testing::StrictMock<MockDistribution<mio::UniformDistribution<double>>>> mock_uniform_dist;
-    EXPECT_CALL(mock_uniform_dist.get_mock(), invoke).Times(18).WillRepeatedly(Return(0.8));
-
-    for (const auto& test_case : test_cases) {
-        // Set the compliance level for the person
-        person.set_compliance(test_case.intervention_type, test_case.compliance_level);
-
-        // Check if the person is compliant
-        EXPECT_EQ(person.is_compliant(rng_person, test_case.intervention_type), test_case.expected_compliance);
-    }
-=======
 TEST(Person, addAndGetTestResult)
 {
     mio::abm::Location location(mio::abm::LocationType::School, 0, num_age_groups);
@@ -352,5 +306,50 @@
     // Test if m_test_results updated
     person.add_test_result(t, mio::abm::TestType::Generic, true);
     EXPECT_TRUE(person.get_test_result(mio::abm::TestType::Generic).result);
->>>>>>> cb5affd6
+}
+
+TEST(TestPerson, isCompliant)
+{
+    using testing::Return;
+
+    // Initialize the random number generator
+    auto rng = mio::RandomNumberGenerator();
+
+    // Create locations
+    mio::abm::Location home(mio::abm::LocationType::Home, 0, num_age_groups);
+
+    // Create test person and associated random number generator
+    auto person     = make_test_person(home);
+    auto rng_person = mio::abm::PersonalRandomNumberGenerator(rng, person);
+
+    // Test cases with a complete truth table for compliance levels
+    struct TestCase {
+        mio::abm::InterventionType intervention_type;
+        double compliance_level;
+        bool expected_compliance;
+    };
+
+    std::vector<TestCase> test_cases = {
+        {mio::abm::InterventionType::Mask, 1.0, true},       {mio::abm::InterventionType::Mask, 0.4, false},
+        {mio::abm::InterventionType::Mask, 0.2, false},      {mio::abm::InterventionType::Mask, 0.9, true},
+        {mio::abm::InterventionType::Mask, 0.5, false},      {mio::abm::InterventionType::Mask, 0.1, false},
+        {mio::abm::InterventionType::Testing, 1.0, true},    {mio::abm::InterventionType::Testing, 0.4, false},
+        {mio::abm::InterventionType::Testing, 0.2, false},   {mio::abm::InterventionType::Testing, 0.9, true},
+        {mio::abm::InterventionType::Testing, 0.5, false},   {mio::abm::InterventionType::Testing, 0.1, false},
+        {mio::abm::InterventionType::Isolation, 1.0, true},  {mio::abm::InterventionType::Isolation, 0.4, false},
+        {mio::abm::InterventionType::Isolation, 0.2, false}, {mio::abm::InterventionType::Isolation, 0.9, true},
+        {mio::abm::InterventionType::Isolation, 0.5, false}, {mio::abm::InterventionType::Isolation, 0.1, false},
+    };
+
+    // Return mock values for all tests.
+    ScopedMockDistribution<testing::StrictMock<MockDistribution<mio::UniformDistribution<double>>>> mock_uniform_dist;
+    EXPECT_CALL(mock_uniform_dist.get_mock(), invoke).Times(18).WillRepeatedly(Return(0.8));
+
+    for (const auto& test_case : test_cases) {
+        // Set the compliance level for the person
+        person.set_compliance(test_case.intervention_type, test_case.compliance_level);
+
+        // Check if the person is compliant
+        EXPECT_EQ(person.is_compliant(rng_person, test_case.intervention_type), test_case.expected_compliance);
+    }
 }