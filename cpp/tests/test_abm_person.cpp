--- conflicted
+++ resolved
@@ -34,33 +34,11 @@
 
     mio::abm::Location location(mio::abm::LocationType::Work, 7, num_age_groups);
     auto t      = mio::abm::TimePoint(0);
-<<<<<<< HEAD
-    auto person = mio::abm::Person(rng, location, age_group_60_to_79);
-
-    EXPECT_EQ(person.get_infection_state(t), mio::abm::InfectionState::Susceptible);
-    EXPECT_EQ(person.get_location(), location);
-    EXPECT_EQ(person.get_person_id(), mio::abm::INVALID_PERSON_ID);
-}
-
-TEST(TestPerson, copyPerson)
-{
-    auto rng             = mio::RandomNumberGenerator();
-    auto location        = mio::abm::Location(mio::abm::LocationType::Work, 0, num_age_groups);
-    auto t               = mio::abm::TimePoint(0);
-    auto person          = mio::abm::Person(rng, location, age_group_60_to_79);
-    auto copied_location = location.copy_location_without_persons(num_age_groups);
-    auto copied_person   = person.copy_person(copied_location);
-
-    EXPECT_EQ(copied_person.get_infection_state(t), mio::abm::InfectionState::Susceptible);
-    EXPECT_EQ(copied_person.get_location(), copied_location);
-    EXPECT_EQ(copied_person.get_person_id(), mio::abm::INVALID_PERSON_ID);
-=======
     auto person = mio::abm::Person(rng, location.get_type(), location.get_id(), age_group_60_to_79);
 
     EXPECT_EQ(person.get_infection_state(t), mio::abm::InfectionState::Susceptible);
     EXPECT_EQ(person.get_location(), location.get_id());
     EXPECT_EQ(person.get_id(), mio::abm::PersonId::invalid_id());
->>>>>>> 43aec131
 }
 
 TEST(TestPerson, migrate)
@@ -73,30 +51,6 @@
     mio::abm::Location loc3(mio::abm::LocationType::PublicTransport, 3, 6, 2);
     auto person = make_test_person(home, age_group_0_to_4, mio::abm::InfectionState::Recovered);
 
-<<<<<<< HEAD
-    EXPECT_EQ(person.get_location(), loc1);
-    EXPECT_EQ(loc1.get_subpopulation(t, mio::abm::InfectionState::Recovered), 1);
-    EXPECT_EQ(home.get_subpopulation(t, mio::abm::InfectionState::Recovered), 0);
-    EXPECT_EQ(loc1.get_cells()[0].m_persons.size(), 1u);
-    EXPECT_EQ(person.get_last_transport_mode(), mio::abm::TransportMode::Unknown);
-
-    person.migrate_to(loc2, mio::abm::TransportMode::Walking);
-
-    EXPECT_EQ(person.get_location(), loc2);
-    EXPECT_EQ(loc2.get_subpopulation(t, mio::abm::InfectionState::Recovered), 1);
-    EXPECT_EQ(loc1.get_subpopulation(t, mio::abm::InfectionState::Recovered), 0);
-    EXPECT_EQ(loc1.get_cells()[0].m_persons.size(), 0u);
-    EXPECT_EQ(person.get_last_transport_mode(), mio::abm::TransportMode::Walking);
-
-    person.migrate_to(loc3, mio::abm::TransportMode::Bike, {0, 1});
-
-    EXPECT_EQ(loc3.get_cells()[0].m_persons.size(), 1u);
-    EXPECT_EQ(loc3.get_cells()[1].m_persons.size(), 1u);
-    EXPECT_EQ(person.get_cells().size(), 2);
-    EXPECT_EQ(person.get_cells()[0], 0u);
-    EXPECT_EQ(person.get_cells()[1], 1u);
-    EXPECT_EQ(person.get_last_transport_mode(), mio::abm::TransportMode::Bike);
-=======
     // check that a person does not move to its current location
     person.add_time_at_location(mio::abm::hours(1));
     EXPECT_FALSE(mio::abm::migrate(person, home));
@@ -121,28 +75,18 @@
     ASSERT_EQ(person.get_cells().size(), 2);
     EXPECT_EQ(person.get_cells()[0], 0u);
     EXPECT_EQ(person.get_cells()[1], 1u);
->>>>>>> 43aec131
 }
 
 TEST(TestPerson, setGetAssignedLocation)
 {
     auto rng = mio::RandomNumberGenerator();
     mio::abm::Location location(mio::abm::LocationType::Work, 2, num_age_groups);
-<<<<<<< HEAD
-    auto person = mio::abm::Person(rng, location, age_group_35_to_59);
-    person.set_assigned_location(location);
-    EXPECT_EQ((int)person.get_assigned_location_index(mio::abm::LocationType::Work), 2);
-
-    person.set_assigned_location({4, mio::abm::LocationType::Work});
-    EXPECT_EQ((int)person.get_assigned_location_index(mio::abm::LocationType::Work), 4);
-=======
     auto person = mio::abm::Person(rng, location.get_type(), location.get_id(), age_group_35_to_59);
     person.set_assigned_location(location.get_type(), location.get_id());
     EXPECT_EQ(person.get_assigned_location(mio::abm::LocationType::Work), mio::abm::LocationId(2));
 
     person.set_assigned_location(mio::abm::LocationType::Work, mio::abm::LocationId(4));
     EXPECT_EQ(person.get_assigned_location(mio::abm::LocationType::Work), mio::abm::LocationId(4));
->>>>>>> 43aec131
 }
 
 TEST(TestPerson, quarantine)
@@ -208,7 +152,6 @@
     ScopedMockDistribution<testing::StrictMock<MockDistribution<mio::UniformDistribution<double>>>>
         mock_uniform_dist_pcr;
     EXPECT_CALL(mock_uniform_dist_pcr.get_mock(), invoke)
-<<<<<<< HEAD
         .Times(6)
         .WillOnce(Return(0.4)) // Draw for agent's test true positive
         .WillOnce(Return(0.8)) // Draw for is_compliant() return true
@@ -216,13 +159,6 @@
         .WillOnce(Return(0.6)) // Draw for agent's test true negative
         .WillOnce(Return(0.999)) // Draw for agent's test false negative
         .WillOnce(Return(0.8)); // Draw for is_compliant() return true
-=======
-        .Times(4)
-        .WillOnce(Return(0.4))
-        .WillOnce(Return(0.95))
-        .WillOnce(Return(0.6))
-        .WillOnce(Return(0.999));
->>>>>>> 43aec131
     EXPECT_EQ(infected.get_tested(rng_infected, t, pcr_test.get_default()), true);
     EXPECT_EQ(infected.is_in_quarantine(t, params), true);
     infected.remove_quarantine();
@@ -238,7 +174,6 @@
     ScopedMockDistribution<testing::StrictMock<MockDistribution<mio::UniformDistribution<double>>>>
         mock_uniform_dist_antigen;
     EXPECT_CALL(mock_uniform_dist_antigen.get_mock(), invoke)
-<<<<<<< HEAD
         .Times(6)
         .WillOnce(Return(0.4)) // Draw for agent's test true positive
         .WillOnce(Return(0.8)) // Draw for is_compliant() return true
@@ -246,13 +181,6 @@
         .WillOnce(Return(0.6)) // Draw for agent's test true negative
         .WillOnce(Return(0.999)) // Draw for agent's test false negative
         .WillOnce(Return(0.8)); // Draw for is_compliant() return true
-=======
-        .Times(4)
-        .WillOnce(Return(0.4))
-        .WillOnce(Return(0.95))
-        .WillOnce(Return(0.6))
-        .WillOnce(Return(0.999));
->>>>>>> 43aec131
     EXPECT_EQ(infected.get_tested(rng_infected, t, antigen_test.get_default()), true);
     EXPECT_EQ(infected.get_tested(rng_infected, t, antigen_test.get_default()), false);
     EXPECT_EQ(susceptible.get_tested(rng_suscetible, t, antigen_test.get_default()), false);
@@ -265,18 +193,12 @@
     mio::abm::Location home(mio::abm::LocationType::Home, 0, 6, 1);
     mio::abm::Location location(mio::abm::LocationType::PublicTransport, 1, 6, 7);
     auto person = make_test_person(home, age_group_15_to_34, mio::abm::InfectionState::InfectedNoSymptoms);
-<<<<<<< HEAD
-    home.add_person(person);
-    person.migrate_to(location, {0, 1});
-    EXPECT_EQ(person.get_cells().size(), 2);
-=======
 
     EXPECT_TRUE(mio::abm::migrate(person, location, mio::abm::TransportMode::Unknown, {3, 5}));
 
     ASSERT_EQ(person.get_cells().size(), 2);
     EXPECT_EQ(person.get_cells()[0], 3u);
     EXPECT_EQ(person.get_cells()[1], 5u);
->>>>>>> 43aec131
 }
 
 TEST(TestPerson, interact)
@@ -294,45 +216,6 @@
     EXPECT_EQ(person.get_time_at_location(), dt);
 }
 
-<<<<<<< HEAD
-=======
-TEST(TestPerson, applyMaskIntervention)
-{
-    auto rng = mio::RandomNumberGenerator();
-
-    mio::abm::Location home(mio::abm::LocationType::Home, 0, num_age_groups);
-    mio::abm::Location target(mio::abm::LocationType::Work, 0, num_age_groups);
-    auto person = make_test_person(home);
-    person.get_mask().change_mask(mio::abm::MaskType::Community);
-    auto rng_person = mio::abm::PersonalRandomNumberGenerator(rng, person);
-
-    target.set_npi_active(false);
-    person.apply_mask_intervention(rng_person, target);
-    ASSERT_FALSE(person.get_wear_mask());
-
-    auto preferences = std::vector<double>((uint32_t)mio::abm::LocationType::Count, 1.);
-    person.set_mask_preferences(preferences);
-    person.apply_mask_intervention(rng_person, target);
-
-    ASSERT_TRUE(person.get_wear_mask());
-
-    target.set_npi_active(true);
-    target.set_required_mask(mio::abm::MaskType::Surgical);
-    preferences = std::vector<double>((uint32_t)mio::abm::LocationType::Count, 0.);
-    person.set_mask_preferences(preferences);
-    person.apply_mask_intervention(rng_person, target);
-
-    ASSERT_EQ(person.get_mask().get_type(), mio::abm::MaskType::Surgical);
-    ASSERT_TRUE(person.get_wear_mask());
-
-    preferences = std::vector<double>((uint32_t)mio::abm::LocationType::Count, -1.);
-    person.set_mask_preferences(preferences);
-    person.apply_mask_intervention(rng_person, target);
-
-    ASSERT_FALSE(person.get_wear_mask());
-}
-
->>>>>>> 43aec131
 TEST(TestPerson, setWearMask)
 {
     auto t = mio::abm::TimePoint(0);
@@ -399,17 +282,12 @@
 
     EXPECT_EQ(p.get_rng_counter(), mio::Counter<uint32_t>(0));
 
-<<<<<<< HEAD
-    auto p_rng = mio::abm::Person::RandomNumberGenerator(rng, p);
-=======
     auto p_rng = mio::abm::PersonalRandomNumberGenerator(rng, p);
->>>>>>> 43aec131
     EXPECT_EQ(p_rng.get_counter(), mio::rng_totalsequence_counter<uint64_t>(13, mio::Counter<uint32_t>{0}));
 
     p_rng();
     EXPECT_EQ(p.get_rng_counter(), mio::Counter<uint32_t>(1));
     EXPECT_EQ(p_rng.get_counter(), mio::rng_totalsequence_counter<uint64_t>(13, mio::Counter<uint32_t>{1}));
-<<<<<<< HEAD
 }
 
 TEST(TestPerson, isCompliant)
@@ -424,7 +302,7 @@
 
     // Create test person and associated random number generator
     auto person     = make_test_person(home);
-    auto rng_person = mio::abm::Person::RandomNumberGenerator(rng, person);
+    auto rng_person = mio::abm::PersonalRandomNumberGenerator(rng, person);
 
     // Test cases with a complete truth table for compliance levels
     struct TestCase {
@@ -456,6 +334,4 @@
         // Check if the person is compliant
         EXPECT_EQ(person.is_compliant(rng_person, test_case.intervention_type), test_case.expected_compliance);
     }
-=======
->>>>>>> 43aec131
 }