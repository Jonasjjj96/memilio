/* 
* Copyright (C) 2020-2024 MEmilio
*
* Authors: Lena Ploetzke
*
* Contact: Martin J. Kuehn <Martin.Kuehn@DLR.de>
*
* Licensed under the Apache License, Version 2.0 (the "License");
* you may not use this file except in compliance with the License.
* You may obtain a copy of the License at
*
*     http://www.apache.org/licenses/LICENSE-2.0
*
* Unless required by applicable law or agreed to in writing, software
* distributed under the License is distributed on an "AS IS" BASIS,
* WITHOUT WARRANTIES OR CONDITIONS OF ANY KIND, either express or implied.
* See the License for the specific language governing permissions and
* limitations under the License.
*/

#include "lct_secir/model.h"
#include "lct_secir/infection_state.h"
#include "lct_secir/parameters.h"
#include "ode_secir/model.h"
#include "memilio/config.h"
#include "memilio/utils/time_series.h"
#include "memilio/utils/logging.h"
#include "memilio/epidemiology/uncertain_matrix.h"
#include "memilio/math/eigen.h"
#include "memilio/compartments/simulation.h"
#include "load_test_data.h"

#include <gtest/gtest.h>
#include "boost/numeric/odeint/stepper/runge_kutta_cash_karp54.hpp"

// Test confirms that default construction of an LCT model works.
TEST(TestLCTSecir, simulateDefault)
{
    using Model     = mio::lsecir::Model<1, 1, 1, 1, 1>;
    using LctState  = Model::LctState;
    ScalarType t0   = 0;
    ScalarType tmax = 1;
    ScalarType dt   = 0.1;

<<<<<<< HEAD
    Eigen::VectorXd init = Eigen::VectorXd::Constant(Eigen::Index(Model::LctState::InfectionState::Count), 15);
=======
    Eigen::VectorXd init = Eigen::VectorXd::Constant((Eigen::Index)Model::LctState::InfectionState::Count, 15);
>>>>>>> d439941b
    init[0]              = 200;
    init[3]              = 50;
    init[5]              = 30;

    Model model;
    for (size_t i = 0; i < LctState::Count; i++) {
        model.populations[mio::Index<LctState>(i)] = init[i];
    }

    mio::TimeSeries<ScalarType> result = mio::simulate<ScalarType, Model>(t0, tmax, dt, model);

    EXPECT_NEAR(result.get_last_time(), tmax, 1e-10);
    ScalarType sum_pop = init.sum();
    for (Eigen::Index i = 0; i < result.get_num_time_points(); i++) {
        EXPECT_NEAR(sum_pop, result[i].sum(), 1e-5);
    }
}

/* Test compares the result for an LCT SECIR model with one single subcompartment for each infection state 
    with the result of the equivalent ODE SECIR model. */
TEST(TestLCTSecir, compareWithOdeSecir)
{
    using Model     = mio::lsecir::Model<1, 1, 1, 1, 1>;
    using LctState  = Model::LctState;
    ScalarType t0   = 0;
    ScalarType tmax = 5;
    ScalarType dt   = 0.1;

    // Initialization vector for both models.
<<<<<<< HEAD
    Eigen::VectorXd init = Eigen::VectorXd::Constant(Eigen::Index(Model::LctState::InfectionState::Count), 15);
=======
    Eigen::VectorXd init = Eigen::VectorXd::Constant((Eigen::Index)Model::LctState::InfectionState::Count, 15);
>>>>>>> d439941b
    init[0]              = 200;
    init[3]              = 50;
    init[5]              = 30;

    // Define LCT model.
    Model model_lct;
    //Set initial values
    for (size_t i = 0; i < LctState::Count; i++) {
        model_lct.populations[mio::Index<LctState>(i)] = init[i];
    }

    // Set Parameters.
    model_lct.parameters.get<mio::lsecir::TimeExposed>()            = 3.2;
    model_lct.parameters.get<mio::lsecir::TimeInfectedNoSymptoms>() = 2;
    model_lct.parameters.get<mio::lsecir::TimeInfectedSymptoms>()   = 5.8;
    model_lct.parameters.get<mio::lsecir::TimeInfectedSevere>()     = 9.5;
    model_lct.parameters.get<mio::lsecir::TimeInfectedCritical>()   = 7.1;

    model_lct.parameters.get<mio::lsecir::TransmissionProbabilityOnContact>() = 0.05;

    mio::ContactMatrixGroup& contact_matrix_lct = model_lct.parameters.get<mio::lsecir::ContactPatterns>();
    contact_matrix_lct[0]                       = mio::ContactMatrix(Eigen::MatrixXd::Constant(1, 1, 10));
    contact_matrix_lct[0].add_damping(0.7, mio::SimulationTime(2.));

    model_lct.parameters.get<mio::lsecir::RelativeTransmissionNoSymptoms>() = 0.7;
    model_lct.parameters.get<mio::lsecir::RiskOfInfectionFromSymptomatic>() = 0.25;
    model_lct.parameters.get<mio::lsecir::StartDay>()                       = 50;
    model_lct.parameters.get<mio::lsecir::Seasonality>()                    = 0.1;
    model_lct.parameters.get<mio::lsecir::RecoveredPerInfectedNoSymptoms>() = 0.09;
    model_lct.parameters.get<mio::lsecir::SeverePerInfectedSymptoms>()      = 0.2;
    model_lct.parameters.get<mio::lsecir::CriticalPerSevere>()              = 0.25;
    model_lct.parameters.get<mio::lsecir::DeathsPerCritical>()              = 0.3;

    // Simulate.
    mio::TimeSeries<ScalarType> result_lct = mio::simulate<ScalarType, Model>(
        t0, tmax, dt, model_lct,
        std::make_shared<mio::ControlledStepperWrapper<ScalarType, boost::numeric::odeint::runge_kutta_cash_karp54>>());

    // Initialize ODE model with one age group.
    mio::osecir::Model model_ode(1);
    // Set initial distribution of the population.
    model_ode.populations[{mio::AgeGroup(0), mio::osecir::InfectionState::Exposed}] =
        init[(Eigen::Index)Model::LctState::InfectionState::Exposed];
    model_ode.populations[{mio::AgeGroup(0), mio::osecir::InfectionState::InfectedNoSymptoms}] =
        init[(Eigen::Index)Model::LctState::InfectionState::InfectedNoSymptoms];
    model_ode.populations[{mio::AgeGroup(0), mio::osecir::InfectionState::InfectedNoSymptomsConfirmed}] = 0;
    model_ode.populations[{mio::AgeGroup(0), mio::osecir::InfectionState::InfectedSymptoms}] =
        init[(Eigen::Index)Model::LctState::InfectionState::InfectedSymptoms];
    model_ode.populations[{mio::AgeGroup(0), mio::osecir::InfectionState::InfectedSymptomsConfirmed}] = 0;
    model_ode.populations[{mio::AgeGroup(0), mio::osecir::InfectionState::InfectedSevere}] =
        init[(Eigen::Index)Model::LctState::InfectionState::InfectedSevere];
    model_ode.populations[{mio::AgeGroup(0), mio::osecir::InfectionState::InfectedCritical}] =
        init[(Eigen::Index)Model::LctState::InfectionState::InfectedCritical];
    model_ode.populations[{mio::AgeGroup(0), mio::osecir::InfectionState::Recovered}] =
        init[(Eigen::Index)Model::LctState::InfectionState::Recovered];
    model_ode.populations[{mio::AgeGroup(0), mio::osecir::InfectionState::Dead}] =
        init[(Eigen::Index)Model::LctState::InfectionState::Dead];
    model_ode.populations.set_difference_from_total({mio::AgeGroup(0), mio::osecir::InfectionState::Susceptible},
                                                    init.sum());

    // Set parameters according to the parameters of the LCT model.
    // No restrictions by additional parameters.
    model_ode.parameters.get<mio::osecir::TestAndTraceCapacity<double>>() = std::numeric_limits<double>::max();
    model_ode.parameters.get<mio::osecir::ICUCapacity<double>>()          = std::numeric_limits<double>::max();

    model_ode.parameters.set<mio::osecir::StartDay>(50);
    model_ode.parameters.set<mio::osecir::Seasonality<double>>(0.1);
    model_ode.parameters.get<mio::osecir::TimeExposed<double>>()[(mio::AgeGroup)0]            = 3.2;
    model_ode.parameters.get<mio::osecir::TimeInfectedNoSymptoms<double>>()[(mio::AgeGroup)0] = 2.0;
    model_ode.parameters.get<mio::osecir::TimeInfectedSymptoms<double>>()[(mio::AgeGroup)0]   = 5.8;
    model_ode.parameters.get<mio::osecir::TimeInfectedSevere<double>>()[(mio::AgeGroup)0]     = 9.5;
    model_ode.parameters.get<mio::osecir::TimeInfectedCritical<double>>()[(mio::AgeGroup)0]   = 7.1;

    mio::ContactMatrixGroup& contact_matrix_ode = model_ode.parameters.get<mio::osecir::ContactPatterns<double>>();
    contact_matrix_ode[0]                       = mio::ContactMatrix(Eigen::MatrixXd::Constant(1, 1, 10));
    contact_matrix_ode[0].add_damping(0.7, mio::SimulationTime(2.));

    model_ode.parameters.get<mio::osecir::TransmissionProbabilityOnContact<double>>()[(mio::AgeGroup)0] = 0.05;
    model_ode.parameters.get<mio::osecir::RelativeTransmissionNoSymptoms<double>>()[(mio::AgeGroup)0]   = 0.7;
    model_ode.parameters.get<mio::osecir::RecoveredPerInfectedNoSymptoms<double>>()[(mio::AgeGroup)0]   = 0.09;
    model_ode.parameters.get<mio::osecir::RiskOfInfectionFromSymptomatic<double>>()[(mio::AgeGroup)0]   = 0.25;
    model_ode.parameters.get<mio::osecir::SeverePerInfectedSymptoms<double>>()[(mio::AgeGroup)0]        = 0.2;
    model_ode.parameters.get<mio::osecir::CriticalPerSevere<double>>()[(mio::AgeGroup)0]                = 0.25;
    model_ode.parameters.get<mio::osecir::DeathsPerCritical<double>>()[(mio::AgeGroup)0]                = 0.3;

    // Simulate.
    mio::TimeSeries<double> result_ode = mio::osecir::simulate<double>(
        t0, tmax, dt, model_ode,
        std::make_shared<mio::ControlledStepperWrapper<double, boost::numeric::odeint::runge_kutta_cash_karp54>>());

    // Simulation results should be equal.
    ASSERT_EQ(result_lct.get_num_time_points(), result_ode.get_num_time_points());
    for (int i = 0; i < 4; ++i) {
<<<<<<< HEAD
        ASSERT_NEAR(result_lct.get_time(i), result_ode.get_time(i), 1e-5);

        ASSERT_NEAR(result_lct[i][Eigen::Index(Model::LctState::InfectionState::Susceptible)],
                    result_ode[i][Eigen::Index(mio::osecir::InfectionState::Susceptible)], 1e-5);
        ASSERT_NEAR(result_lct[i][Eigen::Index(Model::LctState::InfectionState::Exposed)],
                    result_ode[i][Eigen::Index(mio::osecir::InfectionState::Exposed)], 1e-5);
        ASSERT_NEAR(result_lct[i][Eigen::Index(Model::LctState::InfectionState::InfectedNoSymptoms)],
                    result_ode[i][Eigen::Index(mio::osecir::InfectionState::InfectedNoSymptoms)], 1e-5);
        ASSERT_NEAR(0, result_ode[i][Eigen::Index(mio::osecir::InfectionState::InfectedNoSymptomsConfirmed)], 1e-5);
        ASSERT_NEAR(result_lct[i][Eigen::Index(Model::LctState::InfectionState::InfectedSymptoms)],
                    result_ode[i][Eigen::Index(mio::osecir::InfectionState::InfectedSymptoms)], 1e-5);
        ASSERT_NEAR(0, result_ode[i][Eigen::Index(mio::osecir::InfectionState::InfectedSymptomsConfirmed)], 1e-5);
        ASSERT_NEAR(result_lct[i][Eigen::Index(Model::LctState::InfectionState::InfectedCritical)],
                    result_ode[i][Eigen::Index(mio::osecir::InfectionState::InfectedCritical)], 1e-5);
        ASSERT_NEAR(result_lct[i][Eigen::Index(Model::LctState::InfectionState::InfectedSevere)],
                    result_ode[i][Eigen::Index(mio::osecir::InfectionState::InfectedSevere)], 1e-5);
        ASSERT_NEAR(result_lct[i][Eigen::Index(Model::LctState::InfectionState::Recovered)],
                    result_ode[i][Eigen::Index(mio::osecir::InfectionState::Recovered)], 1e-5);
        ASSERT_NEAR(result_lct[i][Eigen::Index(Model::LctState::InfectionState::Dead)],
                    result_ode[i][Eigen::Index(mio::osecir::InfectionState::Dead)], 1e-5);
=======
        EXPECT_NEAR(result_lct.get_time(i), result_ode.get_time(i), 1e-5);

        EXPECT_NEAR(result_lct[i][(Eigen::Index)Model::LctState::InfectionState::Susceptible],
                    result_ode[i][(Eigen::Index)mio::osecir::InfectionState::Susceptible], 1e-5);
        EXPECT_NEAR(result_lct[i][(Eigen::Index)Model::LctState::InfectionState::Exposed],
                    result_ode[i][(Eigen::Index)mio::osecir::InfectionState::Exposed], 1e-5);
        EXPECT_NEAR(result_lct[i][(Eigen::Index)Model::LctState::InfectionState::InfectedNoSymptoms],
                    result_ode[i][(Eigen::Index)mio::osecir::InfectionState::InfectedNoSymptoms], 1e-5);
        EXPECT_NEAR(0, result_ode[i][(Eigen::Index)mio::osecir::InfectionState::InfectedNoSymptomsConfirmed], 1e-5);
        EXPECT_NEAR(result_lct[i][(Eigen::Index)Model::LctState::InfectionState::InfectedSymptoms],
                    result_ode[i][(Eigen::Index)mio::osecir::InfectionState::InfectedSymptoms], 1e-5);
        EXPECT_NEAR(0, result_ode[i][(Eigen::Index)mio::osecir::InfectionState::InfectedSymptomsConfirmed], 1e-5);
        EXPECT_NEAR(result_lct[i][(Eigen::Index)Model::LctState::InfectionState::InfectedCritical],
                    result_ode[i][(Eigen::Index)mio::osecir::InfectionState::InfectedCritical], 1e-5);
        EXPECT_NEAR(result_lct[i][(Eigen::Index)Model::LctState::InfectionState::InfectedSevere],
                    result_ode[i][(Eigen::Index)mio::osecir::InfectionState::InfectedSevere], 1e-5);
        EXPECT_NEAR(result_lct[i][(Eigen::Index)Model::LctState::InfectionState::Recovered],
                    result_ode[i][(Eigen::Index)mio::osecir::InfectionState::Recovered], 1e-5);
        EXPECT_NEAR(result_lct[i][(Eigen::Index)Model::LctState::InfectionState::Dead],
                    result_ode[i][(Eigen::Index)mio::osecir::InfectionState::Dead], 1e-5);
>>>>>>> d439941b
    }
}

// Test if the function get_derivatives() is working using a hand calculated result.
TEST(TestLCTSecir, testEvalRightHandSide)
{
    // Define model.
    // Chose more than one subcompartment for all compartments except S, R, D so that the function is correct for all selections.
    using Model          = mio::lsecir::Model<2, 3, 2, 2, 2>;
    using LctState       = Model::LctState;
    using InfectionState = LctState::InfectionState;

    Model model;

    Model model;

    // Define initial population distribution in infection states, one entry per subcompartment.
    std::vector<std::vector<ScalarType>> initial_populations = {{750},    {30, 20}, {20, 10, 10}, {30, 20},
                                                                {40, 10}, {10, 20}, {20},         {10}};

    // Transfer the initial values in initial_populations to the model.
<<<<<<< HEAD
    model.populations[mio::Index<LctState>(LctState::get_first_index<InfectionState::Susceptible>())] =
        initial_populations[(size_t)InfectionState::Susceptible][0];
    for (size_t i = 0; i < LctState::get_num_subcompartments<InfectionState::Exposed>(); i++) {
        model.populations[mio::Index<LctState>(LctState::get_first_index<InfectionState::Exposed>() + i)] =
            initial_populations[(size_t)InfectionState::Exposed][i];
    }
    for (size_t i = 0; i < LctState::get_num_subcompartments<InfectionState::InfectedNoSymptoms>(); i++) {
        model.populations[mio::Index<LctState>(LctState::get_first_index<InfectionState::InfectedNoSymptoms>() + i)] =
            initial_populations[(size_t)InfectionState::InfectedNoSymptoms][i];
    }
    for (size_t i = 0; i < LctState::get_num_subcompartments<InfectionState::InfectedSymptoms>(); i++) {
        model.populations[mio::Index<LctState>(LctState::get_first_index<InfectionState::InfectedSymptoms>() + i)] =
            initial_populations[(size_t)InfectionState::InfectedSymptoms][i];
    }
    for (size_t i = 0; i < LctState::get_num_subcompartments<InfectionState::InfectedSevere>(); i++) {
        model.populations[mio::Index<LctState>(LctState::get_first_index<InfectionState::InfectedSevere>() + i)] =
            initial_populations[(size_t)InfectionState::InfectedSevere][i];
    }
    for (size_t i = 0; i < LctState::get_num_subcompartments<InfectionState::InfectedCritical>(); i++) {
        model.populations[mio::Index<LctState>(LctState::get_first_index<InfectionState::InfectedCritical>() + i)] =
            initial_populations[(size_t)InfectionState::InfectedCritical][i];
    }
    model.populations[mio::Index<LctState>(LctState::get_first_index<InfectionState::Recovered>())] =
        initial_populations[(size_t)InfectionState::Recovered][0];
    model.populations[mio::Index<LctState>(LctState::get_first_index<InfectionState::Dead>())] =
        initial_populations[(size_t)InfectionState::Dead][0];
=======
    std::vector<ScalarType> flat_initial_populations;
    for (auto&& vec : initial_populations) {
        flat_initial_populations.insert(flat_initial_populations.end(), vec.begin(), vec.end());
    }
    for (size_t i = 0; i < LctState::Count; i++) {
        model.populations[mio::Index<LctState>(i)] = flat_initial_populations[i];
    }
>>>>>>> d439941b

    // Set parameters.
    model.parameters.set<mio::lsecir::TimeExposed>(3.2);
    model.parameters.get<mio::lsecir::TimeInfectedNoSymptoms>() = 2;
    model.parameters.get<mio::lsecir::TimeInfectedSymptoms>()   = 5.8;
    model.parameters.get<mio::lsecir::TimeInfectedSevere>()     = 9.5;
    model.parameters.get<mio::lsecir::TimeInfectedCritical>()   = 7.1;

    model.parameters.get<mio::lsecir::TransmissionProbabilityOnContact>() = 0.05;

    mio::ContactMatrixGroup& contact_matrix = model.parameters.get<mio::lsecir::ContactPatterns>();
    contact_matrix[0]                       = mio::ContactMatrix(Eigen::MatrixXd::Constant(1, 1, 10));

    model.parameters.get<mio::lsecir::RelativeTransmissionNoSymptoms>() = 0.7;
    model.parameters.get<mio::lsecir::RiskOfInfectionFromSymptomatic>() = 0.25;
    model.parameters.get<mio::lsecir::RecoveredPerInfectedNoSymptoms>() = 0.09;
    model.parameters.get<mio::lsecir::Seasonality>()                    = 0.;
    model.parameters.get<mio::lsecir::StartDay>()                       = 0;
    model.parameters.get<mio::lsecir::SeverePerInfectedSymptoms>()      = 0.2;
    model.parameters.get<mio::lsecir::CriticalPerSevere>()              = 0.25;
    model.parameters.get<mio::lsecir::DeathsPerCritical>()              = 0.3;

    // Compare the result of get_derivatives() with a hand calculated result.
    size_t num_subcompartments = LctState::Count;
    Eigen::VectorXd dydt(num_subcompartments);
    model.get_derivatives(model.get_initial_values(), model.get_initial_values(), 0, dydt);

    Eigen::VectorXd compare(num_subcompartments);
    compare << -15.3409, -3.4091, 6.25, -17.5, 15, 0, 3.3052, 3.4483, -7.0417, 6.3158, -2.2906, -2.8169, 12.3899,
        1.6901;

    for (size_t i = 0; i < num_subcompartments; i++) {
<<<<<<< HEAD
        ASSERT_NEAR(compare[i], dydt[i], 1e-3);
=======
        EXPECT_NEAR(compare[i], dydt[i], 1e-3);
>>>>>>> d439941b
    }
}

// Model setup to compare result with a previous output.
class ModelTestLCTSecir : public testing::Test
{
public:
    using Model          = mio::lsecir::Model<2, 3, 1, 1, 5>;
    using LctState       = Model::LctState;
    using InfectionState = LctState::InfectionState;

protected:
    virtual void SetUp()
    {
        // Define initial distribution of the population in the subcompartments.
<<<<<<< HEAD
        Eigen::VectorXd init(LctState::Count);
=======
>>>>>>> d439941b
        std::vector<std::vector<ScalarType>> initial_populations = {{750}, {30, 20},          {20, 10, 10}, {50},
                                                                    {50},  {10, 10, 5, 3, 2}, {20},         {10}};
        model                                                    = new Model();
        // Transfer the initial values in initial_populations to the model.
<<<<<<< HEAD
        model->populations[mio::Index<LctState>(LctState::get_first_index<InfectionState::Susceptible>())] =
            initial_populations[(size_t)InfectionState::Susceptible][0];
        for (size_t i = 0; i < LctState::get_num_subcompartments<InfectionState::Exposed>(); i++) {
            model->populations[mio::Index<LctState>(LctState::get_first_index<InfectionState::Exposed>() + i)] =
                initial_populations[(size_t)InfectionState::Exposed][i];
        }
        for (size_t i = 0; i < LctState::get_num_subcompartments<InfectionState::InfectedNoSymptoms>(); i++) {
            model->populations[mio::Index<LctState>(LctState::get_first_index<InfectionState::InfectedNoSymptoms>() +
                                                    i)] =
                initial_populations[(size_t)InfectionState::InfectedNoSymptoms][i];
        }
        for (size_t i = 0; i < LctState::get_num_subcompartments<InfectionState::InfectedSymptoms>(); i++) {
            model
                ->populations[mio::Index<LctState>(LctState::get_first_index<InfectionState::InfectedSymptoms>() + i)] =
                initial_populations[(size_t)InfectionState::InfectedSymptoms][i];
        }
        for (size_t i = 0; i < LctState::get_num_subcompartments<InfectionState::InfectedSevere>(); i++) {
            model->populations[mio::Index<LctState>(LctState::get_first_index<InfectionState::InfectedSevere>() + i)] =
                initial_populations[(size_t)InfectionState::InfectedSevere][i];
        }
        for (size_t i = 0; i < LctState::get_num_subcompartments<InfectionState::InfectedCritical>(); i++) {
            model
                ->populations[mio::Index<LctState>(LctState::get_first_index<InfectionState::InfectedCritical>() + i)] =
                initial_populations[(size_t)InfectionState::InfectedCritical][i];
        }
        model->populations[mio::Index<LctState>(LctState::get_first_index<InfectionState::Recovered>())] =
            initial_populations[(size_t)InfectionState::Recovered][0];
        model->populations[mio::Index<LctState>(LctState::get_first_index<InfectionState::Dead>())] =
            initial_populations[(size_t)InfectionState::Dead][0];
=======
        std::vector<ScalarType> flat_initial_populations;
        for (auto&& vec : initial_populations) {
            flat_initial_populations.insert(flat_initial_populations.end(), vec.begin(), vec.end());
        }
        for (size_t i = 0; i < LctState::Count; i++) {
            model->populations[mio::Index<LctState>(i)] = flat_initial_populations[i];
        }
>>>>>>> d439941b

        // Set parameters.
        model->parameters.get<mio::lsecir::TimeExposed>()                      = 3.2;
        model->parameters.get<mio::lsecir::TimeInfectedNoSymptoms>()           = 2;
        model->parameters.get<mio::lsecir::TimeInfectedSymptoms>()             = 5.8;
        model->parameters.get<mio::lsecir::TimeInfectedSevere>()               = 9.5;
        model->parameters.get<mio::lsecir::TimeInfectedCritical>()             = 7.1;
        model->parameters.get<mio::lsecir::TransmissionProbabilityOnContact>() = 0.05;

        mio::ContactMatrixGroup& contact_matrix = model->parameters.get<mio::lsecir::ContactPatterns>();
        contact_matrix[0]                       = mio::ContactMatrix(Eigen::MatrixXd::Constant(1, 1, 10));
        contact_matrix[0].add_damping(0.7, mio::SimulationTime(2.));

        model->parameters.get<mio::lsecir::RelativeTransmissionNoSymptoms>() = 0.7;
        model->parameters.get<mio::lsecir::RiskOfInfectionFromSymptomatic>() = 0.25;
        model->parameters.get<mio::lsecir::RecoveredPerInfectedNoSymptoms>() = 0.09;
        model->parameters.get<mio::lsecir::SeverePerInfectedSymptoms>()      = 0.2;
        model->parameters.get<mio::lsecir::CriticalPerSevere>()              = 0.25;
        model->parameters.get<mio::lsecir::DeathsPerCritical>()              = 0.3;
    }

    virtual void TearDown()
    {
        delete model;
    }

public:
    Model* model = nullptr;
};

// Test compares a simulation with the result of a previous run stored in a .csv file.
TEST_F(ModelTestLCTSecir, compareWithPreviousRun)
{
    ScalarType tmax                    = 3;
    mio::TimeSeries<ScalarType> result = mio::simulate<ScalarType, ModelTestLCTSecir::Model>(
        0, tmax, 0.5, *model,
        std::make_shared<mio::ControlledStepperWrapper<ScalarType, boost::numeric::odeint::runge_kutta_cash_karp54>>());

    // Compare subcompartments.
    auto compare = load_test_data_csv<ScalarType>("lct-secir-subcompartments-compare.csv");

    ASSERT_EQ(compare.size(), static_cast<size_t>(result.get_num_time_points()));
    for (size_t i = 0; i < compare.size(); i++) {
        ASSERT_EQ(compare[i].size(), static_cast<size_t>(result.get_num_elements()) + 1) << "at row " << i;
        EXPECT_NEAR(result.get_time(i), compare[i][0], 1e-7) << "at row " << i;
        for (size_t j = 1; j < compare[i].size(); j++) {
            EXPECT_NEAR(result.get_value(i)[j - 1], compare[i][j], 1e-7) << " at row " << i;
        }
    }

    // Compare InfectionState compartments.
<<<<<<< HEAD
    mio::TimeSeries<ScalarType> population = LctState::calculate_compartments(result);
=======
    mio::TimeSeries<ScalarType> population = model->calculate_compartments(result);
>>>>>>> d439941b
    auto compare_population                = load_test_data_csv<ScalarType>("lct-secir-compartments-compare.csv");

    ASSERT_EQ(compare_population.size(), static_cast<size_t>(population.get_num_time_points()));
    for (size_t i = 0; i < compare_population.size(); i++) {
        ASSERT_EQ(compare_population[i].size(), static_cast<size_t>(population.get_num_elements()) + 1)
            << "at row " << i;
        EXPECT_NEAR(population.get_time(i), compare_population[i][0], 1e-7) << "at row " << i;
        for (size_t j = 1; j < compare_population[i].size(); j++) {
            EXPECT_NEAR(population.get_value(i)[j - 1], compare_population[i][j], 1e-7) << " at row " << i;
        }
    }
}

<<<<<<< HEAD
=======
// Test calculate_compartments with a TimeSeries that has an incorrect number of elements.
TEST_F(ModelTestLCTSecir, testCalculatePopWrongSize)
{
    // Deactivate temporarily log output because an error is expected.
    mio::set_log_level(mio::LogLevel::off);
    // TimeSeries has to have LctState::Count elements.
    size_t wrong_size = LctState::Count - 2;
    // Define TimeSeries with wrong_size elements.
    mio::TimeSeries<ScalarType> wrong_num_elements(wrong_size);
    Eigen::VectorXd vec_wrong_size = Eigen::VectorXd::Ones(wrong_size);
    wrong_num_elements.add_time_point(-10, vec_wrong_size);
    wrong_num_elements.add_time_point(-9, vec_wrong_size);
    // Call the calculate_compartments function with the TimeSeries with a wrong number of elements.
    mio::TimeSeries<ScalarType> population = model->calculate_compartments(wrong_num_elements);
    // A TimeSeries of the right size with values -1 is expected.
    ASSERT_EQ(1, population.get_num_time_points());
    for (int i = 0; i < population.get_num_elements(); i++) {
        EXPECT_EQ(-1, population.get_last_value()[i]);
    }
    // Reactive log output.
    mio::set_log_level(mio::LogLevel::warn);
}

>>>>>>> d439941b
// Check constraints of Parameters class.
TEST(TestLCTSecir, testConstraintsParameters)
{
    // Deactivate temporarily log output for next tests.
    mio::set_log_level(mio::LogLevel::off);

    // Check for exceptions of parameters.
    mio::lsecir::Parameters parameters_lct;
    parameters_lct.get<mio::lsecir::TimeExposed>()                      = 0;
    parameters_lct.get<mio::lsecir::TimeInfectedNoSymptoms>()           = 3.1;
    parameters_lct.get<mio::lsecir::TimeInfectedSymptoms>()             = 6.1;
    parameters_lct.get<mio::lsecir::TimeInfectedSevere>()               = 11.1;
    parameters_lct.get<mio::lsecir::TimeInfectedCritical>()             = 17.1;
    parameters_lct.get<mio::lsecir::TransmissionProbabilityOnContact>() = 0.01;
    mio::ContactMatrixGroup contact_matrix                              = mio::ContactMatrixGroup(1, 1);
    parameters_lct.get<mio::lsecir::ContactPatterns>()                  = mio::UncertainContactMatrix(contact_matrix);

    parameters_lct.get<mio::lsecir::RelativeTransmissionNoSymptoms>() = 1;
    parameters_lct.get<mio::lsecir::RiskOfInfectionFromSymptomatic>() = 1;
    parameters_lct.get<mio::lsecir::RecoveredPerInfectedNoSymptoms>() = 0.1;
    parameters_lct.get<mio::lsecir::SeverePerInfectedSymptoms>()      = 0.1;
    parameters_lct.get<mio::lsecir::CriticalPerSevere>()              = 0.1;
    parameters_lct.get<mio::lsecir::DeathsPerCritical>()              = 0.1;

    // Check improper TimeExposed.
    bool constraint_check = parameters_lct.check_constraints();
    EXPECT_TRUE(constraint_check);
    parameters_lct.get<mio::lsecir::TimeExposed>() = 3.1;

    // Check TimeInfectedNoSymptoms.
    parameters_lct.get<mio::lsecir::TimeInfectedNoSymptoms>() = 0.1;
    constraint_check                                          = parameters_lct.check_constraints();
    EXPECT_TRUE(constraint_check);
    parameters_lct.get<mio::lsecir::TimeInfectedNoSymptoms>() = 3.1;

    // Check TimeInfectedSymptoms.
    parameters_lct.get<mio::lsecir::TimeInfectedSymptoms>() = -0.1;
    constraint_check                                        = parameters_lct.check_constraints();
    EXPECT_TRUE(constraint_check);
    parameters_lct.get<mio::lsecir::TimeInfectedSymptoms>() = 6.1;

    // Check TimeInfectedSevere.
    parameters_lct.get<mio::lsecir::TimeInfectedSevere>() = 0.5;
    constraint_check                                      = parameters_lct.check_constraints();
    EXPECT_TRUE(constraint_check);
    parameters_lct.get<mio::lsecir::TimeInfectedSevere>() = 11.1;

    // Check TimeInfectedCritical.
    parameters_lct.get<mio::lsecir::TimeInfectedCritical>() = 0.;
    constraint_check                                        = parameters_lct.check_constraints();
    EXPECT_TRUE(constraint_check);
    parameters_lct.get<mio::lsecir::TimeInfectedCritical>() = 17.1;

    // Check TransmissionProbabilityOnContact.
    parameters_lct.get<mio::lsecir::TransmissionProbabilityOnContact>() = -1;
    constraint_check                                                    = parameters_lct.check_constraints();
    EXPECT_TRUE(constraint_check);
    parameters_lct.get<mio::lsecir::TransmissionProbabilityOnContact>() = 0.01;

    // Check RelativeTransmissionNoSymptoms.
    parameters_lct.get<mio::lsecir::RelativeTransmissionNoSymptoms>() = 1.5;
    constraint_check                                                  = parameters_lct.check_constraints();
    EXPECT_TRUE(constraint_check);
    parameters_lct.get<mio::lsecir::RelativeTransmissionNoSymptoms>() = 1;

    // Check RiskOfInfectionFromSymptomatic.
    parameters_lct.get<mio::lsecir::RiskOfInfectionFromSymptomatic>() = 1.5;
    constraint_check                                                  = parameters_lct.check_constraints();
    EXPECT_TRUE(constraint_check);
    parameters_lct.get<mio::lsecir::RiskOfInfectionFromSymptomatic>() = 1;

    // Check RecoveredPerInfectedNoSymptoms.
    parameters_lct.get<mio::lsecir::RecoveredPerInfectedNoSymptoms>() = 1.5;
    constraint_check                                                  = parameters_lct.check_constraints();
    EXPECT_TRUE(constraint_check);
    parameters_lct.get<mio::lsecir::RecoveredPerInfectedNoSymptoms>() = 0.1;

    // Check SeverePerInfectedSymptoms.
    parameters_lct.get<mio::lsecir::SeverePerInfectedSymptoms>() = -1;
    constraint_check                                             = parameters_lct.check_constraints();
    EXPECT_TRUE(constraint_check);
    parameters_lct.get<mio::lsecir::SeverePerInfectedSymptoms>() = 0.1;

    // Check CriticalPerSevere.
    parameters_lct.get<mio::lsecir::CriticalPerSevere>() = -1;
    constraint_check                                     = parameters_lct.check_constraints();
    EXPECT_TRUE(constraint_check);
    parameters_lct.get<mio::lsecir::CriticalPerSevere>() = 0.1;

    // Check DeathsPerCritical.
    parameters_lct.get<mio::lsecir::DeathsPerCritical>() = -1;
    constraint_check                                     = parameters_lct.check_constraints();
    EXPECT_TRUE(constraint_check);
    parameters_lct.get<mio::lsecir::DeathsPerCritical>() = 0.1;

    // Check Seasonality.
    parameters_lct.get<mio::lsecir::Seasonality>() = 1;
    constraint_check                               = parameters_lct.check_constraints();
    EXPECT_TRUE(constraint_check);
    parameters_lct.get<mio::lsecir::Seasonality>() = 0.1;

    // Check with correct parameters.
    constraint_check = parameters_lct.check_constraints();
    EXPECT_FALSE(constraint_check);

<<<<<<< HEAD
    // Reactive log output.
    mio::set_log_level(mio::LogLevel::warn);
}

// Test calculate_compartments function of the LctInfectionState class with a TimeSeries that has an incorrect
// number of elements.
TEST(TestLctInfectionState, testCalculatePopWrongSize)
{
    // Deactivate temporarily log output because an error is expected.
    mio::set_log_level(mio::LogLevel::off);

    using Model    = mio::lsecir::Model<2, 3, 1, 1, 5>;
    using LctState = Model::LctState;

    // TimeSeries has to have LctState::Count elements.
    size_t wrong_size = LctState::Count - 2;
    // Define TimeSeries with wrong_size elements.
    mio::TimeSeries<ScalarType> wrong_num_elements(wrong_size);
    Eigen::VectorXd vec_wrong_size = Eigen::VectorXd::Ones(wrong_size);
    wrong_num_elements.add_time_point(-10, vec_wrong_size);
    wrong_num_elements.add_time_point(-9, vec_wrong_size);
    // Call the calculate_compartments function with the TimeSeries with a wrong number of elements.
    mio::TimeSeries<ScalarType> population = LctState::calculate_compartments(wrong_num_elements);
    // A TimeSeries of the right size with values -1 is expected.
    EXPECT_EQ(1, population.get_num_time_points());
    for (int i = 0; i < population.get_num_elements(); i++) {
        EXPECT_EQ(-1, population.get_last_value()[i]);
    }
=======
>>>>>>> d439941b
    // Reactive log output.
    mio::set_log_level(mio::LogLevel::warn);
}<|MERGE_RESOLUTION|>--- conflicted
+++ resolved
@@ -42,11 +42,7 @@
     ScalarType tmax = 1;
     ScalarType dt   = 0.1;
 
-<<<<<<< HEAD
-    Eigen::VectorXd init = Eigen::VectorXd::Constant(Eigen::Index(Model::LctState::InfectionState::Count), 15);
-=======
     Eigen::VectorXd init = Eigen::VectorXd::Constant((Eigen::Index)Model::LctState::InfectionState::Count, 15);
->>>>>>> d439941b
     init[0]              = 200;
     init[3]              = 50;
     init[5]              = 30;
@@ -76,11 +72,7 @@
     ScalarType dt   = 0.1;
 
     // Initialization vector for both models.
-<<<<<<< HEAD
-    Eigen::VectorXd init = Eigen::VectorXd::Constant(Eigen::Index(Model::LctState::InfectionState::Count), 15);
-=======
     Eigen::VectorXd init = Eigen::VectorXd::Constant((Eigen::Index)Model::LctState::InfectionState::Count, 15);
->>>>>>> d439941b
     init[0]              = 200;
     init[3]              = 50;
     init[5]              = 30;
@@ -174,28 +166,6 @@
     // Simulation results should be equal.
     ASSERT_EQ(result_lct.get_num_time_points(), result_ode.get_num_time_points());
     for (int i = 0; i < 4; ++i) {
-<<<<<<< HEAD
-        ASSERT_NEAR(result_lct.get_time(i), result_ode.get_time(i), 1e-5);
-
-        ASSERT_NEAR(result_lct[i][Eigen::Index(Model::LctState::InfectionState::Susceptible)],
-                    result_ode[i][Eigen::Index(mio::osecir::InfectionState::Susceptible)], 1e-5);
-        ASSERT_NEAR(result_lct[i][Eigen::Index(Model::LctState::InfectionState::Exposed)],
-                    result_ode[i][Eigen::Index(mio::osecir::InfectionState::Exposed)], 1e-5);
-        ASSERT_NEAR(result_lct[i][Eigen::Index(Model::LctState::InfectionState::InfectedNoSymptoms)],
-                    result_ode[i][Eigen::Index(mio::osecir::InfectionState::InfectedNoSymptoms)], 1e-5);
-        ASSERT_NEAR(0, result_ode[i][Eigen::Index(mio::osecir::InfectionState::InfectedNoSymptomsConfirmed)], 1e-5);
-        ASSERT_NEAR(result_lct[i][Eigen::Index(Model::LctState::InfectionState::InfectedSymptoms)],
-                    result_ode[i][Eigen::Index(mio::osecir::InfectionState::InfectedSymptoms)], 1e-5);
-        ASSERT_NEAR(0, result_ode[i][Eigen::Index(mio::osecir::InfectionState::InfectedSymptomsConfirmed)], 1e-5);
-        ASSERT_NEAR(result_lct[i][Eigen::Index(Model::LctState::InfectionState::InfectedCritical)],
-                    result_ode[i][Eigen::Index(mio::osecir::InfectionState::InfectedCritical)], 1e-5);
-        ASSERT_NEAR(result_lct[i][Eigen::Index(Model::LctState::InfectionState::InfectedSevere)],
-                    result_ode[i][Eigen::Index(mio::osecir::InfectionState::InfectedSevere)], 1e-5);
-        ASSERT_NEAR(result_lct[i][Eigen::Index(Model::LctState::InfectionState::Recovered)],
-                    result_ode[i][Eigen::Index(mio::osecir::InfectionState::Recovered)], 1e-5);
-        ASSERT_NEAR(result_lct[i][Eigen::Index(Model::LctState::InfectionState::Dead)],
-                    result_ode[i][Eigen::Index(mio::osecir::InfectionState::Dead)], 1e-5);
-=======
         EXPECT_NEAR(result_lct.get_time(i), result_ode.get_time(i), 1e-5);
 
         EXPECT_NEAR(result_lct[i][(Eigen::Index)Model::LctState::InfectionState::Susceptible],
@@ -216,7 +186,6 @@
                     result_ode[i][(Eigen::Index)mio::osecir::InfectionState::Recovered], 1e-5);
         EXPECT_NEAR(result_lct[i][(Eigen::Index)Model::LctState::InfectionState::Dead],
                     result_ode[i][(Eigen::Index)mio::osecir::InfectionState::Dead], 1e-5);
->>>>>>> d439941b
     }
 }
 
@@ -225,11 +194,8 @@
 {
     // Define model.
     // Chose more than one subcompartment for all compartments except S, R, D so that the function is correct for all selections.
-    using Model          = mio::lsecir::Model<2, 3, 2, 2, 2>;
-    using LctState       = Model::LctState;
-    using InfectionState = LctState::InfectionState;
-
-    Model model;
+    using Model    = mio::lsecir::Model<2, 3, 2, 2, 2>;
+    using LctState = Model::LctState;
 
     Model model;
 
@@ -238,34 +204,6 @@
                                                                 {40, 10}, {10, 20}, {20},         {10}};
 
     // Transfer the initial values in initial_populations to the model.
-<<<<<<< HEAD
-    model.populations[mio::Index<LctState>(LctState::get_first_index<InfectionState::Susceptible>())] =
-        initial_populations[(size_t)InfectionState::Susceptible][0];
-    for (size_t i = 0; i < LctState::get_num_subcompartments<InfectionState::Exposed>(); i++) {
-        model.populations[mio::Index<LctState>(LctState::get_first_index<InfectionState::Exposed>() + i)] =
-            initial_populations[(size_t)InfectionState::Exposed][i];
-    }
-    for (size_t i = 0; i < LctState::get_num_subcompartments<InfectionState::InfectedNoSymptoms>(); i++) {
-        model.populations[mio::Index<LctState>(LctState::get_first_index<InfectionState::InfectedNoSymptoms>() + i)] =
-            initial_populations[(size_t)InfectionState::InfectedNoSymptoms][i];
-    }
-    for (size_t i = 0; i < LctState::get_num_subcompartments<InfectionState::InfectedSymptoms>(); i++) {
-        model.populations[mio::Index<LctState>(LctState::get_first_index<InfectionState::InfectedSymptoms>() + i)] =
-            initial_populations[(size_t)InfectionState::InfectedSymptoms][i];
-    }
-    for (size_t i = 0; i < LctState::get_num_subcompartments<InfectionState::InfectedSevere>(); i++) {
-        model.populations[mio::Index<LctState>(LctState::get_first_index<InfectionState::InfectedSevere>() + i)] =
-            initial_populations[(size_t)InfectionState::InfectedSevere][i];
-    }
-    for (size_t i = 0; i < LctState::get_num_subcompartments<InfectionState::InfectedCritical>(); i++) {
-        model.populations[mio::Index<LctState>(LctState::get_first_index<InfectionState::InfectedCritical>() + i)] =
-            initial_populations[(size_t)InfectionState::InfectedCritical][i];
-    }
-    model.populations[mio::Index<LctState>(LctState::get_first_index<InfectionState::Recovered>())] =
-        initial_populations[(size_t)InfectionState::Recovered][0];
-    model.populations[mio::Index<LctState>(LctState::get_first_index<InfectionState::Dead>())] =
-        initial_populations[(size_t)InfectionState::Dead][0];
-=======
     std::vector<ScalarType> flat_initial_populations;
     for (auto&& vec : initial_populations) {
         flat_initial_populations.insert(flat_initial_populations.end(), vec.begin(), vec.end());
@@ -273,7 +211,6 @@
     for (size_t i = 0; i < LctState::Count; i++) {
         model.populations[mio::Index<LctState>(i)] = flat_initial_populations[i];
     }
->>>>>>> d439941b
 
     // Set parameters.
     model.parameters.set<mio::lsecir::TimeExposed>(3.2);
@@ -306,11 +243,7 @@
         1.6901;
 
     for (size_t i = 0; i < num_subcompartments; i++) {
-<<<<<<< HEAD
-        ASSERT_NEAR(compare[i], dydt[i], 1e-3);
-=======
         EXPECT_NEAR(compare[i], dydt[i], 1e-3);
->>>>>>> d439941b
     }
 }
 
@@ -326,45 +259,10 @@
     virtual void SetUp()
     {
         // Define initial distribution of the population in the subcompartments.
-<<<<<<< HEAD
-        Eigen::VectorXd init(LctState::Count);
-=======
->>>>>>> d439941b
         std::vector<std::vector<ScalarType>> initial_populations = {{750}, {30, 20},          {20, 10, 10}, {50},
                                                                     {50},  {10, 10, 5, 3, 2}, {20},         {10}};
         model                                                    = new Model();
         // Transfer the initial values in initial_populations to the model.
-<<<<<<< HEAD
-        model->populations[mio::Index<LctState>(LctState::get_first_index<InfectionState::Susceptible>())] =
-            initial_populations[(size_t)InfectionState::Susceptible][0];
-        for (size_t i = 0; i < LctState::get_num_subcompartments<InfectionState::Exposed>(); i++) {
-            model->populations[mio::Index<LctState>(LctState::get_first_index<InfectionState::Exposed>() + i)] =
-                initial_populations[(size_t)InfectionState::Exposed][i];
-        }
-        for (size_t i = 0; i < LctState::get_num_subcompartments<InfectionState::InfectedNoSymptoms>(); i++) {
-            model->populations[mio::Index<LctState>(LctState::get_first_index<InfectionState::InfectedNoSymptoms>() +
-                                                    i)] =
-                initial_populations[(size_t)InfectionState::InfectedNoSymptoms][i];
-        }
-        for (size_t i = 0; i < LctState::get_num_subcompartments<InfectionState::InfectedSymptoms>(); i++) {
-            model
-                ->populations[mio::Index<LctState>(LctState::get_first_index<InfectionState::InfectedSymptoms>() + i)] =
-                initial_populations[(size_t)InfectionState::InfectedSymptoms][i];
-        }
-        for (size_t i = 0; i < LctState::get_num_subcompartments<InfectionState::InfectedSevere>(); i++) {
-            model->populations[mio::Index<LctState>(LctState::get_first_index<InfectionState::InfectedSevere>() + i)] =
-                initial_populations[(size_t)InfectionState::InfectedSevere][i];
-        }
-        for (size_t i = 0; i < LctState::get_num_subcompartments<InfectionState::InfectedCritical>(); i++) {
-            model
-                ->populations[mio::Index<LctState>(LctState::get_first_index<InfectionState::InfectedCritical>() + i)] =
-                initial_populations[(size_t)InfectionState::InfectedCritical][i];
-        }
-        model->populations[mio::Index<LctState>(LctState::get_first_index<InfectionState::Recovered>())] =
-            initial_populations[(size_t)InfectionState::Recovered][0];
-        model->populations[mio::Index<LctState>(LctState::get_first_index<InfectionState::Dead>())] =
-            initial_populations[(size_t)InfectionState::Dead][0];
-=======
         std::vector<ScalarType> flat_initial_populations;
         for (auto&& vec : initial_populations) {
             flat_initial_populations.insert(flat_initial_populations.end(), vec.begin(), vec.end());
@@ -372,7 +270,6 @@
         for (size_t i = 0; i < LctState::Count; i++) {
             model->populations[mio::Index<LctState>(i)] = flat_initial_populations[i];
         }
->>>>>>> d439941b
 
         // Set parameters.
         model->parameters.get<mio::lsecir::TimeExposed>()                      = 3.2;
@@ -424,11 +321,7 @@
     }
 
     // Compare InfectionState compartments.
-<<<<<<< HEAD
     mio::TimeSeries<ScalarType> population = LctState::calculate_compartments(result);
-=======
-    mio::TimeSeries<ScalarType> population = model->calculate_compartments(result);
->>>>>>> d439941b
     auto compare_population                = load_test_data_csv<ScalarType>("lct-secir-compartments-compare.csv");
 
     ASSERT_EQ(compare_population.size(), static_cast<size_t>(population.get_num_time_points()));
@@ -442,32 +335,6 @@
     }
 }
 
-<<<<<<< HEAD
-=======
-// Test calculate_compartments with a TimeSeries that has an incorrect number of elements.
-TEST_F(ModelTestLCTSecir, testCalculatePopWrongSize)
-{
-    // Deactivate temporarily log output because an error is expected.
-    mio::set_log_level(mio::LogLevel::off);
-    // TimeSeries has to have LctState::Count elements.
-    size_t wrong_size = LctState::Count - 2;
-    // Define TimeSeries with wrong_size elements.
-    mio::TimeSeries<ScalarType> wrong_num_elements(wrong_size);
-    Eigen::VectorXd vec_wrong_size = Eigen::VectorXd::Ones(wrong_size);
-    wrong_num_elements.add_time_point(-10, vec_wrong_size);
-    wrong_num_elements.add_time_point(-9, vec_wrong_size);
-    // Call the calculate_compartments function with the TimeSeries with a wrong number of elements.
-    mio::TimeSeries<ScalarType> population = model->calculate_compartments(wrong_num_elements);
-    // A TimeSeries of the right size with values -1 is expected.
-    ASSERT_EQ(1, population.get_num_time_points());
-    for (int i = 0; i < population.get_num_elements(); i++) {
-        EXPECT_EQ(-1, population.get_last_value()[i]);
-    }
-    // Reactive log output.
-    mio::set_log_level(mio::LogLevel::warn);
-}
-
->>>>>>> d439941b
 // Check constraints of Parameters class.
 TEST(TestLCTSecir, testConstraintsParameters)
 {
@@ -573,7 +440,6 @@
     constraint_check = parameters_lct.check_constraints();
     EXPECT_FALSE(constraint_check);
 
-<<<<<<< HEAD
     // Reactive log output.
     mio::set_log_level(mio::LogLevel::warn);
 }
@@ -602,8 +468,6 @@
     for (int i = 0; i < population.get_num_elements(); i++) {
         EXPECT_EQ(-1, population.get_last_value()[i]);
     }
-=======
->>>>>>> d439941b
     // Reactive log output.
     mio::set_log_level(mio::LogLevel::warn);
 }