/* 
* Copyright (C) 2020-2024 MEmilio
*
* Authors: Daniel Abele
*
* Contact: Martin J. Kuehn <Martin.Kuehn@DLR.de>
*
* Licensed under the Apache License, Version 2.0 (the "License");
* you may not use this file except in compliance with the License.
* You may obtain a copy of the License at
*
*     http://www.apache.org/licenses/LICENSE-2.0
*
* Unless required by applicable law or agreed to in writing, software
* distributed under the License is distributed on an "AS IS" BASIS,
* WITHOUT WARRANTIES OR CONDITIONS OF ANY KIND, either express or implied.
* See the License for the specific language governing permissions and
* limitations under the License.
*/

#include "matchers.h"
#include "temp_file_register.h"
#include "test_data_dir.h"
#include "memilio/data/analyze_result.h"
#include "memilio/epidemiology/contact_matrix.h"
#include "memilio/epidemiology/damping.h"
#include "memilio/epidemiology/damping_sampling.h"
#include "memilio/epidemiology/simulation_day.h"
#include "memilio/io/io.h"
#include "memilio/io/result_io.h"
#include "memilio/mobility/graph.h"
#include "memilio/utils/stl_util.h"
#include "memilio/epidemiology/age_group.h"
#include "memilio/mobility/metapopulation_mobility_instant.h"
#include "memilio/utils/custom_index_array.h"
#include "memilio/utils/parameter_distributions.h"
#include "memilio/utils/parameter_set.h"
#include "memilio/utils/random_number_generator.h"
#include "memilio/utils/uncertain_value.h"
#include "ode_secirvvs/infection_state.h"
#include "ode_secirvvs/model.h"
#include "ode_secirvvs/parameter_space.h"
#include "ode_secirvvs/parameters.h"
#include "ode_secirvvs/parameters_io.h"
#include "ode_secirvvs/analyze_result.h"

#include "gtest/gtest.h"
#include "gmock/gmock-matchers.h"
#include <algorithm>
#include <iterator>
#include <limits>

TEST(TestOdeSECIRVVS, simulateDefault)
{
    double t0   = 0;
    double tmax = 1;
    double dt   = 0.1;

    mio::osecirvvs::Model model(1);
    model.populations.set_total(10);
    model.populations.set_difference_from_total({(mio::AgeGroup)0, mio::osecirvvs::InfectionState::SusceptibleNaive},
                                                10);
    model.parameters.get<mio::osecirvvs::DailyPartialVaccination>().resize(mio::SimulationDay(size_t(1000)));
    model.parameters.get<mio::osecirvvs::DailyPartialVaccination>().array().setConstant(0);
    model.parameters.get<mio::osecirvvs::DailyFullVaccination>().resize(mio::SimulationDay(size_t(1000)));
    model.parameters.get<mio::osecirvvs::DailyFullVaccination>().array().setConstant(0);
    model.parameters.get<mio::osecirvvs::DailyBoosterVaccination>().resize(mio::SimulationDay(size_t(1000)));
    model.parameters.get<mio::osecirvvs::DailyBoosterVaccination>().array().setConstant(0);
    mio::TimeSeries<double> result = simulate(t0, tmax, dt, model);

    EXPECT_NEAR(result.get_last_time(), tmax, 1e-10);
}

TEST(TestOdeSECIRVVS, overflow_vaccinations)
{
    // init simple model
    mio::osecirvvs::Model model(1);
    model.populations[{mio::AgeGroup(0), mio::osecirvvs::InfectionState::SusceptibleNaive}]            = 10.;
    model.populations[{mio::AgeGroup(0), mio::osecirvvs::InfectionState::SusceptiblePartialImmunity}]  = 10.;
    model.populations[{mio::AgeGroup(0), mio::osecirvvs::InfectionState::SusceptibleImprovedImmunity}] = 10.;

    // set vaccination rates higher than total population for each layer
    const size_t daily_vaccinations = 100;
    const size_t num_days           = 100;
    model.parameters.get<mio::osecirvvs::DailyPartialVaccination>().resize(mio::SimulationDay(num_days));
    model.parameters.get<mio::osecirvvs::DailyFullVaccination>().resize(mio::SimulationDay(num_days));
    model.parameters.get<mio::osecirvvs::DailyBoosterVaccination>().resize(mio::SimulationDay(num_days));
    for (size_t i = 0; i < num_days; ++i) {
        auto num_vaccinations = static_cast<double>(i * daily_vaccinations);
        model.parameters.get<mio::osecirvvs::DailyPartialVaccination>()[{(mio::AgeGroup)0, mio::SimulationDay(i)}] =
            num_vaccinations;
        model.parameters.get<mio::osecirvvs::DailyFullVaccination>()[{(mio::AgeGroup)0, mio::SimulationDay(i)}] =
            num_vaccinations;
        model.parameters.get<mio::osecirvvs::DailyBoosterVaccination>()[{(mio::AgeGroup)0, mio::SimulationDay(i)}] =
            num_vaccinations;
    }

<<<<<<< HEAD
    // simulate one step with explicit Euler
    auto integrator = std::make_shared<mio::EulerIntegratorCore>();
    auto result     = simulate_flows(0., 2., 1., model, integrator);

    // get the flow indices for each type of vaccination and also the indices of the susceptible compartments
    auto flow_indx_partial_vaccination =
        model.get_flat_flow_index<mio::osecirvvs::InfectionState::SusceptibleNaive,
                                  mio::osecirvvs::InfectionState::TemporaryImmunPartialImmunity>({mio::AgeGroup(0)});
    auto flow_indx_full_vaccination =
        model.get_flat_flow_index<mio::osecirvvs::InfectionState::SusceptiblePartialImmunity,
                                  mio::osecirvvs::InfectionState::TemporaryImmunImprovedImmunity>({mio::AgeGroup(0)});
    auto flow_indx_booster_vaccination =
        model.get_flat_flow_index<mio::osecirvvs::InfectionState::SusceptibleImprovedImmunity,
                                  mio::osecirvvs::InfectionState::TemporaryImmunImprovedImmunity>({mio::AgeGroup(0)});

    auto indx_S_naive =
        model.populations.get_flat_index({mio::AgeGroup(0), mio::osecirvvs::InfectionState::SusceptibleNaive});
    auto indx_S_partial = model.populations.get_flat_index(
        {mio::AgeGroup(0), mio::osecirvvs::InfectionState::SusceptiblePartialImmunity});
    auto indx_S_improved = model.populations.get_flat_index(
        {mio::AgeGroup(0), mio::osecirvvs::InfectionState::SusceptibleImprovedImmunity});

    // check that the number of vaccinated people is never higher than the number of susceptible people
    EXPECT_NEAR(result[1].get_last_value()[flow_indx_partial_vaccination], result[0].get_value(1)[indx_S_naive], 1e-10);
    EXPECT_NEAR(result[1].get_last_value()[flow_indx_full_vaccination], result[0].get_value(1)[indx_S_partial], 1e-10);
    EXPECT_NEAR(result[1].get_last_value()[flow_indx_booster_vaccination], result[0].get_value(1)[indx_S_improved],
                1e-10);
=======
    double nb_total_t0 = 10000, nb_exp_t0 = 100, nb_inf_t0 = 50, nb_car_t0 = 50, nb_hosp_t0 = 20, nb_icu_t0 = 10,
           nb_rec_t0 = 10;

    model.populations.set_total(nb_total_t0);
    model.populations[{(mio::AgeGroup)0, mio::osecirvvs::InfectionState::ExposedNaive}]                     = nb_exp_t0;
    model.populations[{(mio::AgeGroup)0, mio::osecirvvs::InfectionState::ExposedImprovedImmunity}]          = 0;
    model.populations[{(mio::AgeGroup)0, mio::osecirvvs::InfectionState::ExposedPartialImmunity}]           = 0;
    model.populations[{(mio::AgeGroup)0, mio::osecirvvs::InfectionState::InfectedNoSymptomsNaive}]          = nb_car_t0;
    model.populations[{(mio::AgeGroup)0, mio::osecirvvs::InfectionState::InfectedNoSymptomsNaiveConfirmed}] = 0;
    model.populations[{(mio::AgeGroup)0, mio::osecirvvs::InfectionState::InfectedNoSymptomsPartialImmunity}] = 0;
    model.populations[{(mio::AgeGroup)0, mio::osecirvvs::InfectionState::InfectedNoSymptomsPartialImmunityConfirmed}] =
        0;
    model.populations[{(mio::AgeGroup)0, mio::osecirvvs::InfectionState::InfectedNoSymptomsImprovedImmunity}] = 0;
    model.populations[{(mio::AgeGroup)0, mio::osecirvvs::InfectionState::InfectedNoSymptomsImprovedImmunityConfirmed}] =
        0;
    model.populations[{(mio::AgeGroup)0, mio::osecirvvs::InfectionState::InfectedSymptomsNaive}]           = nb_inf_t0;
    model.populations[{(mio::AgeGroup)0, mio::osecirvvs::InfectionState::InfectedSymptomsNaiveConfirmed}]  = 0;
    model.populations[{(mio::AgeGroup)0, mio::osecirvvs::InfectionState::InfectedSymptomsPartialImmunity}] = 0;
    model.populations[{(mio::AgeGroup)0, mio::osecirvvs::InfectionState::InfectedSymptomsPartialImmunityConfirmed}] = 0;
    model.populations[{(mio::AgeGroup)0, mio::osecirvvs::InfectionState::InfectedSymptomsImprovedImmunity}]         = 0;
    model.populations[{(mio::AgeGroup)0, mio::osecirvvs::InfectionState::InfectedSymptomsImprovedImmunityConfirmed}] =
        0;
    model.populations[{(mio::AgeGroup)0, mio::osecirvvs::InfectionState::InfectedSevereNaive}]             = nb_hosp_t0;
    model.populations[{(mio::AgeGroup)0, mio::osecirvvs::InfectionState::InfectedSevereImprovedImmunity}]  = 0;
    model.populations[{(mio::AgeGroup)0, mio::osecirvvs::InfectionState::InfectedSeverePartialImmunity}]   = 0;
    model.populations[{(mio::AgeGroup)0, mio::osecirvvs::InfectionState::InfectedCriticalNaive}]           = nb_icu_t0;
    model.populations[{(mio::AgeGroup)0, mio::osecirvvs::InfectionState::InfectedCriticalPartialImmunity}] = 0;
    model.populations[{(mio::AgeGroup)0, mio::osecirvvs::InfectionState::InfectedCriticalImprovedImmunity}] = 0;
    model.populations[{(mio::AgeGroup)0, mio::osecirvvs::InfectionState::SusceptibleImprovedImmunity}]      = nb_rec_t0;
    model.populations[{(mio::AgeGroup)0, mio::osecirvvs::InfectionState::SusceptiblePartialImmunity}]       = 0;
    model.populations[{(mio::AgeGroup)0, mio::osecirvvs::InfectionState::DeadNaive}]                        = 0;
    model.populations[{(mio::AgeGroup)0, mio::osecirvvs::InfectionState::DeadPartialImmunity}]              = 0;
    model.populations[{(mio::AgeGroup)0, mio::osecirvvs::InfectionState::DeadImprovedImmunity}]             = 0;
    model.populations.set_difference_from_total({(mio::AgeGroup)0, mio::osecirvvs::InfectionState::SusceptibleNaive},
                                                nb_total_t0);

    model.parameters.get<mio::osecirvvs::ICUCapacity>()          = 10000;
    model.parameters.get<mio::osecirvvs::TestAndTraceCapacity>() = 10000;
    model.parameters.get<mio::osecirvvs::DailyFirstVaccination>().resize(mio::SimulationDay(size_t(1000)));
    model.parameters.get<mio::osecirvvs::DailyFirstVaccination>().array().setConstant(0);
    model.parameters.get<mio::osecirvvs::DailyFullVaccination>().resize(mio::SimulationDay(size_t(1000)));
    model.parameters.get<mio::osecirvvs::DailyFullVaccination>().array().setConstant(0);

    auto& contacts       = model.parameters.get<mio::osecirvvs::ContactPatterns>();
    auto& contact_matrix = contacts.get_cont_freq_mat();
    contact_matrix[0]    = mio::ContactMatrix(Eigen::MatrixXd::Constant(1, 1, 10));
    contact_matrix[0].add_damping(0.7, mio::SimulationTime(30.));

    //times
    model.parameters.get<mio::osecirvvs::TimeExposed>()[mio::AgeGroup(0)]            = 3.2;
    model.parameters.get<mio::osecirvvs::TimeInfectedNoSymptoms>()[mio::AgeGroup(0)] = 2.;
    model.parameters.get<mio::osecirvvs::TimeInfectedSymptoms>()[mio::AgeGroup(0)]   = 5;
    model.parameters.get<mio::osecirvvs::TimeInfectedSevere>()[mio::AgeGroup(0)]     = 10;
    model.parameters.get<mio::osecirvvs::TimeInfectedCritical>()[mio::AgeGroup(0)]   = 8;

    //probabilities
    model.parameters.get<mio::osecirvvs::TransmissionProbabilityOnContact>()[mio::AgeGroup(0)] = 0.05;
    model.parameters.get<mio::osecirvvs::RelativeTransmissionNoSymptoms>()[mio::AgeGroup(0)]   = 1;
    model.parameters.get<mio::osecirvvs::RiskOfInfectionFromSymptomatic>()[mio::AgeGroup(0)]   = 0.25;
    model.parameters.get<mio::osecirvvs::RecoveredPerInfectedNoSymptoms>()[mio::AgeGroup(0)]   = 0.09;
    model.parameters.get<mio::osecirvvs::SeverePerInfectedSymptoms>()[mio::AgeGroup(0)]        = 0.2;
    model.parameters.get<mio::osecirvvs::CriticalPerSevere>()[mio::AgeGroup(0)]                = 0.25;
    model.parameters.get<mio::osecirvvs::DeathsPerCritical>()[mio::AgeGroup(0)]                = 0.3;

    // TODO: Reduction not possible like this, division by zero!
    model.parameters.get<mio::osecirvvs::ReducExposedPartialImmunity>()[mio::AgeGroup(0)]                     = 1.0;
    model.parameters.get<mio::osecirvvs::ReducExposedImprovedImmunity>()[mio::AgeGroup(0)]                    = 1.0;
    model.parameters.get<mio::osecirvvs::ReducInfectedSymptomsPartialImmunity>()[mio::AgeGroup(0)]            = 1.0;
    model.parameters.get<mio::osecirvvs::ReducInfectedSymptomsImprovedImmunity>()[mio::AgeGroup(0)]           = 0;
    model.parameters.get<mio::osecirvvs::ReducInfectedSevereCriticalDeadPartialImmunity>()[mio::AgeGroup(0)]  = 0;
    model.parameters.get<mio::osecirvvs::ReducInfectedSevereCriticalDeadImprovedImmunity>()[mio::AgeGroup(0)] = 0;
    model.parameters.get<mio::osecirvvs::ReducTimeInfectedMild>()[mio::AgeGroup(0)]                           = 1;

    model.parameters.get<mio::osecirvvs::Seasonality>() = 0.2;

    mio::set_log_level(mio::LogLevel::err);
    model.apply_constraints();
    mio::set_log_level(mio::LogLevel::warn);
    // TODO: gets stuck by division by zero!!
    // auto integrator = std::make_shared<mio::RKIntegratorCore>();
    // integrator->set_dt_min(0.3);
    // integrator->set_dt_max(1.0);
    // integrator->set_rel_tolerance(1e-4);
    // integrator->set_abs_tolerance(1e-1);
    // mio::TimeSeries<double> secihurd = simulate(t0, tmax, 0.1, model, integrator);

    // auto compare = load_test_data_csv<double>("secihurd-compare.csv");

    // ASSERT_EQ(compare.size(), static_cast<size_t>(secihurd.get_num_time_points()));
    // for (size_t i = 0; i < compare.size(); i++) {
    //     ASSERT_EQ(compare[i].size(), static_cast<size_t>(secihurd.get_num_elements()) + 1) << "at row " << i;
    //     EXPECT_NEAR(secihurd.get_time(i), compare[i][0], 1e-10) << "at row " << i;
    //     for (size_t j = 1; j < compare[i].size(); j++) {
    //         // TODO: extract naive compartments
    //         EXPECT_NEAR(secihurd.get_value(i)[j - 1], compare[i][j], 1e-10) << " at row " << i;
    //     }
    // }
>>>>>>> d829c0f7
}

void assign_uniform_distribution(mio::UncertainValue& p, double min, double max, bool set_invalid_initial_value)
{
    auto invalid_initial = max == 0 ? 1.0 : max * 1.001;
    auto valid_initial   = (max + min) * 0.5;
    auto initial         = set_invalid_initial_value ? invalid_initial : valid_initial;
    p                    = mio::UncertainValue(initial);
    p.set_distribution(mio::ParameterDistributionUniform(min, max));
}

template <size_t N>
void array_assign_uniform_distribution(mio::CustomIndexArray<mio::UncertainValue, mio::AgeGroup>& array,
                                       const double (&min)[N], const double (&max)[N], bool set_invalid_initial_value)
{
    for (auto i = mio::AgeGroup(0); i < array.size<mio::AgeGroup>(); ++i) {
        assign_uniform_distribution(array[i], min[size_t(i)], max[size_t(i)], set_invalid_initial_value);
    }
}

void array_assign_uniform_distribution(mio::CustomIndexArray<mio::UncertainValue, mio::AgeGroup>& array, double min,
                                       double max, bool set_invalid_initial_value)
{
    for (auto i = mio::AgeGroup(0); i < array.size<mio::AgeGroup>(); ++i) {
        assign_uniform_distribution(array[i], min, max, set_invalid_initial_value);
    }
}

void set_synthetic_population_data(mio::osecirvvs::Model::Populations& populations, bool set_invalid_initial_value)
{
    for (mio::AgeGroup i = 0; i < mio::get<mio::AgeGroup>(populations.size()); i++) {
        assign_uniform_distribution(populations[{i, mio::osecirvvs::InfectionState::ExposedNaive}], 10, 20,
                                    set_invalid_initial_value);
        assign_uniform_distribution(populations[{i, mio::osecirvvs::InfectionState::ExposedImprovedImmunity}], 10, 21,
                                    set_invalid_initial_value);
        assign_uniform_distribution(populations[{i, mio::osecirvvs::InfectionState::ExposedPartialImmunity}], 10, 22,
                                    set_invalid_initial_value);
        assign_uniform_distribution(populations[{i, mio::osecirvvs::InfectionState::InfectedNoSymptomsNaive}], 1, 10,
                                    set_invalid_initial_value);
        assign_uniform_distribution(populations[{i, mio::osecirvvs::InfectionState::InfectedNoSymptomsPartialImmunity}],
                                    2, 10, set_invalid_initial_value);
        assign_uniform_distribution(
            populations[{i, mio::osecirvvs::InfectionState::InfectedNoSymptomsImprovedImmunity}], 3, 10,
            set_invalid_initial_value);
        assign_uniform_distribution(populations[{i, mio::osecirvvs::InfectionState::InfectedSymptomsNaive}], 4, 10,
                                    set_invalid_initial_value);
        assign_uniform_distribution(populations[{i, mio::osecirvvs::InfectionState::InfectedSymptomsPartialImmunity}],
                                    5, 10, set_invalid_initial_value);
        assign_uniform_distribution(populations[{i, mio::osecirvvs::InfectionState::InfectedSymptomsImprovedImmunity}],
                                    6, 10, set_invalid_initial_value);

        assign_uniform_distribution(populations[{i, mio::osecirvvs::InfectionState::InfectedNoSymptomsNaiveConfirmed}],
                                    5, 11, set_invalid_initial_value);
        assign_uniform_distribution(
            populations[{i, mio::osecirvvs::InfectionState::InfectedNoSymptomsPartialImmunityConfirmed}], 5, 12,
            set_invalid_initial_value);
        assign_uniform_distribution(
            populations[{i, mio::osecirvvs::InfectionState::InfectedNoSymptomsImprovedImmunityConfirmed}], 5, 13,
            set_invalid_initial_value);
        assign_uniform_distribution(populations[{i, mio::osecirvvs::InfectionState::InfectedSymptomsNaiveConfirmed}], 5,
                                    14, set_invalid_initial_value);
        assign_uniform_distribution(
            populations[{i, mio::osecirvvs::InfectionState::InfectedSymptomsPartialImmunityConfirmed}], 5, 15,
            set_invalid_initial_value);
        assign_uniform_distribution(
            populations[{i, mio::osecirvvs::InfectionState::InfectedSymptomsImprovedImmunityConfirmed}], 5, 16,
            set_invalid_initial_value);

        assign_uniform_distribution(populations[{i, mio::osecirvvs::InfectionState::InfectedSevereNaive}], 1, 2,
                                    set_invalid_initial_value);
        assign_uniform_distribution(populations[{i, mio::osecirvvs::InfectionState::InfectedSevereImprovedImmunity}], 1,
                                    3, set_invalid_initial_value);
        assign_uniform_distribution(populations[{i, mio::osecirvvs::InfectionState::InfectedSeverePartialImmunity}], 1,
                                    4, set_invalid_initial_value);
        assign_uniform_distribution(populations[{i, mio::osecirvvs::InfectionState::InfectedCriticalNaive}], 1, 5,
                                    set_invalid_initial_value);
        assign_uniform_distribution(populations[{i, mio::osecirvvs::InfectionState::InfectedCriticalPartialImmunity}],
                                    1, 6, set_invalid_initial_value);
        assign_uniform_distribution(populations[{i, mio::osecirvvs::InfectionState::InfectedCriticalImprovedImmunity}],
                                    1, 7, set_invalid_initial_value);
        assign_uniform_distribution(populations[{i, mio::osecirvvs::InfectionState::SusceptibleImprovedImmunity}], 200,
                                    300, set_invalid_initial_value);
        assign_uniform_distribution(populations[{i, mio::osecirvvs::InfectionState::SusceptiblePartialImmunity}], 200,
                                    400, set_invalid_initial_value);
        populations.set_difference_from_group_total<mio::AgeGroup>(
            {i, mio::osecirvvs::InfectionState::SusceptibleNaive}, 1000);
    }
}

void set_demographic_parameters(mio::osecirvvs::Model::ParameterSet& parameters, bool set_invalid_initial_value)
{
    assign_uniform_distribution(parameters.get<mio::osecirvvs::ICUCapacity>(), 20, 50, set_invalid_initial_value);
    assign_uniform_distribution(parameters.get<mio::osecirvvs::TestAndTraceCapacity>(), 100, 200,
                                set_invalid_initial_value);
    parameters.get<mio::osecirvvs::DailyPartialVaccination>().resize(mio::SimulationDay(size_t(1000)));
    parameters.get<mio::osecirvvs::DailyPartialVaccination>().array().setConstant(5);
    parameters.get<mio::osecirvvs::DailyFullVaccination>().resize(mio::SimulationDay(size_t(1000)));
    parameters.get<mio::osecirvvs::DailyFullVaccination>().array().setConstant(3);
    parameters.get<mio::osecirvvs::DailyBoosterVaccination>().resize(mio::SimulationDay(size_t(1000)));
    parameters.get<mio::osecirvvs::DailyBoosterVaccination>().array().setConstant(3);
}

void set_contact_parameters(mio::osecirvvs::Model::ParameterSet& parameters, bool set_invalid_initial_value)
{
    auto& contacts       = parameters.get<mio::osecirvvs::ContactPatterns>();
    auto& contact_matrix = contacts.get_cont_freq_mat();
    contact_matrix[0].get_baseline().setConstant(0.5);
    contact_matrix[0].get_baseline().diagonal().setConstant(5.0);
    contact_matrix[0].add_damping(0.3, mio::SimulationTime(5.0));

    auto& npis      = parameters.get<mio::osecirvvs::DynamicNPIsInfectedSymptoms>();
    auto npi_groups = Eigen::VectorXd::Ones(contact_matrix[0].get_num_groups());
    auto npi_value  = mio::UncertainValue(0.5);
    assign_uniform_distribution(npi_value, 0.25, 0.75, set_invalid_initial_value);
    npis.set_threshold(10.0, {mio::DampingSampling(npi_value, mio::DampingLevel(0), mio::DampingType(0),
                                                   mio::SimulationTime(0), {0}, npi_groups)});
    npis.set_base_value(100'000);
    npis.set_interval(mio::SimulationTime(3.0));
    npis.set_duration(mio::SimulationTime(14.0));
    parameters.get_end_dynamic_npis() = 10.0; //required for dynamic NPIs to have effect in this model
}

void set_covid_parameters(mio::osecirvvs::Model::ParameterSet& params, bool set_invalid_initial_value)
{
    //times
    const double timeExposedMin            = 2.67;
    const double timeExposedMax            = 4.;
    const double timeInfectedNoSymptomsMin = 1.2;
    const double timeInfectedNoSymptomsMax = 2.53;
    const double timeInfectedSymptomsMin[] = {5.6255, 5.6255, 5.6646, 5.5631, 5.501, 5.465};
    const double timeInfectedSymptomsMax[] = {8.427, 8.427, 8.4684, 8.3139, 8.169, 8.085};
    const double timeInfectedSevereMin[]   = {3.925, 3.925, 4.85, 6.4, 7.2, 9.};
    const double timeInfectedSevereMax[]   = {6.075, 6.075, 7., 8.7, 9.8, 13.};
    const double timeInfectedCriticalMin[] = {4.95, 4.95, 4.86, 14.14, 14.4, 10.};
    const double timeInfectedCriticalMax[] = {8.95, 8.95, 8.86, 20.58, 19.8, 13.2};

    array_assign_uniform_distribution(params.get<mio::osecirvvs::TimeExposed>(), timeExposedMin, timeExposedMax,
                                      set_invalid_initial_value);
    array_assign_uniform_distribution(params.get<mio::osecirvvs::TimeInfectedNoSymptoms>(), timeInfectedNoSymptomsMin,
                                      timeInfectedNoSymptomsMax, set_invalid_initial_value);
    array_assign_uniform_distribution(params.get<mio::osecirvvs::TimeInfectedSymptoms>(), timeInfectedSymptomsMin,
                                      timeInfectedSymptomsMax, set_invalid_initial_value);
    array_assign_uniform_distribution(params.get<mio::osecirvvs::TimeInfectedSevere>(), timeInfectedSevereMin,
                                      timeInfectedSevereMax, set_invalid_initial_value);
    array_assign_uniform_distribution(params.get<mio::osecirvvs::TimeInfectedCritical>(), timeInfectedCriticalMin,
                                      timeInfectedCriticalMax, set_invalid_initial_value);

    //probabilities
    double fac_variant                                 = 1.4;
    const double transmissionProbabilityOnContactMin[] = {0.02 * fac_variant, 0.05 * fac_variant, 0.05 * fac_variant,
                                                          0.05 * fac_variant, 0.08 * fac_variant, 0.1 * fac_variant};

    const double transmissionProbabilityOnContactMax[] = {0.04 * fac_variant, 0.07 * fac_variant, 0.07 * fac_variant,
                                                          0.07 * fac_variant, 0.10 * fac_variant, 0.15 * fac_variant};
    const double relativeTransmissionNoSymptomsMin     = 0.5;
    const double relativeTransmissionNoSymptomsMax     = 0.5;
    // The precise value between Risk* (situation under control) and MaxRisk* (situation not under control)
    // depends on incidence and test and trace capacity
    const double riskOfInfectionFromSymptomaticMin    = 0.0;
    const double riskOfInfectionFromSymptomaticMax    = 0.2;
    const double maxRiskOfInfectionFromSymptomaticMin = 0.4;
    const double maxRiskOfInfectionFromSymptomaticMax = 0.5;
    const double recoveredPerInfectedNoSymptomsMin[]  = {0.2, 0.2, 0.15, 0.15, 0.15, 0.15};
    const double recoveredPerInfectedNoSymptomsMax[]  = {0.3, 0.3, 0.25, 0.25, 0.25, 0.25};
    const double severePerInfectedSymptomsMin[]       = {0.006, 0.006, 0.015, 0.049, 0.15, 0.20};
    const double severePerInfectedSymptomsMax[]       = {0.009, 0.009, 0.023, 0.074, 0.18, 0.25};
    const double criticalPerSevereMin[]               = {0.05, 0.05, 0.05, 0.10, 0.25, 0.35};
    const double criticalPerSevereMax[]               = {0.10, 0.10, 0.10, 0.20, 0.35, 0.45};
    const double deathsPerCriticalMin[]               = {0.00, 0.00, 0.10, 0.10, 0.30, 0.5};
    const double deathsPerCriticalMax[]               = {0.10, 0.10, 0.18, 0.18, 0.50, 0.7};

    const double reducExposedPartialImmunityMin                     = 0.75;
    const double reducExposedPartialImmunityMax                     = 0.85;
    const double reducExposedImprovedImmunityMin                    = 0.281;
    const double reducExposedImprovedImmunityMax                    = 0.381;
    const double reducInfectedSymptomsPartialImmunityMin            = 0.6;
    const double reducInfectedSymptomsPartialImmunityMax            = 0.7;
    const double reducInfectedSymptomsImprovedImmunityMin           = 0.193;
    const double reducInfectedSymptomsImprovedImmunityMax           = 0.293;
    const double reducInfectedSevereCriticalDeadPartialImmunityMin  = 0.05;
    const double reducInfectedSevereCriticalDeadPartialImmunityMax  = 0.15;
    const double reducInfectedSevereCriticalDeadImprovedImmunityMin = 0.041;
    const double reducInfectedSevereCriticalDeadImprovedImmunityMax = 0.141;
    const double reducTimeInfectedMildMin                           = 0.8;
    const double reducTimeInfectedMildMax                           = 1.0;

    array_assign_uniform_distribution(params.get<mio::osecirvvs::TransmissionProbabilityOnContact>(),
                                      transmissionProbabilityOnContactMin, transmissionProbabilityOnContactMax,
                                      set_invalid_initial_value);
    array_assign_uniform_distribution(params.get<mio::osecirvvs::RelativeTransmissionNoSymptoms>(),
                                      relativeTransmissionNoSymptomsMin, relativeTransmissionNoSymptomsMax,
                                      set_invalid_initial_value);
    array_assign_uniform_distribution(params.get<mio::osecirvvs::RiskOfInfectionFromSymptomatic>(),
                                      riskOfInfectionFromSymptomaticMin, riskOfInfectionFromSymptomaticMax,
                                      set_invalid_initial_value);
    array_assign_uniform_distribution(params.get<mio::osecirvvs::MaxRiskOfInfectionFromSymptomatic>(),
                                      maxRiskOfInfectionFromSymptomaticMin, maxRiskOfInfectionFromSymptomaticMax,
                                      set_invalid_initial_value);
    array_assign_uniform_distribution(params.get<mio::osecirvvs::RecoveredPerInfectedNoSymptoms>(),
                                      recoveredPerInfectedNoSymptomsMin, recoveredPerInfectedNoSymptomsMax,
                                      set_invalid_initial_value);
    array_assign_uniform_distribution(params.get<mio::osecirvvs::SeverePerInfectedSymptoms>(),
                                      severePerInfectedSymptomsMin, severePerInfectedSymptomsMax,
                                      set_invalid_initial_value);
    array_assign_uniform_distribution(params.get<mio::osecirvvs::CriticalPerSevere>(), criticalPerSevereMin,
                                      criticalPerSevereMax, set_invalid_initial_value);
    array_assign_uniform_distribution(params.get<mio::osecirvvs::DeathsPerCritical>(), deathsPerCriticalMin,
                                      deathsPerCriticalMax, set_invalid_initial_value);

    array_assign_uniform_distribution(params.get<mio::osecirvvs::ReducExposedPartialImmunity>(),
                                      reducExposedPartialImmunityMin, reducExposedPartialImmunityMax,
                                      set_invalid_initial_value);
    array_assign_uniform_distribution(params.get<mio::osecirvvs::ReducExposedImprovedImmunity>(),
                                      reducExposedImprovedImmunityMin, reducExposedImprovedImmunityMax,
                                      set_invalid_initial_value);
    array_assign_uniform_distribution(params.get<mio::osecirvvs::ReducInfectedSymptomsPartialImmunity>(),
                                      reducInfectedSymptomsPartialImmunityMin, reducInfectedSymptomsPartialImmunityMax,
                                      set_invalid_initial_value);
    array_assign_uniform_distribution(params.get<mio::osecirvvs::ReducInfectedSymptomsImprovedImmunity>(),
                                      reducInfectedSymptomsImprovedImmunityMin,
                                      reducInfectedSymptomsImprovedImmunityMax, set_invalid_initial_value);
    array_assign_uniform_distribution(params.get<mio::osecirvvs::ReducInfectedSevereCriticalDeadPartialImmunity>(),
                                      reducInfectedSevereCriticalDeadPartialImmunityMin,
                                      reducInfectedSevereCriticalDeadPartialImmunityMax, set_invalid_initial_value);
    array_assign_uniform_distribution(params.get<mio::osecirvvs::ReducInfectedSevereCriticalDeadImprovedImmunity>(),
                                      reducInfectedSevereCriticalDeadImprovedImmunityMin,
                                      reducInfectedSevereCriticalDeadImprovedImmunityMax, set_invalid_initial_value);
    array_assign_uniform_distribution(params.get<mio::osecirvvs::ReducTimeInfectedMild>(), reducTimeInfectedMildMin,
                                      reducTimeInfectedMildMax, set_invalid_initial_value);

    //sasonality
    const double seasonality_min = 0.1;
    const double seasonality_max = 0.3;

    assign_uniform_distribution(params.get<mio::osecirvvs::Seasonality>(), seasonality_min, seasonality_max,
                                set_invalid_initial_value);
}

mio::osecirvvs::Model make_model(int num_age_groups, bool set_invalid_initial_value = false)
{
    assert(num_age_groups <= 6 && "Provide more values in functions above to test more age groups.");
    mio::osecirvvs::Model model(num_age_groups);
    set_covid_parameters(model.parameters, set_invalid_initial_value);
    set_synthetic_population_data(model.populations, set_invalid_initial_value);
    set_demographic_parameters(model.parameters, set_invalid_initial_value);
    set_contact_parameters(model.parameters, set_invalid_initial_value);
    model.parameters.apply_constraints();
    return model;
}

TEST(TestOdeSECIRVVS, draw_sample_graph)
{
    mio::log_thread_local_rng_seeds(mio::LogLevel::warn);

    mio::Graph<mio::osecirvvs::Model, mio::MigrationParameters> graph;

    auto num_age_groups = 6;
    //create model with invalid initials so the test fails if no sampling is done
    graph.add_node(0, make_model(num_age_groups, /*set_invalid_initial_value*/ true));
    graph.add_node(0, make_model(num_age_groups, /*set_invalid_initial_value*/ true));
    graph.add_edge(0, 1, Eigen::VectorXd::Constant(num_age_groups, num_age_groups));

    auto sampled_graph = mio::osecirvvs::draw_sample(graph);

    ASSERT_EQ(sampled_graph.nodes().size(), graph.nodes().size());
    ASSERT_EQ(sampled_graph.edges().size(), graph.edges().size());

    // spot check for sampling
    auto& parameters0          = sampled_graph.nodes()[0].property.parameters;
    auto& populations0         = sampled_graph.nodes()[0].property.populations;
    auto& timeInfectedCritical = parameters0.get<mio::osecirvvs::TimeInfectedCritical>()[mio::AgeGroup(1)];
    ASSERT_GE(double(timeInfectedCritical), 4.95);
    ASSERT_LE(double(timeInfectedCritical), 8.95);
    auto& param_exp_factor = parameters0.get<mio::osecirvvs::ReducExposedPartialImmunity>()[mio::AgeGroup(0)];
    ASSERT_GE(double(param_exp_factor), 0.75);
    ASSERT_LE(double(param_exp_factor), 0.85);
    auto& compartment_inf =
        populations0[{mio::AgeGroup(2), mio::osecirvvs::InfectionState::InfectedSymptomsPartialImmunity}];
    ASSERT_GE(double(compartment_inf), 5.0);
    ASSERT_LE(double(compartment_inf), 10.0);
    auto& npi_value =
        parameters0.get<mio::osecirvvs::DynamicNPIsInfectedSymptoms>().get_thresholds()[0].second[0].get_value();
    ASSERT_GE(double(npi_value), 0.25);
    ASSERT_LE(double(npi_value), 0.75);

    // special cases
    ASSERT_NEAR(populations0.get_total(), 1000 * num_age_groups, 1e-2);
    ASSERT_TRUE((parameters0.get<mio::osecirvvs::InfectiousnessNewVariant>().array(),
                 parameters0.get<mio::osecirvvs::TransmissionProbabilityOnContact>().array() * 1.0) //using high variant
                    .all());

    // spot check for parameters that should be equal or different between nodes
    auto& parameters1  = sampled_graph.nodes()[1].property.parameters;
    auto& populations1 = sampled_graph.nodes()[1].property.populations;
    ASSERT_EQ(parameters1.get<mio::osecirvvs::DynamicNPIsInfectedSymptoms>().get_thresholds()[0].second[0].get_value(),
              parameters0.get<mio::osecirvvs::DynamicNPIsInfectedSymptoms>().get_thresholds()[0].second[0].get_value());
    ASSERT_TRUE((parameters1.get<mio::osecirvvs::TimeInfectedSymptoms>().array() ==
                 parameters0.get<mio::osecirvvs::TimeInfectedSymptoms>().array())
                    .all());
    //these could fail in very(!) rare cases if they are randomly sampled to the same value
    ASSERT_NE(parameters1.get<mio::osecirvvs::ICUCapacity>(), parameters0.get<mio::osecirvvs::ICUCapacity>())
        << "Failure might be spurious, check RNG seeds.";
    ASSERT_FALSE((populations1.array() == populations0.array()).all()) << "Failure might be spurious, check RNG seeds.";
}

TEST(TestOdeSECIRVVS, draw_sample_model)
{
    mio::log_thread_local_rng_seeds(mio::LogLevel::warn);

    auto num_age_groups = 6;
    auto model          = make_model(num_age_groups, /*set_invalid_initial_value*/ true);
    mio::osecirvvs::draw_sample(model);

    // spot check for sampling
    auto& parameters           = model.parameters;
    auto& populations          = model.populations;
    auto& timeInfectedCritical = parameters.get<mio::osecirvvs::TimeInfectedCritical>()[mio::AgeGroup(1)];
    ASSERT_GE(double(timeInfectedCritical), 4.95);
    ASSERT_LE(double(timeInfectedCritical), 8.95);
    auto& param_exp_factor = parameters.get<mio::osecirvvs::ReducExposedPartialImmunity>()[mio::AgeGroup(0)];
    ASSERT_GE(double(param_exp_factor), 0.75);
    ASSERT_LE(double(param_exp_factor), 0.85);
    auto& compartment_inf =
        populations[{mio::AgeGroup(2), mio::osecirvvs::InfectionState::InfectedSymptomsPartialImmunity}];
    ASSERT_GE(double(compartment_inf), 5.0);
    ASSERT_LE(double(compartment_inf), 10.0);

    // special cases
    ASSERT_NEAR(populations.get_total(), 1000 * num_age_groups, 1e-2);
    ASSERT_TRUE((parameters.get<mio::osecirvvs::InfectiousnessNewVariant>().array(),
                 parameters.get<mio::osecirvvs::TransmissionProbabilityOnContact>().array() * 1.0)
                    .all());
}

TEST(TestOdeSECIRVVS, checkPopulationConservation)
{
    auto num_age_groups = 2;
    auto model          = make_model(num_age_groups);
    auto num_days       = 30;

    auto result = mio::osecirvvs::simulate(0, num_days, 0.1, model);

    double num_persons = 0.0;
    for (auto i = 0; i < result.get_last_value().size(); i++) {
        EXPECT_GE(result.get_last_value()[i], -1e-3);
        num_persons += result.get_last_value()[i];
    }
    EXPECT_NEAR(num_persons, model.populations.get_total(), 1e-10);
}

#if defined(MEMILIO_HAS_HDF5) && defined(MEMILIO_HAS_JSONCPP)

TEST(TestOdeSECIRVVS, read_confirmed_cases)
{
    auto num_age_groups = 6; //reading data requires RKI data age groups
    auto model          = std::vector<mio::osecirvvs::Model>({make_model(num_age_groups)});
    std::vector<int> region{1002};
    auto path = mio::path_join(TEST_DATA_DIR, "pydata/Germany/cases_all_county_age_ma7.json");
    std::vector<std::vector<int>> t_Exposed(1);
    std::vector<std::vector<int>> t_InfectedNoSymptoms(1);
    std::vector<std::vector<int>> t_InfectedSymptoms(1);
    std::vector<std::vector<int>> t_InfectedSevere(1);
    std::vector<std::vector<int>> t_InfectedCritical(1);
    std::vector<std::vector<int>> t_imm_interval1(1);

    std::vector<std::vector<double>> mu_C_R(1);
    std::vector<std::vector<double>> mu_I_H(1);
    std::vector<std::vector<double>> mu_H_U(1);

    std::vector<std::vector<double>> num_InfectedSymptoms(1);
    std::vector<std::vector<double>> num_death(1);
    std::vector<std::vector<double>> num_timm(1);
    std::vector<std::vector<double>> num_Exposed(1);
    std::vector<std::vector<double>> num_InfectedNoSymptoms(1);
    std::vector<std::vector<double>> num_InfectedSevere(1);
    std::vector<std::vector<double>> num_icu(1);

    num_InfectedSymptoms[0]   = std::vector<double>(num_age_groups, 0.0);
    num_death[0]              = std::vector<double>(num_age_groups, 0.0);
    num_timm[0]               = std::vector<double>(num_age_groups, 0.0);
    num_Exposed[0]            = std::vector<double>(num_age_groups, 0.0);
    num_InfectedNoSymptoms[0] = std::vector<double>(num_age_groups, 0.0);
    num_InfectedSevere[0]     = std::vector<double>(num_age_groups, 0.0);
    num_icu[0]                = std::vector<double>(num_age_groups, 0.0);
    for (size_t group = 0; group < static_cast<size_t>(num_age_groups); group++) {

        t_Exposed[0].push_back(static_cast<int>(
            std::round(model[0].parameters.template get<mio::osecirvvs::TimeExposed>()[(mio::AgeGroup)group])));
        t_InfectedNoSymptoms[0].push_back(static_cast<int>(std::round(
            model[0].parameters.template get<mio::osecirvvs::TimeInfectedNoSymptoms>()[(mio::AgeGroup)group])));
        t_InfectedSymptoms[0].push_back(static_cast<int>(std::round(
            model[0].parameters.template get<mio::osecirvvs::TimeInfectedSymptoms>()[(mio::AgeGroup)group])));
        t_InfectedSevere[0].push_back(static_cast<int>(
            std::round(model[0].parameters.template get<mio::osecirvvs::TimeInfectedSevere>()[(mio::AgeGroup)group])));
        t_InfectedCritical[0].push_back(static_cast<int>(std::round(
            model[0].parameters.template get<mio::osecirvvs::TimeInfectedCritical>()[(mio::AgeGroup)group])));
        t_imm_interval1[0].push_back(static_cast<int>(std::round(
            model[0].parameters.template get<mio::osecirvvs::TimeTemporaryImmunityPI>()[(mio::AgeGroup)group])));

        mu_C_R[0].push_back(
            model[0].parameters.template get<mio::osecirvvs::RecoveredPerInfectedNoSymptoms>()[(mio::AgeGroup)group]);
        mu_I_H[0].push_back(
            model[0].parameters.template get<mio::osecirvvs::SeverePerInfectedSymptoms>()[(mio::AgeGroup)group]);
        mu_H_U[0].push_back(
            model[0].parameters.template get<mio::osecirvvs::CriticalPerSevere>()[(mio::AgeGroup)group]);
    }

    auto read = mio::osecirvvs::details::read_confirmed_cases_data(
        path, region, {2020, 12, 01}, num_Exposed, num_InfectedNoSymptoms, num_InfectedSymptoms, num_InfectedSevere,
        num_icu, num_death, num_timm, t_Exposed, t_InfectedNoSymptoms, t_InfectedSymptoms, t_InfectedSevere,
        t_InfectedCritical, t_imm_interval1, mu_C_R, mu_I_H, mu_H_U, std::vector<double>(size_t(num_age_groups), 1.0));

    ASSERT_THAT(read, IsSuccess());
}

TEST(TestOdeSECIRVVS, read_data)
{
    auto num_age_groups = 6; //reading data requires RKI data age groups
    auto model1         = std::vector<mio::osecirvvs::Model>({make_model(num_age_groups)});
    auto model2         = std::vector<mio::osecirvvs::Model>({make_model(num_age_groups)});
    auto model3         = std::vector<mio::osecirvvs::Model>({make_model(num_age_groups)});

    auto read_result1 = mio::osecirvvs::read_input_data_county(
        model1, {2020, 12, 01}, {1002}, std::vector<double>(size_t(num_age_groups), 1.0), 1.0, TEST_DATA_DIR, 10);

    auto read_result2 = mio::osecirvvs::read_input_data(
        model2, {2020, 12, 01}, {1002}, std::vector<double>(size_t(num_age_groups), 1.0), 1.0, TEST_DATA_DIR, 10);

    auto read_result_district = mio::osecirvvs::read_input_data(model3, {2020, 12, 01}, {1002},
                                                                std::vector<double>(size_t(num_age_groups), 1.0), 1.0,
                                                                mio::path_join(TEST_DATA_DIR, "pydata/District"), 10);

    ASSERT_THAT(read_result1, IsSuccess());
    ASSERT_THAT(read_result2, IsSuccess());
    ASSERT_THAT(read_result_district, IsSuccess());

    // values were generated by the tested function; can only check stability of the implementation, not correctness
    auto expected_values =
        (Eigen::ArrayXd(num_age_groups * Eigen::Index(mio::osecirvvs::InfectionState::Count)) << 410.72, 3630.45,
         0.213004, 3.19834, 0.840323, 0.0946686, 1.42149, 0.373477, 0, 0, 0, 0.558774, 4.4528, 0.955134, 0, 0, 0,
         0.0103231, 0.00287609, 0.00365536, 0.0297471, 3.5, 4, 2893.07, 0, 0, 0, 2652.78, 714.319, 763.188, 8032.87,
         0.49701, 7.4628, 1.96075, 0.319507, 4.79751, 1.26048, 0, 0, 0, 0.93129, 8.36257, 1.79379, 0, 0, 0, 0.0132265,
         0.00302746, 0.00384774, 0.0297471, 3.5, 4, 5916.15, 0, 0, 0, 3658.05, 799.805, 5554.16, 43483, 5.32163,
         43.3153, 9.75737, 2.7505, 22.3877, 5.04313, 0, 0, 0, 8.84909, 39.8328, 7.32558, 0, 0, 0, 0.56467, 0.071343,
         0.0777408, 0.0753594, 3.5, 4, 21861.8, 0, 0, 0, 2589.83, 845.38, 6617.66, 48070, 5.33096, 40.6794, 9.01336,
         2.83472, 21.6311, 4.79282, 0, 0, 0, 8.55241, 37.2832, 6.74428, 0, 0, 0, 1.78101, 0.218787, 0.234499, 0.487853,
         3.5, 4, 24154, 0, 0, 0, 3367.68, 774.244, 1528.03, 21414.7, 0.528786, 8.62793, 2.62254, 0.329244, 5.37211,
         1.6329, 0, 0, 0, 0.939561, 8.52246, 2.1149, 0, 0, 0, 0.856992, 0.223414, 0.328498, 2.61775, 3.5, 4, 16069.9, 0,
         0, 0, 4038.53, 836.776, 144.225, 1979.35, 0.22575, 9.11334, 5.90344, 0.0707574, 2.85642, 1.85033, 0, 0, 0,
         0.0889777, 2.09765, 1.10935, 0, 0, 0, 0.0681386, 0.046887, 0.146922, 4.75954, 3.5, 4, 8288.72, 0, 0, 0,
         4447.91, 823.157)
            .finished();

    ASSERT_THAT(print_wrap(model1[0].populations.array().cast<double>()),
                MatrixNear(print_wrap(model2[0].populations.array().cast<double>()), 1e-5, 1e-5));

    ASSERT_THAT(print_wrap(model1[0].populations.array().cast<double>()),
                MatrixNear(print_wrap(model3[0].populations.array().cast<double>()), 1e-5, 1e-5));

    ASSERT_THAT(print_wrap(model1[0].populations.array().cast<double>()),
                MatrixNear(print_wrap(expected_values), 1e-5, 1e-5));
    ASSERT_THAT(print_wrap(model2[0].populations.array().cast<double>()),
                MatrixNear(print_wrap(expected_values), 1e-5, 1e-5));
    ASSERT_THAT(print_wrap(model3[0].populations.array().cast<double>()),
                MatrixNear(print_wrap(expected_values), 1e-5, 1e-5));

    // some more tests which are actually not necessary but can help if the previous tests fails or needs to get changed
    for (mio::AgeGroup i = 0; i < model1[0].parameters.get_num_groups(); i++) {
        EXPECT_GE(double(model1[0].populations[{i, mio::osecirvvs::InfectionState::InfectedNoSymptomsNaive}]), 0);
        EXPECT_GE(double(model2[0].populations[{i, mio::osecirvvs::InfectionState::InfectedNoSymptomsNaive}]), 0);
        EXPECT_GE(double(model3[0].populations[{i, mio::osecirvvs::InfectionState::InfectedNoSymptomsNaive}]), 0);
        EXPECT_GE(double(model1[0].populations[{i, mio::osecirvvs::InfectionState::InfectedSymptomsNaive}]), 0);
        EXPECT_GE(double(model2[0].populations[{i, mio::osecirvvs::InfectionState::InfectedSymptomsNaive}]), 0);
        EXPECT_GE(double(model3[0].populations[{i, mio::osecirvvs::InfectionState::InfectedSymptomsNaive}]), 0);
        EXPECT_GE(double(model1[0].populations[{i, mio::osecirvvs::InfectionState::InfectedNoSymptomsPartialImmunity}]),
                  0);
        EXPECT_GE(double(model2[0].populations[{i, mio::osecirvvs::InfectionState::InfectedNoSymptomsPartialImmunity}]),
                  0);
        EXPECT_GE(double(model3[0].populations[{i, mio::osecirvvs::InfectionState::InfectedNoSymptomsPartialImmunity}]),
                  0);
        EXPECT_GE(double(model1[0].populations[{i, mio::osecirvvs::InfectionState::InfectedSymptomsPartialImmunity}]),
                  0);
        EXPECT_GE(double(model2[0].populations[{i, mio::osecirvvs::InfectionState::InfectedSymptomsPartialImmunity}]),
                  0);
        EXPECT_GE(double(model3[0].populations[{i, mio::osecirvvs::InfectionState::InfectedSymptomsPartialImmunity}]),
                  0);
        EXPECT_GE(
            double(model1[0].populations[{i, mio::osecirvvs::InfectionState::InfectedNoSymptomsImprovedImmunity}]), 0);
        EXPECT_GE(
            double(model2[0].populations[{i, mio::osecirvvs::InfectionState::InfectedNoSymptomsImprovedImmunity}]), 0);
        EXPECT_GE(
            double(model3[0].populations[{i, mio::osecirvvs::InfectionState::InfectedNoSymptomsImprovedImmunity}]), 0);
        EXPECT_GE(double(model1[0].populations[{i, mio::osecirvvs::InfectionState::InfectedSymptomsImprovedImmunity}]),
                  0);
        EXPECT_GE(double(model2[0].populations[{i, mio::osecirvvs::InfectionState::InfectedSymptomsImprovedImmunity}]),
                  0);
        EXPECT_GE(double(model3[0].populations[{i, mio::osecirvvs::InfectionState::InfectedSymptomsImprovedImmunity}]),
                  0);
        EXPECT_GE(double(model2[0].populations[{i, mio::osecirvvs::InfectionState::TemporaryImmunPartialImmunity}]), 0);
        EXPECT_GE(double(model3[0].populations[{i, mio::osecirvvs::InfectionState::TemporaryImmunImprovedImmunity}]),
                  0);

        // currently dead and confirmed after commuting compartments are initialized as zero
        EXPECT_EQ(double(model1[0].populations[{i, mio::osecirvvs::InfectionState::InfectedNoSymptomsNaiveConfirmed}]),
                  0);
        EXPECT_EQ(double(model2[0].populations[{i, mio::osecirvvs::InfectionState::InfectedNoSymptomsNaiveConfirmed}]),
                  0);
        EXPECT_EQ(double(model3[0].populations[{i, mio::osecirvvs::InfectionState::InfectedNoSymptomsNaiveConfirmed}]),
                  0);
        EXPECT_EQ(double(model1[0].populations[{i, mio::osecirvvs::InfectionState::InfectedSymptomsNaiveConfirmed}]),
                  0);
        EXPECT_EQ(double(model2[0].populations[{i, mio::osecirvvs::InfectionState::InfectedSymptomsNaiveConfirmed}]),
                  0);
        EXPECT_EQ(double(model3[0].populations[{i, mio::osecirvvs::InfectionState::InfectedSymptomsNaiveConfirmed}]),
                  0);
        EXPECT_EQ(
            double(
                model1[0].populations[{i, mio::osecirvvs::InfectionState::InfectedNoSymptomsPartialImmunityConfirmed}]),
            0);
        EXPECT_EQ(
            double(
                model2[0].populations[{i, mio::osecirvvs::InfectionState::InfectedNoSymptomsPartialImmunityConfirmed}]),
            0);
        EXPECT_EQ(
            double(
                model3[0].populations[{i, mio::osecirvvs::InfectionState::InfectedNoSymptomsPartialImmunityConfirmed}]),
            0);
        EXPECT_EQ(
            double(
                model1[0].populations[{i, mio::osecirvvs::InfectionState::InfectedSymptomsPartialImmunityConfirmed}]),
            0);
        EXPECT_EQ(
            double(
                model2[0].populations[{i, mio::osecirvvs::InfectionState::InfectedSymptomsPartialImmunityConfirmed}]),
            0);
        EXPECT_EQ(
            double(
                model3[0].populations[{i, mio::osecirvvs::InfectionState::InfectedSymptomsPartialImmunityConfirmed}]),
            0);
        EXPECT_EQ(
            double(model1[0]
                       .populations[{i, mio::osecirvvs::InfectionState::InfectedNoSymptomsImprovedImmunityConfirmed}]),
            0);
        EXPECT_EQ(
            double(model2[0]
                       .populations[{i, mio::osecirvvs::InfectionState::InfectedNoSymptomsImprovedImmunityConfirmed}]),
            0);
        EXPECT_EQ(
            double(model3[0]
                       .populations[{i, mio::osecirvvs::InfectionState::InfectedNoSymptomsImprovedImmunityConfirmed}]),
            0);
        EXPECT_EQ(
            double(
                model1[0].populations[{i, mio::osecirvvs::InfectionState::InfectedSymptomsImprovedImmunityConfirmed}]),
            0);
        EXPECT_EQ(
            double(
                model2[0].populations[{i, mio::osecirvvs::InfectionState::InfectedSymptomsImprovedImmunityConfirmed}]),
            0);
        EXPECT_EQ(
            double(
                model3[0].populations[{i, mio::osecirvvs::InfectionState::InfectedSymptomsImprovedImmunityConfirmed}]),
            0);
        EXPECT_EQ(double(model1[0].populations[{i, mio::osecirvvs::InfectionState::DeadNaive}]), 0);
        EXPECT_EQ(double(model2[0].populations[{i, mio::osecirvvs::InfectionState::DeadNaive}]), 0);
        EXPECT_EQ(double(model3[0].populations[{i, mio::osecirvvs::InfectionState::DeadNaive}]), 0);
        EXPECT_EQ(double(model1[0].populations[{i, mio::osecirvvs::InfectionState::DeadPartialImmunity}]), 0);
        EXPECT_EQ(double(model2[0].populations[{i, mio::osecirvvs::InfectionState::DeadPartialImmunity}]), 0);
        EXPECT_EQ(double(model3[0].populations[{i, mio::osecirvvs::InfectionState::DeadPartialImmunity}]), 0);
        EXPECT_EQ(double(model1[0].populations[{i, mio::osecirvvs::InfectionState::DeadImprovedImmunity}]), 0);
        EXPECT_EQ(double(model2[0].populations[{i, mio::osecirvvs::InfectionState::DeadImprovedImmunity}]), 0);
        EXPECT_EQ(double(model3[0].populations[{i, mio::osecirvvs::InfectionState::DeadImprovedImmunity}]), 0);
    }
}

TEST(TestOdeSECIRVVS, export_time_series_init)
{
    TempFileRegister temp_file_register;
    auto tmp_results_dir = temp_file_register.get_unique_path();
    ASSERT_THAT(mio::create_directory(tmp_results_dir), IsSuccess());

    auto num_age_groups = 6; // Data to be read requires RKI confirmed cases data age groups
    auto model          = make_model(num_age_groups);

    // Test exporting time series
    ASSERT_THAT(mio::osecirvvs::export_input_data_county_timeseries(
                    std::vector<mio::osecirvvs::Model>{model}, tmp_results_dir, {0}, {2020, 12, 01},
                    std::vector<double>(size_t(num_age_groups), 1.0), 1.0, 2,
                    mio::path_join(TEST_DATA_DIR, "county_divi_ma7.json"),
                    mio::path_join(TEST_DATA_DIR, "cases_all_county_age_ma7.json"),
                    mio::path_join(TEST_DATA_DIR, "county_current_population.json"), true,
                    mio::path_join(TEST_DATA_DIR, "vacc_county_ageinf_ma7.json"),
                    mio::path_join(TEST_DATA_DIR, "immunity_population.txt")),
                IsSuccess());

    auto data_extrapolated = mio::read_result(mio::path_join(tmp_results_dir, "Results_rki.h5"));
    ASSERT_THAT(data_extrapolated, IsSuccess());

    // Values were generated by the tested function export_input_data_county_timeseries;
    // can only check stability of the implementation, not correctness
    auto expected_results =
        mio::read_result(mio::path_join(TEST_DATA_DIR, "export_time_series_initialization_osecirts.h5")).value();

    ASSERT_THAT(print_wrap(data_extrapolated.value()[0].get_groups().matrix()),
                MatrixNear(print_wrap(expected_results[0].get_groups().matrix()), 1e-5, 1e-5));
}

// Model initialization should return same start values as export time series on that day
TEST(TestOdeSECIRVVS, model_initialization)
{
    auto num_age_groups = 6; // Data to be read requires RKI confirmed cases data age groups
    auto model          = make_model(num_age_groups);
    // Vector assignment necessary as read_input_data_county changes model
    auto model_vector = std::vector<mio::osecirvvs::Model>{model};

    ASSERT_THAT(mio::osecirvvs::read_input_data_county(model_vector, {2020, 12, 01}, {0},
                                                       std::vector<double>(size_t(num_age_groups), 1.0), 1.0,
                                                       TEST_DATA_DIR, 2, false),
                IsSuccess());

    // Values from data/export_time_series_init_osecirvvs.h5, for reading in comparison
    // operator for return of mio::read_result and model population needed.
    auto expected_values =
        (Eigen::ArrayXd(num_age_groups * Eigen::Index(mio::osecirvvs::InfectionState::Count)) << 138748, 2.11327e+06,
         0.213004, 3.19834, 0.840323, 0.0946686, 1.42149, 0.373477, 0, 0, 0, 0.558774, 4.4528, 0.955134, 0, 0, 0,
         0.0103231, 0.00287609, 0.00365536, 0.0297471, 3.5, 4, 1.21334e+06, 0, 0, 0, 2652.78, 714.319, 309974,
         4.7235e+06, 0.49701, 7.4628, 1.96075, 0.319507, 4.79751, 1.26048, 0, 0, 0, 0.93129, 8.36257, 1.79379, 0, 0, 0,
         0.0132265, 0.00302746, 0.00384774, 0.0297471, 3.5, 4, 2.71151e+06, 0, 0, 0, 3658.05, 799.805, 1.44128e+06,
         1.19121e+07, 5.32163, 43.3153, 9.75737, 2.7505, 22.3877, 5.04313, 0, 0, 0, 8.84909, 39.8328, 7.32558, 0, 0, 0,
         0.56467, 0.071343, 0.0777408, 0.0753594, 3.5, 4, 5.86047e+06, 0, 0, 0, 2589.83, 845.38, 2.40269e+06,
         1.86176e+07, 5.33096, 40.6794, 9.01336, 2.83472, 21.6311, 4.79282, 0, 0, 0, 8.55241, 37.2832, 6.74428, 0, 0, 0,
         1.78101, 0.218787, 0.234499, 0.487853, 3.5, 4, 9.00942e+06, 0, 0, 0, 3367.68, 774.244, 578004, 9.57445e+06,
         0.528786, 8.62793, 2.62254, 0.329244, 5.37211, 1.6329, 0, 0, 0, 0.939561, 8.52246, 2.1149, 0, 0, 0, 0.856992,
         0.223414, 0.328498, 2.61775, 3.5, 4, 6.35731e+06, 0, 0, 0, 4038.53, 836.776, 61810.3, 2.53029e+06, 0.22575,
         9.11334, 5.90344, 0.0707574, 2.85642, 1.85033, 0, 0, 0, 0.0889777, 2.09765, 1.10935, 0, 0, 0, 0.0681386,
         0.046887, 0.146922, 4.75954, 3.5, 4, 3.58492e+06, 0, 0, 0, 4447.91, 823.157)
            .finished();

    ASSERT_THAT(print_wrap(model_vector[0].populations.array().cast<double>()),
                MatrixNear(print_wrap(expected_values), 1e-5, 1e-5));
}

TEST(TestOdeSECIRVVS, run_simulation)
{
    auto num_age_groups = 3;
    auto model          = make_model(num_age_groups);
    auto num_days       = 30;

    auto result = mio::osecirvvs::simulate(0, num_days, 0.1, model);
    result = mio::interpolate_simulation_result(result); // Reduce influence of time steps chosen by the integrator.

    // Load result of a previous run; only tests stability, not correctness.
    auto expected_result =
        mio::read_result(mio::path_join(TEST_DATA_DIR, "results_osecirts.h5")).value()[0].get_groups();

    ASSERT_THAT(print_wrap(result.matrix()), MatrixNear(print_wrap(expected_result.matrix()), 1e-5, 1e-5));
}

#endif

TEST(TestOdeSECIRVVS, parameter_percentiles)
{
    mio::log_thread_local_rng_seeds(mio::LogLevel::warn);

    //build small graph
    auto model = make_model(5);
    auto graph = mio::Graph<mio::osecirvvs::Model, mio::MigrationParameters>();
    graph.add_node(0, model);

    //sample a few times
    auto sampled_graphs = std::vector<mio::Graph<mio::osecirvvs::Model, mio::MigrationParameters>>();
    std::generate_n(std::back_inserter(sampled_graphs), 10, [&graph]() {
        return mio::osecirvvs::draw_sample(graph);
    });

    //extract nodes from graph
    auto sampled_nodes = std::vector<std::vector<mio::osecirvvs::Model>>();
    std::transform(sampled_graphs.begin(), sampled_graphs.end(), std::back_inserter(sampled_nodes), [](auto&& g) {
        auto models = std::vector<mio::osecirvvs::Model>();
        std::transform(g.nodes().begin(), g.nodes().end(), std::back_inserter(models), [](auto&& n) {
            return n.property;
        });
        return models;
    });

    //compute percentiles
    auto percentile_params = mio::osecirvvs::ensemble_params_percentile(sampled_nodes, 0.6)[0].parameters;

    //spot check parameters
    auto p       = double(percentile_params.get<mio::osecirvvs::ReducTimeInfectedMild>()[mio::AgeGroup(2)]);
    auto samples = std::vector<double>();
    std::transform(sampled_nodes.begin(), sampled_nodes.end(), std::back_inserter(samples),
                   [](const std::vector<mio::osecirvvs::Model>& nodes) {
                       return nodes[0].parameters.get<mio::osecirvvs::ReducTimeInfectedMild>()[mio::AgeGroup(2)];
                   });

    std::nth_element(samples.begin(), samples.begin() + 6, samples.end());
    ASSERT_THAT(p, samples[6]);

    p       = double(percentile_params.get<mio::osecirvvs::TimeExposed>()[mio::AgeGroup(2)]);
    samples = std::vector<double>();
    std::transform(sampled_nodes.begin(), sampled_nodes.end(), std::back_inserter(samples),
                   [](const std::vector<mio::osecirvvs::Model>& nodes) {
                       return nodes[0].parameters.get<mio::osecirvvs::TimeExposed>()[mio::AgeGroup(2)];
                   });
    std::nth_element(samples.begin(), samples.begin() + 6, samples.end());
    ASSERT_THAT(p, samples[6]);
}

TEST(TestOdeSECIRVVS, get_infections_relative)
{
    auto model = make_model(2);
    auto sim   = mio::osecirvvs::Simulation<>(model);
    auto y     = sim.get_result()[0];

    auto relative_infections = get_infections_relative(sim, 0.0, y);

    // see model population init to obtain sum 105=2*(7+7.5+8+9.5+10+10.5)
    ASSERT_DOUBLE_EQ(relative_infections, 105 / model.populations.get_total());
}

TEST(TestOdeSECIRVVS, get_migration_factors)
{
    auto num_age_groups = 2;
    auto model          = make_model(num_age_groups);
    auto sim            = mio::osecirvvs::Simulation<>(model);
    auto y              = sim.get_result()[0];

    auto migration_factors = get_migration_factors(sim, 0.0, y);

    auto expected_values = (Eigen::VectorXd(Eigen::Index(mio::osecirvvs::InfectionState::Count) * num_age_groups) << 1,
                            1, 1, 1, 1, 1, 1, 1, 1, 1, 1, 0.1, 0.1, 0.1, 1, 1, 1, 1, 1, 1, 1, 1, 1, 1, 1, 1, 1, 1, 1, 1,
                            1, 1, 1, 1, 1, 1, 1, 1, 1, 1, 0.1, 0.1, 0.1, 1, 1, 1, 1, 1, 1, 1, 1, 1, 1, 1, 1, 1, 1, 1)
                               .finished();
    ASSERT_THAT(print_wrap(migration_factors), MatrixNear(print_wrap(expected_values), 1e-5, 1e-5));
}

TEST(TestOdeSECIRVVS, test_commuters)
{
    auto model                                      = make_model(2);
    auto migration_factor                           = 0.1;
    auto non_detection_factor                       = 0.3;
    model.parameters.get_start_commuter_detection() = 0.0;
    model.parameters.get_end_commuter_detection()   = 20.0;
    model.parameters.get_commuter_nondetection()    = non_detection_factor;
    auto sim                                        = mio::osecirvvs::Simulation<>(model);
    auto before_testing                             = sim.get_result().get_last_value().eval();
    auto migrated                                   = (sim.get_result().get_last_value() * migration_factor).eval();
    auto migrated_tested                            = migrated.eval();

    test_commuters(sim, migrated_tested, 0.0);

    ASSERT_NEAR(migrated_tested[Eigen::Index(mio::osecirvvs::InfectionState::InfectedSymptomsNaive)],
                migrated[Eigen::Index(mio::osecirvvs::InfectionState::InfectedSymptomsNaive)] * non_detection_factor,
                1e-5);
    ASSERT_NEAR(
        sim.get_result().get_last_value()[Eigen::Index(mio::osecirvvs::InfectionState::InfectedSymptomsNaiveConfirmed)],
        before_testing[Eigen::Index(mio::osecirvvs::InfectionState::InfectedSymptomsNaiveConfirmed)] +
            migrated[Eigen::Index(mio::osecirvvs::InfectionState::InfectedSymptomsNaive)] * (1 - non_detection_factor),
        1e-5);
    ASSERT_NEAR(migrated_tested[Eigen::Index(mio::osecirvvs::InfectionState::InfectedSymptomsPartialImmunity)],
                migrated[Eigen::Index(mio::osecirvvs::InfectionState::InfectedSymptomsPartialImmunity)] *
                    non_detection_factor,
                1e-5);
    ASSERT_NEAR(
        sim.get_result()
            .get_last_value()[Eigen::Index(mio::osecirvvs::InfectionState::InfectedSymptomsPartialImmunityConfirmed)],
        before_testing[Eigen::Index(mio::osecirvvs::InfectionState::InfectedSymptomsPartialImmunityConfirmed)] +
            migrated[Eigen::Index(mio::osecirvvs::InfectionState::InfectedSymptomsPartialImmunity)] *
                (1 - non_detection_factor),
        1e-5);
    ASSERT_NEAR(migrated_tested[Eigen::Index(mio::osecirvvs::InfectionState::InfectedSymptomsImprovedImmunity)],
                migrated[Eigen::Index(mio::osecirvvs::InfectionState::InfectedSymptomsImprovedImmunity)] *
                    non_detection_factor,
                1e-5);
    ASSERT_NEAR(
        sim.get_result()
            .get_last_value()[Eigen::Index(mio::osecirvvs::InfectionState::InfectedSymptomsImprovedImmunityConfirmed)],
        before_testing[Eigen::Index(mio::osecirvvs::InfectionState::InfectedSymptomsImprovedImmunityConfirmed)] +
            migrated[Eigen::Index(mio::osecirvvs::InfectionState::InfectedSymptomsImprovedImmunity)] *
                (1 - non_detection_factor),
        1e-5);

    ASSERT_NEAR(migrated_tested[Eigen::Index(mio::osecirvvs::InfectionState::InfectedNoSymptomsNaive)],
                migrated[Eigen::Index(mio::osecirvvs::InfectionState::InfectedNoSymptomsNaive)] * non_detection_factor,
                1e-5);
    ASSERT_NEAR(sim.get_result()
                    .get_last_value()[Eigen::Index(mio::osecirvvs::InfectionState::InfectedNoSymptomsNaiveConfirmed)],
                before_testing[Eigen::Index(mio::osecirvvs::InfectionState::InfectedNoSymptomsNaiveConfirmed)] +
                    migrated[Eigen::Index(mio::osecirvvs::InfectionState::InfectedNoSymptomsNaive)] *
                        (1 - non_detection_factor),
                1e-5);
    ASSERT_NEAR(migrated_tested[Eigen::Index(mio::osecirvvs::InfectionState::InfectedNoSymptomsPartialImmunity)],
                migrated[Eigen::Index(mio::osecirvvs::InfectionState::InfectedNoSymptomsPartialImmunity)] *
                    non_detection_factor,
                1e-5);
    ASSERT_NEAR(
        sim.get_result()
            .get_last_value()[Eigen::Index(mio::osecirvvs::InfectionState::InfectedNoSymptomsPartialImmunityConfirmed)],
        before_testing[Eigen::Index(mio::osecirvvs::InfectionState::InfectedNoSymptomsPartialImmunityConfirmed)] +
            migrated[Eigen::Index(mio::osecirvvs::InfectionState::InfectedNoSymptomsPartialImmunity)] *
                (1 - non_detection_factor),
        1e-5);
    ASSERT_NEAR(migrated_tested[Eigen::Index(mio::osecirvvs::InfectionState::InfectedNoSymptomsImprovedImmunity)],
                migrated[Eigen::Index(mio::osecirvvs::InfectionState::InfectedNoSymptomsImprovedImmunity)] *
                    non_detection_factor,
                1e-5);
    ASSERT_NEAR(
        sim.get_result().get_last_value()[Eigen::Index(
            mio::osecirvvs::InfectionState::InfectedNoSymptomsImprovedImmunityConfirmed)],
        before_testing[Eigen::Index(mio::osecirvvs::InfectionState::InfectedNoSymptomsImprovedImmunityConfirmed)] +
            migrated[Eigen::Index(mio::osecirvvs::InfectionState::InfectedNoSymptomsImprovedImmunity)] *
                (1 - non_detection_factor),
        1e-5);
}

TEST(TestOdeSECIRVVS, check_constraints_parameters)
{
    auto model = mio::osecirvvs::Model(1);
    ASSERT_EQ(model.parameters.check_constraints(), 0);

    mio::set_log_level(mio::LogLevel::off);
    model.parameters.set<mio::osecirvvs::Seasonality>(-0.2);
    ASSERT_EQ(model.parameters.check_constraints(), 1);

    model.parameters.set<mio::osecirvvs::Seasonality>(0.2);
    model.parameters.set<mio::osecirvvs::ICUCapacity>(-2);
    ASSERT_EQ(model.parameters.check_constraints(), 1);

    model.parameters.set<mio::osecirvvs::ICUCapacity>(2);
    model.parameters.set<mio::osecirvvs::TimeExposed>(-2);
    ASSERT_EQ(model.parameters.check_constraints(), 1);

    model.parameters.set<mio::osecirvvs::TimeExposed>(2);
    model.parameters.set<mio::osecirvvs::TimeInfectedNoSymptoms>(0);
    ASSERT_EQ(model.parameters.check_constraints(), 1);

    model.parameters.set<mio::osecirvvs::TimeInfectedNoSymptoms>(5);
    model.parameters.set<mio::osecirvvs::TimeInfectedSymptoms>(0);
    ASSERT_EQ(model.parameters.check_constraints(), 1);

    model.parameters.set<mio::osecirvvs::TimeInfectedSymptoms>(2);
    model.parameters.set<mio::osecirvvs::TimeInfectedSevere>(-1);
    ASSERT_EQ(model.parameters.check_constraints(), 1);

    model.parameters.set<mio::osecirvvs::TimeInfectedSevere>(2);
    model.parameters.set<mio::osecirvvs::TimeInfectedCritical>(0);
    ASSERT_EQ(model.parameters.check_constraints(), 1);

    model.parameters.set<mio::osecirvvs::TimeInfectedCritical>(10.);
    model.parameters.set<mio::osecirvvs::TimeTemporaryImmunityPI>(0.0);
    ASSERT_EQ(model.parameters.check_constraints(), 1);

    model.parameters.set<mio::osecirvvs::TimeTemporaryImmunityPI>(90.);
    model.parameters.set<mio::osecirvvs::TimeTemporaryImmunityII>(-20.0);
    ASSERT_EQ(model.parameters.check_constraints(), 1);

    model.parameters.set<mio::osecirvvs::TimeTemporaryImmunityII>(90.);
    model.parameters.set<mio::osecirvvs::TimeWaningPartialImmunity>(0.0);
    ASSERT_EQ(model.parameters.check_constraints(), 1);

    model.parameters.set<mio::osecirvvs::TimeWaningPartialImmunity>(100.);
    model.parameters.set<mio::osecirvvs::TimeWaningImprovedImmunity>(0.0);
    ASSERT_EQ(model.parameters.check_constraints(), 1);

    model.parameters.set<mio::osecirvvs::TimeWaningImprovedImmunity>(200);
    model.parameters.set<mio::osecirvvs::TransmissionProbabilityOnContact>(2.0);
    ASSERT_EQ(model.parameters.check_constraints(), 1);

    model.parameters.set<mio::osecirvvs::TransmissionProbabilityOnContact>(0.5);
    model.parameters.set<mio::osecirvvs::RelativeTransmissionNoSymptoms>(-1.0);
    ASSERT_EQ(model.parameters.check_constraints(), 1);

    model.parameters.set<mio::osecirvvs::RelativeTransmissionNoSymptoms>(0.5);
    model.parameters.set<mio::osecirvvs::RecoveredPerInfectedNoSymptoms>(3.0);
    ASSERT_EQ(model.parameters.check_constraints(), 1);

    model.parameters.set<mio::osecirvvs::RecoveredPerInfectedNoSymptoms>(0.5);
    model.parameters.set<mio::osecirvvs::RiskOfInfectionFromSymptomatic>(-0.8);
    ASSERT_EQ(model.parameters.check_constraints(), 1);

    model.parameters.set<mio::osecirvvs::RiskOfInfectionFromSymptomatic>(0.5);
    model.parameters.set<mio::osecirvvs::SeverePerInfectedSymptoms>(-0.1);
    ASSERT_EQ(model.parameters.check_constraints(), 1);

    model.parameters.set<mio::osecirvvs::SeverePerInfectedSymptoms>(0.5);
    model.parameters.set<mio::osecirvvs::CriticalPerSevere>(-1.0);
    ASSERT_EQ(model.parameters.check_constraints(), 1);

    model.parameters.set<mio::osecirvvs::CriticalPerSevere>(0.5);
    model.parameters.set<mio::osecirvvs::DeathsPerCritical>(1.1);
    ASSERT_EQ(model.parameters.check_constraints(), 1);

    model.parameters.set<mio::osecirvvs::DeathsPerCritical>(0.5);
    model.parameters.set<mio::osecirvvs::VaccinationGap>(0.2);
    ASSERT_EQ(model.parameters.check_constraints(), 1);

    model.parameters.set<mio::osecirvvs::VaccinationGap>(2);
    model.parameters.set<mio::osecirvvs::DaysUntilEffectivePartialImmunity>(-2);
    ASSERT_EQ(model.parameters.check_constraints(), 1);

    model.parameters.set<mio::osecirvvs::DaysUntilEffectivePartialImmunity>(7);
    model.parameters.set<mio::osecirvvs::DaysUntilEffectiveImprovedImmunity>(-0.2);
    ASSERT_EQ(model.parameters.check_constraints(), 1);

    model.parameters.set<mio::osecirvvs::DaysUntilEffectiveImprovedImmunity>(7);
    model.parameters.set<mio::osecirvvs::DaysUntilEffectiveBoosterImmunity>(-2);
    ASSERT_EQ(model.parameters.check_constraints(), 1);

    model.parameters.set<mio::osecirvvs::DaysUntilEffectiveBoosterImmunity>(7);
    model.parameters.set<mio::osecirvvs::ReducExposedPartialImmunity>(0);
    ASSERT_EQ(model.parameters.check_constraints(), 1);

    model.parameters.set<mio::osecirvvs::ReducExposedPartialImmunity>(0.5);
    model.parameters.set<mio::osecirvvs::ReducExposedImprovedImmunity>(-0.2);
    ASSERT_EQ(model.parameters.check_constraints(), 1);

    model.parameters.set<mio::osecirvvs::ReducExposedImprovedImmunity>(0.5);
    model.parameters.set<mio::osecirvvs::ReducInfectedSymptomsPartialImmunity>(0);
    ASSERT_EQ(model.parameters.check_constraints(), 1);

    model.parameters.set<mio::osecirvvs::ReducInfectedSymptomsPartialImmunity>(0.5);
    model.parameters.set<mio::osecirvvs::ReducInfectedSymptomsImprovedImmunity>(0.);
    ASSERT_EQ(model.parameters.check_constraints(), 1);

    model.parameters.set<mio::osecirvvs::ReducInfectedSymptomsImprovedImmunity>(0.5);
    model.parameters.set<mio::osecirvvs::ReducInfectedSevereCriticalDeadPartialImmunity>(-4);
    ASSERT_EQ(model.parameters.check_constraints(), 1);

    model.parameters.set<mio::osecirvvs::ReducInfectedSevereCriticalDeadPartialImmunity>(0.5);
    model.parameters.set<mio::osecirvvs::ReducInfectedSevereCriticalDeadImprovedImmunity>(-4);
    ASSERT_EQ(model.parameters.check_constraints(), 1);

    model.parameters.set<mio::osecirvvs::ReducInfectedSevereCriticalDeadImprovedImmunity>(0.5);
    model.parameters.set<mio::osecirvvs::ReducTimeInfectedMild>(0);
    ASSERT_EQ(model.parameters.check_constraints(), 1);

    model.parameters.set<mio::osecirvvs::ReducTimeInfectedMild>(1);
    model.parameters.set<mio::osecirvvs::InfectiousnessNewVariant>(-4);
    ASSERT_EQ(model.parameters.check_constraints(), 1);

    mio::set_log_level(mio::LogLevel::warn);
}

TEST(TestOdeSECIRVVS, apply_constraints_parameters)
{
    const double tol_times = 1e-1;
    auto model             = mio::osecirvvs::Model(1);
    auto indx_agegroup     = mio::AgeGroup(0);
    EXPECT_EQ(model.parameters.apply_constraints(), 0);

    mio::set_log_level(mio::LogLevel::off);

    model.parameters.set<mio::osecirvvs::Seasonality>(-0.2);
    EXPECT_EQ(model.parameters.apply_constraints(), 1);
    EXPECT_EQ(model.parameters.get<mio::osecirvvs::Seasonality>(), 0);

    model.parameters.set<mio::osecirvvs::ICUCapacity>(-2);
    EXPECT_EQ(model.parameters.apply_constraints(), 1);
    EXPECT_EQ(model.parameters.get<mio::osecirvvs::Seasonality>(), 0);

    model.parameters.set<mio::osecirvvs::TimeExposed>(-2);
    EXPECT_EQ(model.parameters.apply_constraints(), 1);
    EXPECT_EQ(model.parameters.get<mio::osecirvvs::TimeExposed>()[indx_agegroup], tol_times);

    model.parameters.set<mio::osecirvvs::TimeInfectedNoSymptoms>(0);
    EXPECT_EQ(model.parameters.apply_constraints(), 1);
    EXPECT_EQ(model.parameters.get<mio::osecirvvs::TimeInfectedNoSymptoms>()[indx_agegroup], tol_times);

    model.parameters.set<mio::osecirvvs::TimeInfectedSymptoms>(1e-10);
    EXPECT_EQ(model.parameters.apply_constraints(), 1);
    EXPECT_EQ(model.parameters.get<mio::osecirvvs::TimeInfectedSymptoms>()[indx_agegroup], tol_times);

    model.parameters.set<mio::osecirvvs::TimeInfectedSevere>(-1);
    EXPECT_EQ(model.parameters.apply_constraints(), 1);
    EXPECT_EQ(model.parameters.get<mio::osecirvvs::TimeInfectedSevere>()[indx_agegroup], tol_times);

    model.parameters.set<mio::osecirvvs::TimeInfectedCritical>(0);
    EXPECT_EQ(model.parameters.apply_constraints(), 1);
    EXPECT_EQ(model.parameters.get<mio::osecirvvs::TimeInfectedCritical>()[indx_agegroup], tol_times);

    model.parameters.set<mio::osecirvvs::TimeTemporaryImmunityPI>(0);
    EXPECT_EQ(model.parameters.apply_constraints(), 1);
    EXPECT_EQ(model.parameters.get<mio::osecirvvs::TimeTemporaryImmunityPI>()[indx_agegroup], tol_times);

    model.parameters.set<mio::osecirvvs::TimeTemporaryImmunityII>(0);
    EXPECT_EQ(model.parameters.apply_constraints(), 1);
    EXPECT_EQ(model.parameters.get<mio::osecirvvs::TimeTemporaryImmunityII>()[indx_agegroup], tol_times);

    model.parameters.set<mio::osecirvvs::TimeWaningPartialImmunity>(0);
    EXPECT_EQ(model.parameters.apply_constraints(), 1);
    EXPECT_EQ(model.parameters.get<mio::osecirvvs::TimeWaningPartialImmunity>()[indx_agegroup], tol_times);

    model.parameters.set<mio::osecirvvs::TimeWaningImprovedImmunity>(0);
    EXPECT_EQ(model.parameters.apply_constraints(), 1);
    EXPECT_EQ(model.parameters.get<mio::osecirvvs::TimeWaningImprovedImmunity>()[indx_agegroup], tol_times);

    model.parameters.set<mio::osecirvvs::TransmissionProbabilityOnContact>(2.0);
    EXPECT_EQ(model.parameters.apply_constraints(), 1);
    EXPECT_NEAR(model.parameters.get<mio::osecirvvs::TransmissionProbabilityOnContact>()[indx_agegroup], 0.0, 1e-14);

    model.parameters.set<mio::osecirvvs::RelativeTransmissionNoSymptoms>(-1.0);
    EXPECT_EQ(model.parameters.apply_constraints(), 1);
    EXPECT_EQ(model.parameters.get<mio::osecirvvs::RelativeTransmissionNoSymptoms>()[indx_agegroup], 0);

    model.parameters.set<mio::osecirvvs::RecoveredPerInfectedNoSymptoms>(3.0);
    EXPECT_EQ(model.parameters.apply_constraints(), 1);
    EXPECT_EQ(model.parameters.get<mio::osecirvvs::RecoveredPerInfectedNoSymptoms>()[indx_agegroup], 0);

    model.parameters.set<mio::osecirvvs::RiskOfInfectionFromSymptomatic>(-0.8);
    EXPECT_EQ(model.parameters.apply_constraints(), 1);
    EXPECT_EQ(model.parameters.get<mio::osecirvvs::RiskOfInfectionFromSymptomatic>()[indx_agegroup], 0);

    model.parameters.set<mio::osecirvvs::SeverePerInfectedSymptoms>(-0.1);
    EXPECT_EQ(model.parameters.apply_constraints(), 1);
    EXPECT_EQ(model.parameters.get<mio::osecirvvs::SeverePerInfectedSymptoms>()[indx_agegroup], 0);

    model.parameters.set<mio::osecirvvs::CriticalPerSevere>(-1.0);
    EXPECT_EQ(model.parameters.apply_constraints(), 1);
    EXPECT_EQ(model.parameters.get<mio::osecirvvs::CriticalPerSevere>()[indx_agegroup], 0);

    model.parameters.set<mio::osecirvvs::DeathsPerCritical>(1.1);
    EXPECT_EQ(model.parameters.apply_constraints(), 1);
    EXPECT_EQ(model.parameters.get<mio::osecirvvs::DeathsPerCritical>()[indx_agegroup], 0);

    model.parameters.set<mio::osecirvvs::VaccinationGap>(-0.2);
    EXPECT_EQ(model.parameters.apply_constraints(), 1);
    EXPECT_EQ(model.parameters.get<mio::osecirvvs::VaccinationGap>()[indx_agegroup], 0);

    model.parameters.set<mio::osecirvvs::DaysUntilEffectivePartialImmunity>(-2);
    EXPECT_EQ(model.parameters.apply_constraints(), 1);
    EXPECT_EQ(model.parameters.get<mio::osecirvvs::DaysUntilEffectivePartialImmunity>()[indx_agegroup], 0);

    model.parameters.set<mio::osecirvvs::DaysUntilEffectiveImprovedImmunity>(-0.2);
    EXPECT_EQ(model.parameters.apply_constraints(), 1);
    EXPECT_EQ(model.parameters.get<mio::osecirvvs::DaysUntilEffectiveImprovedImmunity>()[indx_agegroup], 0);

    model.parameters.set<mio::osecirvvs::DaysUntilEffectiveBoosterImmunity>(-0.2);
    EXPECT_EQ(model.parameters.apply_constraints(), 1);
    EXPECT_EQ(model.parameters.get<mio::osecirvvs::DaysUntilEffectiveBoosterImmunity>()[indx_agegroup], 0);

    model.parameters.set<mio::osecirvvs::ReducExposedPartialImmunity>(0);
    EXPECT_EQ(model.parameters.apply_constraints(), 1);
    EXPECT_EQ(model.parameters.get<mio::osecirvvs::ReducExposedPartialImmunity>()[indx_agegroup], 1);

    model.parameters.set<mio::osecirvvs::ReducExposedImprovedImmunity>(-0.2);
    EXPECT_EQ(model.parameters.apply_constraints(), 1);
    EXPECT_EQ(model.parameters.get<mio::osecirvvs::ReducExposedImprovedImmunity>()[indx_agegroup], 1);

    model.parameters.set<mio::osecirvvs::ReducInfectedSymptomsPartialImmunity>(0);
    EXPECT_EQ(model.parameters.apply_constraints(), 1);
    EXPECT_EQ(model.parameters.get<mio::osecirvvs::ReducInfectedSymptomsPartialImmunity>()[indx_agegroup], 1);

    model.parameters.set<mio::osecirvvs::ReducInfectedSymptomsImprovedImmunity>(0.);
    EXPECT_EQ(model.parameters.apply_constraints(), 1);
    EXPECT_EQ(model.parameters.get<mio::osecirvvs::ReducInfectedSymptomsImprovedImmunity>()[indx_agegroup], 1);

    model.parameters.set<mio::osecirvvs::ReducInfectedSevereCriticalDeadPartialImmunity>(-4);
    EXPECT_EQ(model.parameters.apply_constraints(), 1);
    EXPECT_EQ(model.parameters.get<mio::osecirvvs::ReducInfectedSevereCriticalDeadPartialImmunity>()[indx_agegroup], 1);

    model.parameters.set<mio::osecirvvs::ReducInfectedSevereCriticalDeadImprovedImmunity>(-4);
    EXPECT_EQ(model.parameters.apply_constraints(), 1);
    EXPECT_EQ(model.parameters.get<mio::osecirvvs::ReducInfectedSevereCriticalDeadImprovedImmunity>()[indx_agegroup],
              1);

    model.parameters.set<mio::osecirvvs::ReducTimeInfectedMild>(0);
    EXPECT_EQ(model.parameters.apply_constraints(), 1);
    EXPECT_EQ(model.parameters.get<mio::osecirvvs::ReducTimeInfectedMild>()[indx_agegroup], 1);

    model.parameters.set<mio::osecirvvs::InfectiousnessNewVariant>(-4);
    EXPECT_EQ(model.parameters.apply_constraints(), 1);
    EXPECT_EQ(model.parameters.get<mio::osecirvvs::InfectiousnessNewVariant>()[indx_agegroup], 1);

    mio::set_log_level(mio::LogLevel::warn);
}

TEST(TestOdeSECIRVVS, apply_variant_function)
{
    auto model = mio::osecirvvs::Model(1);
    model.parameters.set<mio::osecirvvs::TransmissionProbabilityOnContact>(0.2);

    model.parameters.set<mio::osecirvvs::StartDay>(0);
    model.parameters.set<mio::osecirvvs::StartDayNewVariant>(10);
    model.parameters.set<mio::osecirvvs::InfectiousnessNewVariant>(2.0);
    auto sim = mio::osecirvvs::Simulation<>(model);

    // test that the transmission probability is not changed due to calling the advance function
    sim.advance(0.01);
    EXPECT_NEAR(sim.get_model().parameters.get<mio::osecirvvs::TransmissionProbabilityOnContact>()[mio::AgeGroup(0)],
                0.2, 1e-10);

    // test if the transmission probability is set to the correct value after applying the variant.
    // The referece values are calculated using equation (36) in doi.org/10.1371/journal.pcbi.1010054
    auto base_infectiousness = sim.get_model().parameters.get<mio::osecirvvs::TransmissionProbabilityOnContact>();

    // however, the parameter should stay unchanged if the new variant is not present in the population.
    sim.apply_variant(0, base_infectiousness);
    EXPECT_NEAR(sim.get_model().parameters.get<mio::osecirvvs::TransmissionProbabilityOnContact>()[mio::AgeGroup(0)],
                0.2, 1e-10);

    sim.apply_variant(9, base_infectiousness);
    EXPECT_NEAR(sim.get_model().parameters.get<mio::osecirvvs::TransmissionProbabilityOnContact>()[mio::AgeGroup(0)],
                0.2, 1e-10);

    sim.apply_variant(10, base_infectiousness);
    EXPECT_NEAR(sim.get_model().parameters.get<mio::osecirvvs::TransmissionProbabilityOnContact>()[mio::AgeGroup(0)],
                0.99 * base_infectiousness[mio::AgeGroup(0)] +
                    0.01 * base_infectiousness[mio::AgeGroup(0)] *
                        sim.get_model().parameters.get<mio::osecirvvs::InfectiousnessNewVariant>()[mio::AgeGroup(0)],
                1e-10);

    sim.apply_variant(45, base_infectiousness);
    EXPECT_NEAR(sim.get_model().parameters.get<mio::osecirvvs::TransmissionProbabilityOnContact>()[mio::AgeGroup(0)],
                0.68 * base_infectiousness[mio::AgeGroup(0)] +
                    0.32 * base_infectiousness[mio::AgeGroup(0)] *
                        sim.get_model().parameters.get<mio::osecirvvs::InfectiousnessNewVariant>()[mio::AgeGroup(0)],
                1e-10);

    sim.apply_variant(1000, base_infectiousness);
    EXPECT_NEAR(sim.get_model().parameters.get<mio::osecirvvs::TransmissionProbabilityOnContact>()[mio::AgeGroup(0)],
                0.4, 1e-10);
}<|MERGE_RESOLUTION|>--- conflicted
+++ resolved
@@ -95,7 +95,6 @@
             num_vaccinations;
     }
 
-<<<<<<< HEAD
     // simulate one step with explicit Euler
     auto integrator = std::make_shared<mio::EulerIntegratorCore>();
     auto result     = simulate_flows(0., 2., 1., model, integrator);
@@ -123,105 +122,6 @@
     EXPECT_NEAR(result[1].get_last_value()[flow_indx_full_vaccination], result[0].get_value(1)[indx_S_partial], 1e-10);
     EXPECT_NEAR(result[1].get_last_value()[flow_indx_booster_vaccination], result[0].get_value(1)[indx_S_improved],
                 1e-10);
-=======
-    double nb_total_t0 = 10000, nb_exp_t0 = 100, nb_inf_t0 = 50, nb_car_t0 = 50, nb_hosp_t0 = 20, nb_icu_t0 = 10,
-           nb_rec_t0 = 10;
-
-    model.populations.set_total(nb_total_t0);
-    model.populations[{(mio::AgeGroup)0, mio::osecirvvs::InfectionState::ExposedNaive}]                     = nb_exp_t0;
-    model.populations[{(mio::AgeGroup)0, mio::osecirvvs::InfectionState::ExposedImprovedImmunity}]          = 0;
-    model.populations[{(mio::AgeGroup)0, mio::osecirvvs::InfectionState::ExposedPartialImmunity}]           = 0;
-    model.populations[{(mio::AgeGroup)0, mio::osecirvvs::InfectionState::InfectedNoSymptomsNaive}]          = nb_car_t0;
-    model.populations[{(mio::AgeGroup)0, mio::osecirvvs::InfectionState::InfectedNoSymptomsNaiveConfirmed}] = 0;
-    model.populations[{(mio::AgeGroup)0, mio::osecirvvs::InfectionState::InfectedNoSymptomsPartialImmunity}] = 0;
-    model.populations[{(mio::AgeGroup)0, mio::osecirvvs::InfectionState::InfectedNoSymptomsPartialImmunityConfirmed}] =
-        0;
-    model.populations[{(mio::AgeGroup)0, mio::osecirvvs::InfectionState::InfectedNoSymptomsImprovedImmunity}] = 0;
-    model.populations[{(mio::AgeGroup)0, mio::osecirvvs::InfectionState::InfectedNoSymptomsImprovedImmunityConfirmed}] =
-        0;
-    model.populations[{(mio::AgeGroup)0, mio::osecirvvs::InfectionState::InfectedSymptomsNaive}]           = nb_inf_t0;
-    model.populations[{(mio::AgeGroup)0, mio::osecirvvs::InfectionState::InfectedSymptomsNaiveConfirmed}]  = 0;
-    model.populations[{(mio::AgeGroup)0, mio::osecirvvs::InfectionState::InfectedSymptomsPartialImmunity}] = 0;
-    model.populations[{(mio::AgeGroup)0, mio::osecirvvs::InfectionState::InfectedSymptomsPartialImmunityConfirmed}] = 0;
-    model.populations[{(mio::AgeGroup)0, mio::osecirvvs::InfectionState::InfectedSymptomsImprovedImmunity}]         = 0;
-    model.populations[{(mio::AgeGroup)0, mio::osecirvvs::InfectionState::InfectedSymptomsImprovedImmunityConfirmed}] =
-        0;
-    model.populations[{(mio::AgeGroup)0, mio::osecirvvs::InfectionState::InfectedSevereNaive}]             = nb_hosp_t0;
-    model.populations[{(mio::AgeGroup)0, mio::osecirvvs::InfectionState::InfectedSevereImprovedImmunity}]  = 0;
-    model.populations[{(mio::AgeGroup)0, mio::osecirvvs::InfectionState::InfectedSeverePartialImmunity}]   = 0;
-    model.populations[{(mio::AgeGroup)0, mio::osecirvvs::InfectionState::InfectedCriticalNaive}]           = nb_icu_t0;
-    model.populations[{(mio::AgeGroup)0, mio::osecirvvs::InfectionState::InfectedCriticalPartialImmunity}] = 0;
-    model.populations[{(mio::AgeGroup)0, mio::osecirvvs::InfectionState::InfectedCriticalImprovedImmunity}] = 0;
-    model.populations[{(mio::AgeGroup)0, mio::osecirvvs::InfectionState::SusceptibleImprovedImmunity}]      = nb_rec_t0;
-    model.populations[{(mio::AgeGroup)0, mio::osecirvvs::InfectionState::SusceptiblePartialImmunity}]       = 0;
-    model.populations[{(mio::AgeGroup)0, mio::osecirvvs::InfectionState::DeadNaive}]                        = 0;
-    model.populations[{(mio::AgeGroup)0, mio::osecirvvs::InfectionState::DeadPartialImmunity}]              = 0;
-    model.populations[{(mio::AgeGroup)0, mio::osecirvvs::InfectionState::DeadImprovedImmunity}]             = 0;
-    model.populations.set_difference_from_total({(mio::AgeGroup)0, mio::osecirvvs::InfectionState::SusceptibleNaive},
-                                                nb_total_t0);
-
-    model.parameters.get<mio::osecirvvs::ICUCapacity>()          = 10000;
-    model.parameters.get<mio::osecirvvs::TestAndTraceCapacity>() = 10000;
-    model.parameters.get<mio::osecirvvs::DailyFirstVaccination>().resize(mio::SimulationDay(size_t(1000)));
-    model.parameters.get<mio::osecirvvs::DailyFirstVaccination>().array().setConstant(0);
-    model.parameters.get<mio::osecirvvs::DailyFullVaccination>().resize(mio::SimulationDay(size_t(1000)));
-    model.parameters.get<mio::osecirvvs::DailyFullVaccination>().array().setConstant(0);
-
-    auto& contacts       = model.parameters.get<mio::osecirvvs::ContactPatterns>();
-    auto& contact_matrix = contacts.get_cont_freq_mat();
-    contact_matrix[0]    = mio::ContactMatrix(Eigen::MatrixXd::Constant(1, 1, 10));
-    contact_matrix[0].add_damping(0.7, mio::SimulationTime(30.));
-
-    //times
-    model.parameters.get<mio::osecirvvs::TimeExposed>()[mio::AgeGroup(0)]            = 3.2;
-    model.parameters.get<mio::osecirvvs::TimeInfectedNoSymptoms>()[mio::AgeGroup(0)] = 2.;
-    model.parameters.get<mio::osecirvvs::TimeInfectedSymptoms>()[mio::AgeGroup(0)]   = 5;
-    model.parameters.get<mio::osecirvvs::TimeInfectedSevere>()[mio::AgeGroup(0)]     = 10;
-    model.parameters.get<mio::osecirvvs::TimeInfectedCritical>()[mio::AgeGroup(0)]   = 8;
-
-    //probabilities
-    model.parameters.get<mio::osecirvvs::TransmissionProbabilityOnContact>()[mio::AgeGroup(0)] = 0.05;
-    model.parameters.get<mio::osecirvvs::RelativeTransmissionNoSymptoms>()[mio::AgeGroup(0)]   = 1;
-    model.parameters.get<mio::osecirvvs::RiskOfInfectionFromSymptomatic>()[mio::AgeGroup(0)]   = 0.25;
-    model.parameters.get<mio::osecirvvs::RecoveredPerInfectedNoSymptoms>()[mio::AgeGroup(0)]   = 0.09;
-    model.parameters.get<mio::osecirvvs::SeverePerInfectedSymptoms>()[mio::AgeGroup(0)]        = 0.2;
-    model.parameters.get<mio::osecirvvs::CriticalPerSevere>()[mio::AgeGroup(0)]                = 0.25;
-    model.parameters.get<mio::osecirvvs::DeathsPerCritical>()[mio::AgeGroup(0)]                = 0.3;
-
-    // TODO: Reduction not possible like this, division by zero!
-    model.parameters.get<mio::osecirvvs::ReducExposedPartialImmunity>()[mio::AgeGroup(0)]                     = 1.0;
-    model.parameters.get<mio::osecirvvs::ReducExposedImprovedImmunity>()[mio::AgeGroup(0)]                    = 1.0;
-    model.parameters.get<mio::osecirvvs::ReducInfectedSymptomsPartialImmunity>()[mio::AgeGroup(0)]            = 1.0;
-    model.parameters.get<mio::osecirvvs::ReducInfectedSymptomsImprovedImmunity>()[mio::AgeGroup(0)]           = 0;
-    model.parameters.get<mio::osecirvvs::ReducInfectedSevereCriticalDeadPartialImmunity>()[mio::AgeGroup(0)]  = 0;
-    model.parameters.get<mio::osecirvvs::ReducInfectedSevereCriticalDeadImprovedImmunity>()[mio::AgeGroup(0)] = 0;
-    model.parameters.get<mio::osecirvvs::ReducTimeInfectedMild>()[mio::AgeGroup(0)]                           = 1;
-
-    model.parameters.get<mio::osecirvvs::Seasonality>() = 0.2;
-
-    mio::set_log_level(mio::LogLevel::err);
-    model.apply_constraints();
-    mio::set_log_level(mio::LogLevel::warn);
-    // TODO: gets stuck by division by zero!!
-    // auto integrator = std::make_shared<mio::RKIntegratorCore>();
-    // integrator->set_dt_min(0.3);
-    // integrator->set_dt_max(1.0);
-    // integrator->set_rel_tolerance(1e-4);
-    // integrator->set_abs_tolerance(1e-1);
-    // mio::TimeSeries<double> secihurd = simulate(t0, tmax, 0.1, model, integrator);
-
-    // auto compare = load_test_data_csv<double>("secihurd-compare.csv");
-
-    // ASSERT_EQ(compare.size(), static_cast<size_t>(secihurd.get_num_time_points()));
-    // for (size_t i = 0; i < compare.size(); i++) {
-    //     ASSERT_EQ(compare[i].size(), static_cast<size_t>(secihurd.get_num_elements()) + 1) << "at row " << i;
-    //     EXPECT_NEAR(secihurd.get_time(i), compare[i][0], 1e-10) << "at row " << i;
-    //     for (size_t j = 1; j < compare[i].size(); j++) {
-    //         // TODO: extract naive compartments
-    //         EXPECT_NEAR(secihurd.get_value(i)[j - 1], compare[i][j], 1e-10) << " at row " << i;
-    //     }
-    // }
->>>>>>> d829c0f7
 }
 
 void assign_uniform_distribution(mio::UncertainValue& p, double min, double max, bool set_invalid_initial_value)
