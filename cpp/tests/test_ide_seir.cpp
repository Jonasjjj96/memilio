/* 
* Copyright (C) 2020-2023 German Aerospace Center (DLR-SC)
*
* Authors: Lena Ploetzke
*
* Contact: Martin J. Kuehn <Martin.Kuehn@DLR.de>
*
* Licensed under the Apache License, Version 2.0 (the "License");
* you may not use this file except in compliance with the License.
* You may obtain a copy of the License at
*
*     http://www.apache.org/licenses/LICENSE-2.0
*
* Unless required by applicable law or agreed to in writing, software
* distributed under the License is distributed on an "AS IS" BASIS,
* WITHOUT WARRANTIES OR CONDITIONS OF ANY KIND, either express or implied.
* See the License for the specific language governing permissions and
* limitations under the License.
*/
#include "load_test_data.h"
#include "ide_seir/model.h"
#include "ide_seir/parameters.h"
#include "memilio/math/eigen.h"
#include "memilio/utils/time_series.h"
#include "memilio/epidemiology/uncertain_matrix.h"
#include <gtest/gtest.h>

<<<<<<< HEAD
=======
TEST(ModelTestIdeSeirMin, simulateDefault)
{
    int tmax  = 1;
    double dt = 0.1;

    using Vec = mio::TimeSeries<double>::Vector;

    mio::TimeSeries<double> init(1);
    init.add_time_point<Eigen::VectorXd>(-12.0, Vec::Constant(1, 10.));
    while (init.get_last_time() < 0) {
        init.add_time_point(init.get_last_time() + dt, Vec::Constant(1, 10.));
    }

    mio::iseir::Model model(std::move(init), dt, 10);
    model.simulate(tmax);
    auto result = model.calculate_EIR();

    // TODO: It is actually an inconsistency that the simulation of the IDE model goes to tmax + dt,
    // instead of tmax; this has to be corrected in the future.
    EXPECT_NEAR(result.get_last_time(), (double)tmax + 0.1, 1e-10);
}

>>>>>>> 5010ffad
class ModelTestIdeSeir : public testing::Test
{
protected:
    virtual void SetUp()
    {
        using Vec = mio::TimeSeries<double>::Vector;

        int N     = 810000;
        double dt = 0.1;
        mio::TimeSeries<double> result(1);
        result.add_time_point<Eigen::VectorXd>(-15.0, Vec::Constant(1, N * 0.95));
        while (result.get_last_time() < 0) {
            result.add_time_point(result.get_last_time() + dt,
                                  Vec::Constant(1, (double)result.get_last_value()[0] + result.get_last_time()));
        }

        model = new mio::iseir::Model(std::move(result), dt, N);

        model->parameters.set<mio::iseir::LatencyTime>(3.3);
        model->parameters.set<mio::iseir::InfectiousTime>(8.2);
        model->parameters.set<mio::iseir::TransmissionRisk>(0.015);
        mio::ContactMatrixGroup contact_matrix = mio::ContactMatrixGroup(1, 1);
        contact_matrix[0]                      = mio::ContactMatrix(Eigen::MatrixXd::Constant(1, 1, 10.));
        contact_matrix[0].add_damping(0.7, mio::SimulationTime(10.));
        model->parameters.get<mio::iseir::ContactFrequency>() = mio::UncertainContactMatrix(contact_matrix);
    }

    virtual void TearDown()
    {
        delete model;
    }

public:
    mio::iseir::Model* model = nullptr;
};

TEST_F(ModelTestIdeSeir, compareWithPreviousRun)
{

    auto compare = load_test_data_csv<double>("ide-seir-compare.csv");
    model->simulate(15);
    auto sim_result = model->calculate_EIR();

    ASSERT_EQ(compare.size(), static_cast<size_t>(sim_result.get_num_time_points()));
    for (size_t i = 0; i < compare.size(); i++) {
        ASSERT_EQ(compare[i].size(), static_cast<size_t>(sim_result.get_num_elements()) + 1) << "at row " << i;
        ASSERT_NEAR(sim_result.get_time(i), compare[i][0], 1e-8) << "at row " << i;
        for (size_t j = 1; j < compare[i].size(); j++) {
            ASSERT_NEAR(sim_result.get_value(i)[j - 1], compare[i][j], 1e-8) << " at row " << i;
        }
    }
}<|MERGE_RESOLUTION|>--- conflicted
+++ resolved
@@ -25,8 +25,6 @@
 #include "memilio/epidemiology/uncertain_matrix.h"
 #include <gtest/gtest.h>
 
-<<<<<<< HEAD
-=======
 TEST(ModelTestIdeSeirMin, simulateDefault)
 {
     int tmax  = 1;
@@ -49,7 +47,6 @@
     EXPECT_NEAR(result.get_last_time(), (double)tmax + 0.1, 1e-10);
 }
 
->>>>>>> 5010ffad
 class ModelTestIdeSeir : public testing::Test
 {
 protected:
