/*
* Copyright (C) 2020-2024 MEmilio
*
* Authors: Sascha Korf, Carlotta Gerstein
*
* Contact: Martin J. Kuehn <Martin.Kuehn@DLR.de>
*
* Licensed under the Apache License, Version 2.0 (the "License");
* you may not use this file except in compliance with the License.
* You may obtain a copy of the License at
*
*     http://www.apache.org/licenses/LICENSE-2.0
*
* Unless required by applicable law or agreed to in writing, software
* distributed under the License is distributed on an "AS IS" BASIS,
* WITHOUT WARRANTIES OR CONDITIONS OF ANY KIND, either express or implied.
* See the License for the specific language governing permissions and
* limitations under the License.
*/

#include <fstream>
#include <vector>
#include <iostream>
#include <chrono>
#include "abm/abm.h"
#include "memilio/io/result_io.h"
#include "memilio/utils/uncertain_value.h"
#include "boost/filesystem.hpp"
#include "boost/algorithm/string/split.hpp"
#include "boost/algorithm/string/classification.hpp"
#include "abm/vaccine.h"
#include "abm/common_abm_loggers.h"
#include "generate_graph_from_data.cpp"
#include "memilio/utils/miompi.h"
#include "memilio/io/binary_serializer.h"
#include "memilio/io/epi_data.h"

namespace fs = boost::filesystem;

// Assign the name to general age group.
size_t num_age_groupss        = 6;
const auto age_group_0_to_4   = mio::AgeGroup(0);
const auto age_group_5_to_14  = mio::AgeGroup(1);
const auto age_group_15_to_34 = mio::AgeGroup(2);
const auto age_group_35_to_59 = mio::AgeGroup(3);
const auto age_group_60_to_79 = mio::AgeGroup(4);
const auto age_group_80_plus  = mio::AgeGroup(5);

const std::map<mio::osecir::InfectionState, mio::abm::InfectionState> infection_state_map{
    {mio::osecir::InfectionState::Susceptible, mio::abm::InfectionState::Susceptible},
    {mio::osecir::InfectionState::Exposed, mio::abm::InfectionState::Exposed},
    {mio::osecir::InfectionState::InfectedNoSymptoms, mio::abm::InfectionState::InfectedNoSymptoms},
    {mio::osecir::InfectionState::InfectedNoSymptomsConfirmed, mio::abm::InfectionState::InfectedNoSymptoms},
    {mio::osecir::InfectionState::InfectedSymptoms, mio::abm::InfectionState::InfectedSymptoms},
    {mio::osecir::InfectionState::InfectedSymptomsConfirmed, mio::abm::InfectionState::InfectedSymptoms},
    {mio::osecir::InfectionState::InfectedSevere, mio::abm::InfectionState::InfectedSevere},
    {mio::osecir::InfectionState::InfectedCritical, mio::abm::InfectionState::InfectedCritical},
    {mio::osecir::InfectionState::Recovered, mio::abm::InfectionState::Recovered},
    {mio::osecir::InfectionState::Dead, mio::abm::InfectionState::Dead}};

mio::CustomIndexArray<double, mio::AgeGroup, mio::osecir::InfectionState> initial_infection_distribution{
    {mio::AgeGroup(num_age_groupss), mio::osecir::InfectionState::Count}, 0.5};

std::map<mio::Date, std::vector<std::pair<uint32_t, uint32_t>>> vacc_map;

/**
 * Create extrapolation of real world data to compare with.
*/
void extrapolate_real_world_data(mio::osecir::Model& model, const std::string& input_dir, const mio::Date date,
                                 int num_days)
{
    auto test = generate_extrapolated_data({model}, {3101}, date, num_days, input_dir);
}

/**
 * Determine initial distribution of infection states.
*/
void determine_initial_infection_states_world(const fs::path& input_dir, const mio::Date date)
{
    // estimate intial population by ODE compartiments
    auto initial_graph                     = get_graph(date, 1, input_dir);
    const size_t braunschweig_id           = 16; // Braunschweig has ID 16
    auto braunschweig_node                 = initial_graph.value()[braunschweig_id];
    initial_infection_distribution.array() = braunschweig_node.populations.array().cast<double>();

    // extrapolate_real_world_data(braunschweig_node, input_dir.string(), date, 90); // 90 days
}

/**
 * Assign an infection state to each person according to real world data read in through the ODE secir model.
 * Infections are set with probabilities computed by the values in the rows in initial_infection_distribution.
 */
void assign_infection_state_prob(mio::abm::World& world, mio::abm::TimePoint t)
{
    // convert initial population to ABM initial infections
    for (auto& person : world.get_persons()) {
        auto rng = mio::abm::Person::RandomNumberGenerator(world.get_rng(), person);

        auto infection_state = mio::osecir::InfectionState(mio::DiscreteDistribution<size_t>::get_instance()(
            rng, initial_infection_distribution.slice(person.get_age()).as_array().array()));
        
        if (infection_state != mio::osecir::InfectionState::Susceptible) {
            person.add_new_infection(mio::abm::Infection(rng, mio::abm::VirusVariant::Wildtype, person.get_age(),
                                                         world.parameters, t, infection_state_map.at(infection_state)));
        }
    }
}

/**
 * Assign an infection state to each person according to real world data read in through the ODE secir model.
 * Infections are set with the rounded values in the rows in initial_infection_distribution.
 * Only works if enough persons in the all age groups exist.
 * The number of agents in the model should fit to the sum of the rows in initial_infection_distribution,
 * otherwise many agents will be susceptible.
 */
void assign_infection_state(mio::abm::World& world, mio::abm::TimePoint t)
{
    // save all persons with age groups
    std::vector<std::vector<uint32_t>> persons_by_age(num_age_groupss);

    for (auto& person : world.get_persons()) {
        persons_by_age[person.get_age().get()].push_back(person.get_person_id());
    }

    for (size_t age = 0; age < num_age_groupss; ++age) {
        auto age_slice = initial_infection_distribution.slice(mio::AgeGroup(age)).as_array().array();
        auto age_grp   = mio::AgeGroup(age).get();
        // Check that the world has enough persons in each age group to initialize infections.
        // (All persons minus the susceptibles.)
        // For lower population sizes use the same method with _prob at the end.
        assert(age_slice.sum() - age_slice[0] <= persons_by_age[age_grp].size() &&
               "Not enough persons to initialize with given amount of infections.");

        // Iterate over all InfectionStates except the susceptibles.
        for (auto i = 1; i < age_slice.size(); ++i) {
            for (auto j = 0; j < std::floor(age_slice[i]); ++j) {
                // select random person and assign Infection
                uint32_t id_rnd          = persons_by_age[age_grp][mio::UniformIntDistribution<size_t>::get_instance()(
                    world.get_rng(), 0U, persons_by_age[age_grp].size() - 1)];
                mio::abm::Person& person = world.get_person(id_rnd);
                auto rng                 = mio::abm::Person::RandomNumberGenerator(world.get_rng(), person);
                person.add_new_infection(mio::abm::Infection(rng, mio::abm::VirusVariant::Wildtype, person.get_age(),
                                                             world.parameters, t,
                                                             infection_state_map.at(mio::osecir::InfectionState(i))));
                persons_by_age[age_grp].erase(
                    std::remove(persons_by_age[age_grp].begin(), persons_by_age[age_grp].end(), id_rnd),
                    persons_by_age[age_grp].end());
            }
        }
    }
}

size_t determine_age_group_from_rki(mio::AgeGroup age)
{
    if (age == mio::AgeGroup(0)) {
        return 0;
    }
    else if (age == mio::AgeGroup(1)) {
        return 1;
    }
    else if (age == mio::AgeGroup(2)) {
        return 2;
    }
    else if (age == mio::AgeGroup(3)) {
        return 3;
    }
    else if (age == mio::AgeGroup(4)) {
        return 4;
    }
    else if (age == mio::AgeGroup(5)) {
        return 5;
    }
    else {
        return 2;
    }
}

void prepare_vaccination_state(mio::Date simulation_end, const std::string& filename)
{
    // for saving previous day of vaccination
    std::vector<std::pair<uint32_t, uint32_t>> vacc_vector_prev(num_age_groupss);
    //inizialize the vector with 0
    for (size_t i = 0; i < num_age_groupss; ++i) {
        vacc_vector_prev[i] = std::make_pair(0, 0);
    }

    //Read in file with vaccination data
    auto vacc_data = mio::read_vaccination_data(filename).value();
    for (auto& vacc_entry : vacc_data) {
        // we need ot filter out braunschweig with zip code 3101
        if (vacc_entry.county_id.value() == mio::regions::CountyId(3101)) {
            //we need the vaccination from the beginning till the end of the simulaiton (2021-05-30)
            if (vacc_entry.date <= simulation_end && vacc_entry.date >= mio::Date(2020, 12, 01)) {
                // if the date isn't in the map we need to add a vector of size num_age_groupss
                if (vacc_map.find(vacc_entry.date) == vacc_map.end()) {
                    vacc_map[vacc_entry.date] = std::vector<std::pair<uint32_t, uint32_t>>(num_age_groupss);
                }
                // we need to add the number of persons to the vector of the date, but these are cumulative so we need to substract the day before
                vacc_map[vacc_entry.date][determine_age_group_from_rki(vacc_entry.age_group)].first =
                    vacc_entry.num_vaccinations_partially -
                    vacc_vector_prev[determine_age_group_from_rki(vacc_entry.age_group)].first;
                vacc_map[vacc_entry.date][determine_age_group_from_rki(vacc_entry.age_group)].second =
                    vacc_entry.num_vaccinations_completed -
                    vacc_vector_prev[determine_age_group_from_rki(vacc_entry.age_group)].second;

                //update the vector for the next iteration
                vacc_vector_prev[determine_age_group_from_rki(vacc_entry.age_group)].first =
                    vacc_entry.num_vaccinations_partially;
                vacc_vector_prev[determine_age_group_from_rki(vacc_entry.age_group)].second =
                    vacc_entry.num_vaccinations_completed;
            }
        }
    }
}

/**
 * @brief assign an vaccination state to each person according to real world data read in through the ODE secir model.
 * 
 * @param input 
 * @return int 
 */
void assign_vaccination_state(mio::abm::World& world, mio::Date simulation_beginning)
{
    // we check if we even have enough people to vaccinate in each respective age group
    std::vector<size_t> num_persons_by_age(num_age_groupss);
    for (auto& person : world.get_persons()) {
        num_persons_by_age[determine_age_group_from_rki(person.get_age())]++;
    }
    //sum over all dates in the vacc_map to check if we have enough persons to vaccinate
    std::vector<size_t> num_persons_by_age_vaccinate(num_age_groupss);
    for (auto& vacc_entry : vacc_map) {
        for (size_t age = 0; age < vacc_entry.second.size(); ++age) {
            num_persons_by_age_vaccinate[age] += vacc_entry.second[age].first;
        }
    }
    //check
    for (size_t age = 0; age < num_persons_by_age.size(); ++age) {
        if (num_persons_by_age[age] < num_persons_by_age_vaccinate[age]) {
            mio::log_error(
                "Not enough persons to vaccinate in age group we dont vaccinate if an age group is fully vaccinated! ",
                age);
        }
    }

    // save all persons with age groups
    std::vector<std::vector<uint32_t>> persons_by_age(num_age_groupss);

    for (auto& person : world.get_persons()) {
        persons_by_age[person.get_age().get()].push_back(person.get_person_id());
    }

    // vaccinate random persons according to the data and we also beforehand need to keep a list of persons which are already vaccinated and their age to vaccinate them with the second dose

    // first we need a vector with a list of ids of already vaccinated persons for each age group
    std::vector<std::vector<uint32_t>> vaccinated_persons(num_age_groupss);
    for (auto& vacc_entry : vacc_map) {
        for (size_t age = 0; age < vacc_entry.second.size(); ++age) {
            for (uint32_t i = 0; i < vacc_entry.second[age].first; ++i) {
                if (persons_by_age[age].size() == 0) {
                    mio::log_error("Not enough to vacc people 1st time");
                }
                else {
                    // select random person and assign Vaccination
                    uint32_t id_rnd          = persons_by_age[age][mio::UniformIntDistribution<size_t>::get_instance()(
                        world.get_rng(), 0U, persons_by_age[age].size() - 1)];
                    mio::abm::Person& person = world.get_person(id_rnd);
                    auto timePoint           = mio::abm::TimePoint(
                        mio::get_offset_in_days(vacc_entry.first, simulation_beginning) * 24 * 60 * 60);
                    person.add_new_vaccination(
                        mio::abm::Vaccination(mio::abm::ExposureType::GenericVaccine, timePoint));
                    persons_by_age[age].erase(
                        std::remove(persons_by_age[age].begin(), persons_by_age[age].end(), id_rnd),
                        persons_by_age[age].end());
                    vaccinated_persons[age].push_back(id_rnd);
                }
            }
            for (uint32_t i = 0; i < vacc_entry.second[age].second; ++i) {
                if (vaccinated_persons[age].size() == 0) {
                    mio::log_error("Not enough vaccinated people to vacc 2nd time! ");
                }
                else {
                    // select random already vaccinated person and assign Vaccination
                    uint32_t id_rnd = vaccinated_persons[age][mio::UniformIntDistribution<size_t>::get_instance()(
                        world.get_rng(), 0U, vaccinated_persons[age].size() - 1)];
                    mio::abm::Person& person = world.get_person(id_rnd);
                    auto timePoint           = mio::abm::TimePoint(
                        mio::get_offset_in_days(vacc_entry.first, simulation_beginning) * 24 * 60 * 60);
                    person.add_new_vaccination(
                        mio::abm::Vaccination(mio::abm::ExposureType::GenericVaccine, timePoint));
                    vaccinated_persons[age].erase(
                        std::remove(vaccinated_persons[age].begin(), vaccinated_persons[age].end(), id_rnd),
                        vaccinated_persons[age].end());
                }
            }
        }
    }
}

int stringToMinutes(const std::string& input)
{
    size_t colonPos = input.find(":");
    if (colonPos == std::string::npos) {
        // Handle invalid input (no colon found)
        return -1; // You can choose a suitable error code here.
    }

    std::string xStr = input.substr(0, colonPos);
    std::string yStr = input.substr(colonPos + 1);

    int x = std::stoi(xStr);
    int y = std::stoi(yStr);
    return x * 60 + y;
}

int longLatToInt(const std::string& input)
{
    double y = std::stod(input) * 1e+5; //we want the 5 numbers after digit
    return (int)y;
}
void split_line(std::string string, std::vector<int32_t>* row)
{
    std::vector<std::string> strings;

    std::string x = ",,", y = ",-1,";
    size_t pos;
    while ((pos = string.find(x)) != std::string::npos) {
        string.replace(pos, 2, y);
    } // Temporary fix to handle empty cells.
    boost::split(strings, string, boost::is_any_of(","));
    std::transform(strings.begin(), strings.end(), std::back_inserter(*row), [&](std::string s) {
        if (s.find(":") != std::string::npos) {
            return stringToMinutes(s);
        }
        else if (s.find(".") != std::string::npos) {
            return longLatToInt(s);
        }
        else if (s == "null") {
            return 43200; // This shouldnt be too often, we will take 12 o'clock as default
        }
        else {
            return std::stoi(s);
        }
    });
}

mio::abm::LocationType get_location_type(const int location_type)
{
    mio::abm::LocationType type;
    switch (location_type) {
    case 0:
        type = mio::abm::LocationType::Home;
        break;
    case 1:
        type = mio::abm::LocationType::Work;
        break;
    case 2:
        type = mio::abm::LocationType::School;
        break;
    case 3:
        type = mio::abm::LocationType::BasicsShop;
        break;
    case 4:
        type = mio::abm::LocationType::SocialEvent;
        break;
    default:
        type = mio::abm::LocationType::Home;
        break;
    }
    return type;
}

mio::AgeGroup determine_age_group(uint32_t age)
{
    if (age <= 4) {
        return age_group_0_to_4;
    }
    else if (age <= 14) {
        return age_group_5_to_14;
    }
    else if (age <= 34) {
        return age_group_15_to_34;
    }
    else if (age <= 59) {
        return age_group_35_to_59;
    }
    else if (age <= 79) {
        return age_group_60_to_79;
    }
    else if (age > 79) {
        return age_group_80_plus;
    }
    else {
        return age_group_0_to_4;
    }
}

void create_world_from_data(mio::abm::World& world, const std::string& filename, const mio::abm::TimePoint t0,
                            int max_number_persons)
{
    // Open File
    const fs::path p = filename;
    if (!fs::exists(p)) {
        mio::log_error("Cannot read in data. File does not exist.");
    }
    // File pointer
    std::fstream fin;

    // Open an existing file
    fin.open(filename, std::ios::in);
    std::vector<int32_t> row;
    std::vector<std::string> row_string;
    std::string line;

    // Read the Titles from the Data file
    std::getline(fin, line);
    line.erase(std::remove(line.begin(), line.end(), '\r'), line.end());
    std::vector<std::string> titles;
    boost::split(titles, line, boost::is_any_of(","));
    uint32_t count_of_titles              = 0;
    std::map<std::string, uint32_t> index = {};
    for (auto const& title : titles) {
        index.insert({title, count_of_titles});
        row_string.push_back(title);
        count_of_titles++;
    }

    std::map<uint32_t, mio::abm::LocationId> locations = {};
    std::map<uint32_t, mio::abm::Person&> persons      = {};

    std::map<uint32_t, uint32_t> person_ids = {};
    std::map<uint32_t, std::pair<uint32_t, int>> locations_before;
    std::map<uint32_t, std::pair<uint32_t, int>> locations_after;

    // For the world we need: Hospitals, ICUs (for both we just create one for now), Homes for each unique householdID, One Person for each person_id with respective age and home_id.

    // We assume that no person goes to an hospital, altough e.g. "Sonstiges" could be a hospital
    auto hospital = world.add_location(mio::abm::LocationType::Hospital);
    world.get_individualized_location(hospital).get_infection_parameters().set<mio::abm::MaximumContacts>(5);
    world.get_individualized_location(hospital).set_capacity(std::numeric_limits<uint32_t>::max(),
                                                             std::numeric_limits<uint32_t>::max());
    auto icu = world.add_location(mio::abm::LocationType::ICU);
    world.get_individualized_location(icu).get_infection_parameters().set<mio::abm::MaximumContacts>(5);
    world.get_individualized_location(icu).set_capacity(std::numeric_limits<uint32_t>::max(),
                                                        std::numeric_limits<uint32_t>::max());

    // First we determine the persons number and their starting locations
    int number_of_persons = 0;

    while (std::getline(fin, line)) {
        row.clear();

        // read columns in this row
        split_line(line, &row);
        line.erase(std::remove(line.begin(), line.end(), '\r'), line.end());

        uint32_t person_id = row[index["puid"]];

        auto it_person_id = person_ids.find(person_id);
        if (it_person_id == person_ids.end()) {
            if (number_of_persons >= max_number_persons)
                break; //This is okay because the data is sorted by person_id
            person_ids.insert({person_id, number_of_persons});
            number_of_persons++;
        }

        // The starting location of a person is the end location of the last trip he made, either on the same day or on
        // the day before
        uint32_t target_location_id = row[index["loc_id_end"]];
        int trip_start              = row[index["start_time"]];
        if (trip_start < t0.hour_of_day()) {
            auto it_person = locations_before.find(person_id);
            if (it_person == locations_before.end()) {
                locations_before.insert({person_id, std::make_pair(target_location_id, trip_start)});
            }
            else {
                if (it_person->second.second <= trip_start) {
                    it_person->second.first  = target_location_id;
                    it_person->second.second = trip_start;
                }
            }
        }
        else {
            auto it_person = locations_after.find(person_id);
            if (it_person == locations_after.end()) {
                locations_after.insert({person_id, std::make_pair(target_location_id, trip_start)});
            }
            else {
                if (it_person->second.second <= trip_start) {
                    it_person->second.first  = target_location_id;
                    it_person->second.second = trip_start;
                }
            }
        }
    }

    fin.clear();
    fin.seekg(0);
    std::getline(fin, line); // Skip header row

    // Add all locations to the world
    while (std::getline(fin, line)) {
        row.clear();

        // read columns in this row
        split_line(line, &row);
        line.erase(std::remove(line.begin(), line.end(), '\r'), line.end());

        uint32_t person_id = row[index["puid"]];
        if (person_ids.find(person_id) == person_ids.end())
            break;

        uint32_t home_id = row[index["huid"]];

        mio::abm::LocationId home;
        auto it_home = locations.find(home_id);
        if (it_home == locations.end()) {
            home = world.add_location(mio::abm::LocationType::Home, 1);
            locations.insert({home_id, home});
        }
    }

    fin.clear();
    fin.seekg(0);
    std::getline(fin, line); // Skip header row
    while (std::getline(fin, line)) {
        row.clear();

        // read columns in this row
        split_line(line, &row);
        line.erase(std::remove(line.begin(), line.end(), '\r'), line.end());

        mio::abm::LocationId location;
        int target_location_id                           = row[index["loc_id_end"]];
        uint32_t location_type                           = row[index["location_type"]];
        mio::abm::GeographicalLocation location_long_lat = {(double)row[index["lon_end"]] / 1e+5,
                                                            (double)row[index["lat_end"]] / 1e+5};
        auto it_location                                 = locations.find(
            target_location_id); // Check if location already exists also for home which have the same id (home_id = target_location_id)
        if (it_location == locations.end()) {
            location = world.add_location(
                get_location_type(location_type),
                1); // Assume one place has one activity, this may be untrue but not important for now(?)
            locations.insert({target_location_id, location});
            world.get_individualized_location(location).set_geographical_location(location_long_lat);
        }
    }

    fin.clear();
    fin.seekg(0);
    std::getline(fin, line); // Skip header row

    // Add the persons and trips
    while (std::getline(fin, line)) {
        row.clear();

        // read columns in this row
        split_line(line, &row);
        line.erase(std::remove(line.begin(), line.end(), '\r'), line.end());

        uint32_t person_id = row[index["puid"]];
        if (person_ids.find(person_id) == person_ids.end())
            break;

        uint32_t age           = row[index["age"]];
        uint32_t home_id       = row[index["huid"]];
        int target_location_id = row[index["loc_id_end"]];
        // int start_location_id  = row[index["loc_id_start"]];

        uint32_t trip_start     = row[index["start_time"]];
        uint32_t transport_mode = row[index["travel_mode"]];
        uint32_t activity_end   = row[index["activity_end"]];
        bool home_in_bs         = row[index["home_in_bs"]];
        // Add the trip to the trip list person and location must exist at this point
        auto target_location = locations.find(target_location_id)->second;

        auto it_person = persons.find(person_id);

        if (it_person == persons.end()) {
            auto it_first_location_id = locations_before.find(person_id);
            if (it_first_location_id == locations_before.end()) {
                it_first_location_id = locations_after.find(person_id);
            }
            auto first_location_id = it_first_location_id->second.first;
            auto first_location    = locations.find(first_location_id)->second;
            auto& person           = world.add_person(first_location, determine_age_group(age));
            auto home              = locations.find(home_id)->second;
            //check of home is found

            if (locations.find(home_id) == locations.end()) {
                mio::log_error("Home not found");
                std::cout << home_id << " " << person_id << std::endl;
            }
            if (home_in_bs) {
                person.set_should_be_logged(true);
            }
            else {
                person.set_should_be_logged(false);
            }

            person.set_assigned_location(home);
            person.set_assigned_location(hospital);
            person.set_assigned_location(icu);
            persons.insert({person_id, person});
            it_person = persons.find(person_id);
            auto test = person.get_assigned_location_index(mio::abm::LocationType::Home);
            if (test == 4294967295) {
                std::cout << "Home ID: " << home_id << " and person ID: " << person_id << std::endl;
            }
        }
        if (target_location.type != mio::abm::LocationType::Home) {
            it_person->second.set_assigned_location(
                target_location); //This assumes that we only have in each tripchain only one location type for each person
        }

        // if (locations.find(start_location_id) == locations.end()) {
        //     // For trips where the start location is not known use Home instead

        // }
        mio::abm::LocationId start_location = {
            it_person->second.get_assigned_location_index(mio::abm::LocationType::Home), mio::abm::LocationType::Home};
        world.get_trip_list().add_trip(mio::abm::Trip(
            it_person->second.get_person_id(), mio::abm::TimePoint(0) + mio::abm::minutes(trip_start), target_location,
            start_location, mio::abm::TransportMode(transport_mode), mio::abm::ActivityType(activity_end)));
    }
    world.get_trip_list().use_weekday_trips_on_weekend();

    // //Some Data about the world:
    // //write how many persons are in each home
    // std::map<uint32_t, uint32_t> persons_in_home;
    // for (auto& person : world.get_persons()) {
    //     auto home = person.get_assigned_location_index(mio::abm::LocationType::Home);
    //     if (persons_in_home.find(home) == persons_in_home.end()) {
    //         persons_in_home.insert({home, 1});
    //     }
    //     else {
    //         persons_in_home[home]++;
    //     }
    // }
    // for (auto& home : persons_in_home) {
    //     mio::log_info("Home ", home.first, " has ", home.second, " persons.");
    // }
}

std::pair<double, double> get_my_and_sigma(std::pair<double, double> mean_and_std)
{
    auto mean    = mean_and_std.first;
    auto stddev  = mean_and_std.second;
    double my    = log(mean * mean / sqrt(mean * mean + stddev * stddev));
    double sigma = sqrt(log(1 + stddev * stddev / (mean * mean)));
    return {my, sigma};
}

void set_parameters(mio::abm::Parameters& params)
{
    mio::RandomNumberGenerator rng;

    // Set the Time parameters for the infection same for every age group for now

    auto incubation_period_my_sigma          = get_my_and_sigma({4.5, 1.5});
    params.get<mio::abm::IncubationPeriod>() = {incubation_period_my_sigma.first, incubation_period_my_sigma.second};

    auto InfectedNoSymptoms_to_symptoms_my_sigma             = get_my_and_sigma({1.1, 0.9});
    params.get<mio::abm::TimeInfectedNoSymptomsToSymptoms>() = {InfectedNoSymptoms_to_symptoms_my_sigma.first,
                                                                InfectedNoSymptoms_to_symptoms_my_sigma.second};

    auto TimeInfectedNoSymptomsToRecovered_my_sigma           = get_my_and_sigma({8.0, 2.0});
    params.get<mio::abm::TimeInfectedNoSymptomsToRecovered>() = {TimeInfectedNoSymptomsToRecovered_my_sigma.first,
                                                                 TimeInfectedNoSymptomsToRecovered_my_sigma.second};

    auto TimeInfectedSymptomsToSevere_my_sigma           = get_my_and_sigma({6.6, 4.9});
    params.get<mio::abm::TimeInfectedSymptomsToSevere>() = {TimeInfectedSymptomsToSevere_my_sigma.first,
                                                            TimeInfectedSymptomsToSevere_my_sigma.second};

    auto TimeInfectedSymptomsToRecovered_my_sigma           = get_my_and_sigma({8.0, 2.0});
    params.get<mio::abm::TimeInfectedSymptomsToRecovered>() = {TimeInfectedSymptomsToRecovered_my_sigma.first,
                                                               TimeInfectedSymptomsToRecovered_my_sigma.second};

    auto TimeInfectedSevereToCritical_my_sigma           = get_my_and_sigma({1.5, 2.0});
    params.get<mio::abm::TimeInfectedSevereToCritical>() = {TimeInfectedSevereToCritical_my_sigma.first,
                                                            TimeInfectedSevereToCritical_my_sigma.second};

    auto TimeInfectedSevereToRecovered_my_sigma           = get_my_and_sigma({18.1, 6.3});
    params.get<mio::abm::TimeInfectedSevereToRecovered>() = {TimeInfectedSevereToRecovered_my_sigma.first,
                                                             TimeInfectedSevereToRecovered_my_sigma.second};

    auto TimeInfectedCriticalToDead_my_sigma           = get_my_and_sigma({10.7, 4.8});
    params.get<mio::abm::TimeInfectedCriticalToDead>() = {TimeInfectedCriticalToDead_my_sigma.first,
                                                          TimeInfectedCriticalToDead_my_sigma.second};

    auto TimeInfectedCriticalToRecovered_my_sigma           = get_my_and_sigma({18.1, 6.3});
    params.get<mio::abm::TimeInfectedCriticalToRecovered>() = {TimeInfectedCriticalToRecovered_my_sigma.first,
                                                               TimeInfectedCriticalToRecovered_my_sigma.second};

    //Set testing parameters
    auto pcr_test_values                                          = mio::abm::TestParameters{0.9, 0.99};
    auto antigen_test_values                                      = mio::abm::TestParameters{0.8, 0.95};
    auto generic_test_values                                      = mio::abm::TestParameters{0.7, 0.9};
    params.get<mio::abm::TestData>()[mio::abm::TestType::PCR]     = pcr_test_values;
    params.get<mio::abm::TestData>()[mio::abm::TestType::Antigen] = antigen_test_values;
    params.get<mio::abm::TestData>()[mio::abm::TestType::Generic] = generic_test_values;

    // Set percentage parameters
    params.get<mio::abm::SymptomsPerInfectedNoSymptoms>()[{mio::abm::VirusVariant::Wildtype, age_group_0_to_4}]  = 0.75;
    params.get<mio::abm::SymptomsPerInfectedNoSymptoms>()[{mio::abm::VirusVariant::Wildtype, age_group_5_to_14}] = 0.75;
    params.get<mio::abm::SymptomsPerInfectedNoSymptoms>()[{mio::abm::VirusVariant::Wildtype, age_group_15_to_34}] = 0.8;
    params.get<mio::abm::SymptomsPerInfectedNoSymptoms>()[{mio::abm::VirusVariant::Wildtype, age_group_35_to_59}] = 0.8;
    params.get<mio::abm::SymptomsPerInfectedNoSymptoms>()[{mio::abm::VirusVariant::Wildtype, age_group_60_to_79}] = 0.8;
    params.get<mio::abm::SymptomsPerInfectedNoSymptoms>()[{mio::abm::VirusVariant::Wildtype, age_group_80_plus}]  = 0.8;

    params.get<mio::abm::SeverePerInfectedSymptoms>()[{mio::abm::VirusVariant::Wildtype, age_group_0_to_4}]   = 0.0075;
    params.get<mio::abm::SeverePerInfectedSymptoms>()[{mio::abm::VirusVariant::Wildtype, age_group_5_to_14}]  = 0.0075;
    params.get<mio::abm::SeverePerInfectedSymptoms>()[{mio::abm::VirusVariant::Wildtype, age_group_15_to_34}] = 0.019;
    params.get<mio::abm::SeverePerInfectedSymptoms>()[{mio::abm::VirusVariant::Wildtype, age_group_35_to_59}] = 0.0615;
    params.get<mio::abm::SeverePerInfectedSymptoms>()[{mio::abm::VirusVariant::Wildtype, age_group_60_to_79}] = 0.165;
    params.get<mio::abm::SeverePerInfectedSymptoms>()[{mio::abm::VirusVariant::Wildtype, age_group_80_plus}]  = 0.225;

    params.get<mio::abm::CriticalPerInfectedSevere>()[{mio::abm::VirusVariant::Wildtype, age_group_0_to_4}]   = 0.075;
    params.get<mio::abm::CriticalPerInfectedSevere>()[{mio::abm::VirusVariant::Wildtype, age_group_5_to_14}]  = 0.075;
    params.get<mio::abm::CriticalPerInfectedSevere>()[{mio::abm::VirusVariant::Wildtype, age_group_15_to_34}] = 0.075;
    params.get<mio::abm::CriticalPerInfectedSevere>()[{mio::abm::VirusVariant::Wildtype, age_group_35_to_59}] = 0.15;
    params.get<mio::abm::CriticalPerInfectedSevere>()[{mio::abm::VirusVariant::Wildtype, age_group_60_to_79}] = 0.3;
    params.get<mio::abm::CriticalPerInfectedSevere>()[{mio::abm::VirusVariant::Wildtype, age_group_80_plus}]  = 0.4;

    params.get<mio::abm::DeathsPerInfectedCritical>()[{mio::abm::VirusVariant::Wildtype, age_group_0_to_4}]   = 0.05;
    params.get<mio::abm::DeathsPerInfectedCritical>()[{mio::abm::VirusVariant::Wildtype, age_group_5_to_14}]  = 0.05;
    params.get<mio::abm::DeathsPerInfectedCritical>()[{mio::abm::VirusVariant::Wildtype, age_group_15_to_34}] = 0.14;
    params.get<mio::abm::DeathsPerInfectedCritical>()[{mio::abm::VirusVariant::Wildtype, age_group_35_to_59}] = 0.14;
    params.get<mio::abm::DeathsPerInfectedCritical>()[{mio::abm::VirusVariant::Wildtype, age_group_60_to_79}] = 0.4;
    params.get<mio::abm::DeathsPerInfectedCritical>()[{mio::abm::VirusVariant::Wildtype, age_group_80_plus}]  = 0.6;

    // Set infection parameters
    params.get<mio::abm::InfectionRateFromViralShed>()[{mio::abm::VirusVariant::Wildtype}] = 1.0;

    // Set protection level from high viral load. Information based on: https://doi.org/10.1093/cid/ciaa886
    params.get<mio::abm::HighViralLoadProtectionFactor>() = [](ScalarType days) -> ScalarType {
        return mio::linear_interpolation_of_data_set<ScalarType, ScalarType>(
            {{0, 0.863}, {1, 0.969}, {7, 0.029}, {10, 0.002}, {14, 0.0014}, {21, 0}}, days);
    };

    // Set protection level against an severe infection. Information based on: https://doi.org/10.1093/cid/ciaa886
    params.get<mio::abm::SeverityProtectionFactor>() = [](ScalarType days) -> ScalarType {
        return mio::linear_interpolation_of_data_set<ScalarType, ScalarType>({{0, 0.967},
                                                                              {30, 0.975},
                                                                              {60, 0.977},
                                                                              {90, 0.974},
                                                                              {120, 0.963},
                                                                              {150, 0.947},
                                                                              {180, 0.93},
                                                                              {210, 0.929},
                                                                              {240, 0.923},
                                                                              {270, 0.908},
                                                                              {300, 0.893},
                                                                              {330, 0.887},
                                                                              {360, 0.887},
                                                                              {360, 0.5}},
                                                                             days);
    };

    //Set other parameters
    params.get<mio::abm::MaskProtection>()           = 0.33; //all masks have a 0.66 protection factor for now
    params.get<mio::abm::AerosolTransmissionRates>() = 0.0;
}

// set location specific parameters
void set_local_parameters(mio::abm::World& world)
{
    const int n_age_groups = (int)world.parameters.get_num_groups();

    // setting this up in matrix-form would be much nicer,
    // but we somehow can't construct Eigen object with initializer lists
    /* baseline_home
        0.4413 0.4504 1.2383 0.8033 0.0494 0.0017
        0.0485 0.7616 0.6532 1.1614 0.0256 0.0013
        0.1800 0.1795 0.8806 0.6413 0.0429 0.0032
        0.0495 0.2639 0.5189 0.8277 0.0679 0.0014
        0.0087 0.0394 0.1417 0.3834 0.7064 0.0447
        0.0292 0.0648 0.1248 0.4179 0.3497 0.1544
    */
    mio::CustomIndexArray<ScalarType, mio::AgeGroup, mio::AgeGroup> contacts_home(
        {mio::AgeGroup(n_age_groups), mio::AgeGroup(n_age_groups)}, 0.);
    contacts_home[{age_group_0_to_4, age_group_0_to_4}]     = 0.4413;
    contacts_home[{age_group_0_to_4, age_group_5_to_14}]    = 0.0504;
    contacts_home[{age_group_0_to_4, age_group_15_to_34}]   = 1.2383;
    contacts_home[{age_group_0_to_4, age_group_35_to_59}]   = 0.8033;
    contacts_home[{age_group_0_to_4, age_group_60_to_79}]   = 0.0494;
    contacts_home[{age_group_0_to_4, age_group_80_plus}]    = 0.0017;
    contacts_home[{age_group_5_to_14, age_group_0_to_4}]    = 0.0485;
    contacts_home[{age_group_5_to_14, age_group_5_to_14}]   = 0.7616;
    contacts_home[{age_group_5_to_14, age_group_15_to_34}]  = 0.6532;
    contacts_home[{age_group_5_to_14, age_group_35_to_59}]  = 1.1614;
    contacts_home[{age_group_5_to_14, age_group_60_to_79}]  = 0.0256;
    contacts_home[{age_group_5_to_14, age_group_80_plus}]   = 0.0013;
    contacts_home[{age_group_15_to_34, age_group_0_to_4}]   = 0.1800;
    contacts_home[{age_group_15_to_34, age_group_5_to_14}]  = 0.1795;
    contacts_home[{age_group_15_to_34, age_group_15_to_34}] = 0.8806;
    contacts_home[{age_group_15_to_34, age_group_35_to_59}] = 0.6413;
    contacts_home[{age_group_15_to_34, age_group_60_to_79}] = 0.0429;
    contacts_home[{age_group_15_to_34, age_group_80_plus}]  = 0.0032;
    contacts_home[{age_group_35_to_59, age_group_0_to_4}]   = 0.0495;
    contacts_home[{age_group_35_to_59, age_group_5_to_14}]  = 0.2639;
    contacts_home[{age_group_35_to_59, age_group_15_to_34}] = 0.5189;
    contacts_home[{age_group_35_to_59, age_group_35_to_59}] = 0.8277;
    contacts_home[{age_group_35_to_59, age_group_60_to_79}] = 0.0679;
    contacts_home[{age_group_35_to_59, age_group_80_plus}]  = 0.0014;
    contacts_home[{age_group_60_to_79, age_group_0_to_4}]   = 0.0087;
    contacts_home[{age_group_60_to_79, age_group_5_to_14}]  = 0.0394;
    contacts_home[{age_group_60_to_79, age_group_15_to_34}] = 0.1417;
    contacts_home[{age_group_60_to_79, age_group_35_to_59}] = 0.3834;
    contacts_home[{age_group_60_to_79, age_group_60_to_79}] = 0.7064;
    contacts_home[{age_group_60_to_79, age_group_80_plus}]  = 0.0447;
    contacts_home[{age_group_80_plus, age_group_0_to_4}]    = 0.0292;
    contacts_home[{age_group_80_plus, age_group_5_to_14}]   = 0.0648;
    contacts_home[{age_group_80_plus, age_group_15_to_34}]  = 0.1248;
    contacts_home[{age_group_80_plus, age_group_35_to_59}]  = 0.4179;
    contacts_home[{age_group_80_plus, age_group_60_to_79}]  = 0.3497;
    contacts_home[{age_group_80_plus, age_group_80_plus}]   = 0.1544;

    /* baseline_school
        1.1165 0.2741 0.2235 0.1028 0.0007 0.0000
        0.1627 1.9412 0.2431 0.1780 0.0130 0.0000
        0.0148 0.1646 1.1266 0.0923 0.0074 0.0000
        0.0367 0.1843 0.3265 0.0502 0.0021 0.0005
        0.0004 0.0370 0.0115 0.0014 0.0039 0.0000
        0.0000 0.0000 0.0000 0.0000 0.0000 0.0000
    */
    mio::CustomIndexArray<ScalarType, mio::AgeGroup, mio::AgeGroup> contacts_school(
        {mio::AgeGroup(n_age_groups), mio::AgeGroup(n_age_groups)}, 0.);
    contacts_school[{age_group_0_to_4, age_group_0_to_4}]     = 1.1165;
    contacts_school[{age_group_0_to_4, age_group_5_to_14}]    = 0.2741;
    contacts_school[{age_group_0_to_4, age_group_15_to_34}]   = 0.2235;
    contacts_school[{age_group_0_to_4, age_group_35_to_59}]   = 0.1028;
    contacts_school[{age_group_0_to_4, age_group_60_to_79}]   = 0.0007;
    contacts_school[{age_group_0_to_4, age_group_80_plus}]    = 0.0000;
    contacts_school[{age_group_5_to_14, age_group_0_to_4}]    = 0.1627;
    contacts_school[{age_group_5_to_14, age_group_5_to_14}]   = 1.9412;
    contacts_school[{age_group_5_to_14, age_group_15_to_34}]  = 0.2431;
    contacts_school[{age_group_5_to_14, age_group_35_to_59}]  = 0.1780;
    contacts_school[{age_group_5_to_14, age_group_60_to_79}]  = 0.0130;
    contacts_school[{age_group_5_to_14, age_group_80_plus}]   = 0.0000;
    contacts_school[{age_group_15_to_34, age_group_0_to_4}]   = 0.0148;
    contacts_school[{age_group_15_to_34, age_group_5_to_14}]  = 0.1646;
    contacts_school[{age_group_15_to_34, age_group_15_to_34}] = 1.1266;
    contacts_school[{age_group_15_to_34, age_group_35_to_59}] = 0.0923;
    contacts_school[{age_group_15_to_34, age_group_60_to_79}] = 0.0074;
    contacts_school[{age_group_15_to_34, age_group_80_plus}]  = 0.0000;
    contacts_school[{age_group_35_to_59, age_group_0_to_4}]   = 0.0367;
    contacts_school[{age_group_35_to_59, age_group_5_to_14}]  = 0.1843;
    contacts_school[{age_group_35_to_59, age_group_15_to_34}] = 0.3265;
    contacts_school[{age_group_35_to_59, age_group_35_to_59}] = 0.0502;
    contacts_school[{age_group_35_to_59, age_group_60_to_79}] = 0.0021;
    contacts_school[{age_group_35_to_59, age_group_80_plus}]  = 0.0005;
    contacts_school[{age_group_60_to_79, age_group_0_to_4}]   = 0.0004;
    contacts_school[{age_group_60_to_79, age_group_5_to_14}]  = 0.0370;
    contacts_school[{age_group_60_to_79, age_group_15_to_34}] = 0.0115;
    contacts_school[{age_group_60_to_79, age_group_35_to_59}] = 0.0014;
    contacts_school[{age_group_60_to_79, age_group_60_to_79}] = 0.0039;
    contacts_school[{age_group_60_to_79, age_group_80_plus}]  = 0.0000;
    contacts_school[{age_group_80_plus, age_group_0_to_4}]    = 0.0000;
    contacts_school[{age_group_80_plus, age_group_5_to_14}]   = 0.0000;
    contacts_school[{age_group_80_plus, age_group_15_to_34}]  = 0.0000;
    contacts_school[{age_group_80_plus, age_group_35_to_59}]  = 0.0000;
    contacts_school[{age_group_80_plus, age_group_60_to_79}]  = 0.0000;
    contacts_school[{age_group_80_plus, age_group_80_plus}]   = 0.0000;

    /* baseline_work
        0.0000 0.0000 0.0000 0.0000 0.0000 0.0000
        0.0000 0.0000 0.0000 0.0000 0.0000 0.0000
        0.0000 0.0127 1.7570 1.6050 0.0133 0.0000
        0.0000 0.0020 1.0311 2.3166 0.0098 0.0000
        0.0000 0.0002 0.0194 0.0325 0.0003 0.0000
        0.0000 0.0000 0.0000 0.0000 0.0000 0.0000
    */
    mio::CustomIndexArray<ScalarType, mio::AgeGroup, mio::AgeGroup> contacts_work(
        {mio::AgeGroup(n_age_groups), mio::AgeGroup(n_age_groups)}, 0.);
    contacts_work[{age_group_0_to_4, age_group_0_to_4}]     = 0.0000;
    contacts_work[{age_group_0_to_4, age_group_5_to_14}]    = 0.0000;
    contacts_work[{age_group_0_to_4, age_group_15_to_34}]   = 0.0000;
    contacts_work[{age_group_0_to_4, age_group_35_to_59}]   = 0.0000;
    contacts_work[{age_group_0_to_4, age_group_60_to_79}]   = 0.0000;
    contacts_work[{age_group_0_to_4, age_group_80_plus}]    = 0.0000;
    contacts_work[{age_group_5_to_14, age_group_0_to_4}]    = 0.0000;
    contacts_work[{age_group_5_to_14, age_group_5_to_14}]   = 0.0000;
    contacts_work[{age_group_5_to_14, age_group_15_to_34}]  = 0.0000;
    contacts_work[{age_group_5_to_14, age_group_35_to_59}]  = 0.0000;
    contacts_work[{age_group_5_to_14, age_group_60_to_79}]  = 0.0000;
    contacts_work[{age_group_5_to_14, age_group_80_plus}]   = 0.0000;
    contacts_work[{age_group_15_to_34, age_group_0_to_4}]   = 0.0000;
    contacts_work[{age_group_15_to_34, age_group_5_to_14}]  = 0.0127;
    contacts_work[{age_group_15_to_34, age_group_15_to_34}] = 1.7570;
    contacts_work[{age_group_15_to_34, age_group_35_to_59}] = 1.6050;
    contacts_work[{age_group_15_to_34, age_group_60_to_79}] = 0.0133;
    contacts_work[{age_group_15_to_34, age_group_80_plus}]  = 0.0000;
    contacts_work[{age_group_35_to_59, age_group_0_to_4}]   = 0.0000;
    contacts_work[{age_group_35_to_59, age_group_5_to_14}]  = 0.0020;
    contacts_work[{age_group_35_to_59, age_group_15_to_34}] = 1.0311;
    contacts_work[{age_group_35_to_59, age_group_35_to_59}] = 2.3166;
    contacts_work[{age_group_35_to_59, age_group_60_to_79}] = 0.0098;
    contacts_work[{age_group_35_to_59, age_group_80_plus}]  = 0.0000;
    contacts_work[{age_group_60_to_79, age_group_0_to_4}]   = 0.0000;
    contacts_work[{age_group_60_to_79, age_group_5_to_14}]  = 0.0002;
    contacts_work[{age_group_60_to_79, age_group_15_to_34}] = 0.0194;
    contacts_work[{age_group_60_to_79, age_group_35_to_59}] = 0.0325;
    contacts_work[{age_group_60_to_79, age_group_60_to_79}] = 0.0003;
    contacts_work[{age_group_60_to_79, age_group_80_plus}]  = 0.0000;
    contacts_work[{age_group_80_plus, age_group_0_to_4}]    = 0.0000;
    contacts_work[{age_group_80_plus, age_group_5_to_14}]   = 0.0000;
    contacts_work[{age_group_80_plus, age_group_15_to_34}]  = 0.0000;
    contacts_work[{age_group_80_plus, age_group_35_to_59}]  = 0.0000;
    contacts_work[{age_group_80_plus, age_group_60_to_79}]  = 0.0000;
    contacts_work[{age_group_80_plus, age_group_80_plus}]   = 0.0000;

    /* baseline_other
        0.5170 0.3997 0.7957 0.9958 0.3239 0.0428
        0.0632 0.9121 0.3254 0.4731 0.2355 0.0148
        0.0336 0.1604 1.7529 0.8622 0.1440 0.0077
        0.0204 0.1444 0.5738 1.2127 0.3433 0.0178
        0.0371 0.0393 0.4171 0.9666 0.7495 0.0257
        0.0791 0.0800 0.3480 0.5588 0.2769 0.0180
    */
    mio::CustomIndexArray<ScalarType, mio::AgeGroup, mio::AgeGroup> contacts_other(
        {mio::AgeGroup(n_age_groups), mio::AgeGroup(n_age_groups)}, 0.);
    contacts_other[{age_group_0_to_4, age_group_0_to_4}]     = 0.5170;
    contacts_other[{age_group_0_to_4, age_group_5_to_14}]    = 0.3997;
    contacts_other[{age_group_0_to_4, age_group_15_to_34}]   = 0.7957;
    contacts_other[{age_group_0_to_4, age_group_35_to_59}]   = 0.9958;
    contacts_other[{age_group_0_to_4, age_group_60_to_79}]   = 0.3239;
    contacts_other[{age_group_0_to_4, age_group_80_plus}]    = 0.0428;
    contacts_other[{age_group_5_to_14, age_group_0_to_4}]    = 0.0632;
    contacts_other[{age_group_5_to_14, age_group_5_to_14}]   = 0.9121;
    contacts_other[{age_group_5_to_14, age_group_15_to_34}]  = 0.3254;
    contacts_other[{age_group_5_to_14, age_group_35_to_59}]  = 0.4731;
    contacts_other[{age_group_5_to_14, age_group_60_to_79}]  = 0.2355;
    contacts_other[{age_group_5_to_14, age_group_80_plus}]   = 0.0148;
    contacts_other[{age_group_15_to_34, age_group_0_to_4}]   = 0.0336;
    contacts_other[{age_group_15_to_34, age_group_5_to_14}]  = 0.1604;
    contacts_other[{age_group_15_to_34, age_group_15_to_34}] = 1.7529;
    contacts_other[{age_group_15_to_34, age_group_35_to_59}] = 0.8622;
    contacts_other[{age_group_15_to_34, age_group_60_to_79}] = 0.1440;
    contacts_other[{age_group_15_to_34, age_group_80_plus}]  = 0.0077;
    contacts_other[{age_group_35_to_59, age_group_0_to_4}]   = 0.0204;
    contacts_other[{age_group_35_to_59, age_group_5_to_14}]  = 0.1444;
    contacts_other[{age_group_35_to_59, age_group_15_to_34}] = 0.5738;
    contacts_other[{age_group_35_to_59, age_group_35_to_59}] = 1.2127;
    contacts_other[{age_group_35_to_59, age_group_60_to_79}] = 0.3433;
    contacts_other[{age_group_35_to_59, age_group_80_plus}]  = 0.0178;
    contacts_other[{age_group_60_to_79, age_group_0_to_4}]   = 0.0371;
    contacts_other[{age_group_60_to_79, age_group_5_to_14}]  = 0.0393;
    contacts_other[{age_group_60_to_79, age_group_15_to_34}] = 0.4171;
    contacts_other[{age_group_60_to_79, age_group_35_to_59}] = 0.9666;
    contacts_other[{age_group_60_to_79, age_group_60_to_79}] = 0.7495;
    contacts_other[{age_group_60_to_79, age_group_80_plus}]  = 0.0257;
    contacts_other[{age_group_80_plus, age_group_0_to_4}]    = 0.0791;
    contacts_other[{age_group_80_plus, age_group_5_to_14}]   = 0.0800;
    contacts_other[{age_group_80_plus, age_group_15_to_34}]  = 0.3480;
    contacts_other[{age_group_80_plus, age_group_35_to_59}]  = 0.5588;
    contacts_other[{age_group_80_plus, age_group_60_to_79}]  = 0.2769;
    contacts_other[{age_group_80_plus, age_group_80_plus}]   = 0.0180;

    for (auto& loc : world.get_locations()) {
        switch (loc.get_type()) {
        case mio::abm::LocationType::Home:
            loc.get_infection_parameters().get<mio::abm::ContactRates>() = contacts_home;
            loc.get_infection_parameters().get<mio::abm::ContactRates>().array() *=
                1.8; // scaling due to beeing at school 1/1.8 * 100% of the time
            break;
        case mio::abm::LocationType::School:
            loc.get_infection_parameters().get<mio::abm::ContactRates>() = contacts_school;
            loc.get_infection_parameters().get<mio::abm::ContactRates>().array() *=
                4.8; // scaling due to beeing at school 1/4.8 * 100% of the time
            break;
        case mio::abm::LocationType::Work:
            loc.get_infection_parameters().get<mio::abm::ContactRates>() = contacts_work;
            loc.get_infection_parameters().get<mio::abm::ContactRates>().array() *=
                3.5; // scaling due to beeing at school 1/3.5 * 100% of the time
            break;
        default:
            loc.get_infection_parameters().get<mio::abm::ContactRates>() = contacts_other;
            loc.get_infection_parameters().get<mio::abm::ContactRates>().array() *=
                5.2675; // scaling due to beeing at school 1/5.2675 * 100% of the time
            break;
        }
    }
}

/**
 * @brief Add testing strategies to the world.
*/
// void add_testing_strategies(mio::abm::World& world, bool school, bool work, bool symptomatic)
// {
//     // Tests in schools
//     auto testing_criteria_school = mio::abm::TestingCriteria();

//     auto testing_min_time = mio::abm::days(7);
//     auto start_date       = mio::abm::TimePoint(0);
//     auto end_date         = mio::abm::TimePoint(0) + mio::abm::days(60);
//     // auto test_type        = mio::abm::AntigenTest();
//     auto probability = mio::UncertainValue();
//     assign_uniform_distribution(probability, 0.5, 0.5);

//     // auto testing_scheme_school = mio::abm::TestingScheme(testing_criteria_school, testing_min_time, start_date,
//     //                                                      end_date, probability.draw_sample());
//     // if (school)
//     //     world.get_testing_strategy().add_testing_scheme(mio::abm::LocationType::School, testing_scheme_school);

//     // Tests in work places
//     auto testing_criteria_work = mio::abm::TestingCriteria();

//     assign_uniform_distribution(probability, 0.5, 0.5);
//     // auto testing_scheme_work = mio::abm::TestingScheme(testing_criteria_work, testing_min_time, start_date, end_date,
//     //                                                    test_type, probability.draw_sample());
//     // if (work)
//     //     world.get_testing_strategy().add_testing_scheme(mio::abm::LocationType::Work, testing_scheme_work);

//     // Test when symptomatic
//     // auto testing_criteria_symptomatic = mio::abm::TestingCriteria({}, {mio::abm::InfectionState::InfectedSymptoms});
//     // auto testing_scheme_symptomatic =
//     //     mio::abm::TestingScheme(testing_criteria_symptomatic, testing_min_time, start_date, end_date, test_type, 0.7);

//     // if (symptomatic)
//     //     world.get_testing_strategy().add_testing_scheme(mio::abm::LocationType::Home, testing_scheme_symptomatic);
// }

/**
 * Create a sampled simulation with start time t0.
 * @param t0 The start time of the Simulation.
 */
void create_sampled_world(mio::abm::World& world, const fs::path& input_dir, const mio::abm::TimePoint& t0,
                          int max_num_persons, mio::Date start_date_sim)
{
    //Set global infection parameters (similar to infection parameters in SECIR model) and initialize the world

    set_parameters(world.parameters);
    set_local_parameters(world);

    // Create the world object from statistical data.
    create_world_from_data(world, (input_dir / "mobility/braunschweig_result_ffa8_modified.csv").generic_string(), t0,
                           max_num_persons);

    world.use_migration_rules(false);

    // Assign an infection state to each person.
    assign_infection_state(world, t0);

    // Assign vaccination status to each person.
    assign_vaccination_state(world, start_date_sim);

    // Verschiedene Fälle:
    //1. ohne testing scheme
    //2. testing scheme: Test bei Symptomen (unabh. von Location, 1x am Tag, InfectedSymptomatic, 70% der Bevölkerung) ab Tag 0
    //3. testen in schulen und Arbeitsplätzen (unabh. von Alter, 1x am Tag, unabh. von InfectionState) ab Tag 0
    //4. 2.+3.

    // add_testing_strategies(world, false, false, false);
}

template <typename T>
void write_log_to_file_person_and_location_data(const T& history)
{
    auto logg     = history.get_log();
    auto loc_id   = std::get<0>(logg)[0];
    auto agent_id = std::get<1>(logg)[0];
    // Write lo to a text file.
    std::ofstream myfile("locations_lookup.txt");
    myfile << "location_id, location_type, latitude, longitude\n";
    for (uint32_t loc_id_index = 0; loc_id_index < loc_id.size(); ++loc_id_index) {
        auto id            = std::get<0>(loc_id[loc_id_index]);
        auto location_type = (int)std::get<1>(loc_id[loc_id_index]);
        auto id_longitute  = std::get<2>(loc_id[loc_id_index]).longitude;
        auto id_latitude   = std::get<2>(loc_id[loc_id_index]).latitude;
        myfile << id << ", " << location_type << ", " << id_longitute << ", " << id_latitude << "\n";
    }
    myfile.close();

    std::ofstream myfile2("agents_lookup.txt");
    myfile2 << "agent_id, home_id, age\n";
    for (uint32_t agent_id_index = 0; agent_id_index < agent_id.size(); ++agent_id_index) {
        auto id      = std::get<0>(agent_id[agent_id_index]);
        auto home_id = std::get<1>(agent_id[agent_id_index]);
        auto age     = std::get<2>(agent_id[agent_id_index]);
        myfile2 << id << ", " << home_id << ", " << age << "\n";
    }
    myfile2.close();
}

template <typename T>
void write_log_to_file_trip_data(const T& history)
{

    auto movement_data = std::get<0>(history.get_log());
    std::ofstream myfile3("movement_data.txt");
    myfile3 << "agent_id, trip_id, start_location, end_location, start_time, end_time, transport_mode, activity, "
               "infection_state \n";
    int trips_id = 0;
    for (uint32_t movement_data_index = 2; movement_data_index < movement_data.size(); ++movement_data_index) {
        myfile3 << "timestep Nr.: " << movement_data_index - 1 << "\n";
        for (uint32_t trip_index = 0; trip_index < movement_data[movement_data_index].size(); trip_index++) {
            auto agent_id = (int)std::get<0>(movement_data[movement_data_index][trip_index]);

            int start_index = movement_data_index - 1;
            using Type      = std::tuple<uint32_t, uint32_t, mio::abm::TimePoint, mio::abm::TransportMode,
                                         mio::abm::ActivityType, mio::abm::InfectionState>;
            while (!std::binary_search(std::begin(movement_data[start_index]), std::end(movement_data[start_index]),
                                       movement_data[movement_data_index][trip_index],
                                       [](const Type& v1, const Type& v2) {
                                           return std::get<0>(v1) < std::get<0>(v2);
                                       })) {
                start_index--;
            }
            auto start_location_pointer =
                std::lower_bound(std::begin(movement_data[start_index]), std::end(movement_data[start_index]),
                                 movement_data[movement_data_index][trip_index], [](const Type& v1, const Type& v2) {
                                     return std::get<0>(v1) < std::get<0>(v2);
                                 });
            int start_location = (int)std::get<1>(*start_location_pointer);

            auto end_location = (int)std::get<1>(movement_data[movement_data_index][trip_index]);

            auto start_time = (int)std::get<2>(movement_data[movement_data_index][trip_index]).seconds();
            auto end_time   = (int)std::get<2>(movement_data[movement_data_index][trip_index]).seconds();

            auto transport_mode  = (int)std::get<3>(movement_data[movement_data_index][trip_index]);
            auto activity        = (int)std::get<4>(movement_data[movement_data_index][trip_index]);
            auto infection_state = (int)std::get<5>(movement_data[movement_data_index][trip_index]);
            myfile3 << agent_id << ", " << trips_id << ", " << start_location << " , " << end_location << " , "
                    << start_time << " , " << end_time << " , " << transport_mode << " , " << activity << " , "
                    << infection_state << "\n";
            trips_id++;
        }
    }
    myfile3.close();
}

void write_txt_file_for_graphical_compartment_output(std::vector<std::vector<mio::TimeSeries<ScalarType>>> input_file)
{
    // mio::unused(input_file);
    // In the input file is a h5 file there are multiple runs with each having the amount of people in each compartment for each timestep.
    // The output folder should have the following format:
    // for each run there is a file with the name "run_1.txt" and so on.
    // in each file the the rows represent the timesteps and the columns represent the compartments.
    // The first row is the header with the compartment names.
    // Time = Time in days, S = Susceptible, E = Exposed, I_NS = InfectedNoSymptoms, I_Sy = InfectedSymptoms, I_Sev = InfectedSevere,
    // I_Crit = InfectedCritical, R = Recovered, D = Dead

    // Output folder name:
    std::string folderName = "folder_run_bs";
    // Create folder
    fs::create_directory(folderName);
    // Loop over all runs
    for (int run = 0; run < (int)input_file.size(); run++) {
        // Create file name
        std::string fileName = folderName + "/run_" + std::to_string(run) + ".txt";
        // Create file
        std::ofstream myfile;
        myfile.open(fileName);
        // Write header
        input_file.at(run).at(0).print_table({"S", "E", "I_NS", "I_Sy", "I_Sev", "I_Crit", "R", "D"}, 7, 4, myfile);
    }
}

template <typename T>
void write_log_to_file_infection_per_location_type(const T& history, const fs::path& result_dir)
{
    std::ofstream myfile4((result_dir / "infection_per_location_type.txt").string());
    const std::vector<std::string>& labels = {
        "Home",     "School", "Work", "SocialEvent",     "BasicsShop",
        "Hospital", "ICU",    "Car",  "PublicTransport", "TransportWithoutContact",
        "Cemetery"};
    std::get<0>(history.get_log()).print_table(labels, 12, 4, myfile4);
}

template <typename T>
void write_log_to_file_infection_per_age_group(const T& history, const fs::path& result_dir)
{
    std::ofstream myfile5((result_dir / "infection_per_age_group.txt").string());
    const std::vector<std::string>& labels = {"0_to_4", "5_to_14", "15_to_34", "35_to_59", "60_to_79", "80_plus"};
    std::get<0>(history.get_log()).print_table(labels, 7, 4, myfile5);
}

struct LogInfectionStatePerAgeGroup : mio::LogAlways {
    using Type = std::pair<mio::abm::TimePoint, Eigen::VectorXd>;
    /** 
     * @brief Log the TimeSeries of the number of Person%s in an #InfectionState.
     * @param[in] sim The simulation of the abm.
     * @return A pair of the TimePoint and the TimeSeries of the number of Person%s in an #InfectionState.
     */
    static Type log(const mio::abm::Simulation& sim)
    {

        Eigen::VectorXd sum = Eigen::VectorXd::Zero(
            Eigen::Index((size_t)mio::abm::InfectionState::Count * sim.get_world().parameters.get_num_groups()));
        auto curr_time     = sim.get_time();
        const auto persons = sim.get_world().get_persons();

        // PRAGMA_OMP(parallel for)
        for (auto i = size_t(0); i < persons.size(); ++i) {
            auto& p = persons[i];
            if (p.get_should_be_logged()) {
                auto index = (((size_t)(mio::abm::InfectionState::Count)) * ((uint32_t)p.get_age().get())) +
                             ((uint32_t)p.get_infection_state(curr_time));
                // PRAGMA_OMP(atomic)
                sum[index] += 1;
            }
        }
        return std::make_pair(curr_time, sum);
    }
};
#ifdef MEMILIO_ENABLE_MPI
template <typename T>
T gather_results(int rank, int num_procs, int num_runs, T ensemble_vec)
{
    auto gathered_ensemble_vec = T{};

    if (rank == 0) {
        gathered_ensemble_vec.reserve(num_runs);
        std::copy(ensemble_vec.begin(), ensemble_vec.end(), std::back_inserter(gathered_ensemble_vec));
        for (int src_rank = 1; src_rank < num_procs; ++src_rank) {
            int bytes_size;
            MPI_Recv(&bytes_size, 1, MPI_INT, src_rank, 0, mio::mpi::get_world(), MPI_STATUS_IGNORE);
            mio::ByteStream bytes(bytes_size);
            MPI_Recv(bytes.data(), bytes.data_size(), MPI_BYTE, src_rank, 0, mio::mpi::get_world(), MPI_STATUS_IGNORE);

            auto src_ensemble_results = mio::deserialize_binary(bytes, mio::Tag<decltype(ensemble_vec)>{});
            if (!src_ensemble_results) {
                mio::log_error("Error receiving ensemble results from rank {}.", src_rank);
            }
            std::copy(src_ensemble_results.value().begin(), src_ensemble_results.value().end(),
                      std::back_inserter(gathered_ensemble_vec));
        }
    }
    else {
        auto bytes      = mio::serialize_binary(ensemble_vec);
        auto bytes_size = int(bytes.data_size());
        MPI_Send(&bytes_size, 1, MPI_INT, 0, 0, mio::mpi::get_world());
        MPI_Send(bytes.data(), bytes.data_size(), MPI_BYTE, 0, 0, mio::mpi::get_world());
    }
    return gathered_ensemble_vec;
}
#endif

std::vector<size_t> distribute_runs(size_t num_runs, int num_procs)
{
    //evenly distribute runs
    //lower processes do one more run if runs are not evenly distributable
    auto num_runs_local = num_runs / num_procs; //integer division!
    auto remainder      = num_runs % num_procs;

    std::vector<size_t> run_distribution(num_procs);
    std::fill(run_distribution.begin(), run_distribution.begin() + remainder, num_runs_local + 1);
    std::fill(run_distribution.begin() + remainder, run_distribution.end(), num_runs_local);

    return run_distribution;
}

mio::IOResult<void> run(const fs::path& input_dir, const fs::path& result_dir, size_t num_runs,
                        bool save_single_runs = true)
{
    int num_procs, rank;
#ifdef MEMILIO_ENABLE_MPI
    MPI_Comm_size(mio::mpi::get_world(), &num_procs);
    MPI_Comm_rank(mio::mpi::get_world(), &rank);
#else
    num_procs = 1;
    rank      = 0;
#endif

    auto run_distribution = distribute_runs(num_runs, num_procs);
    auto start_run_idx = std::accumulate(run_distribution.begin(), run_distribution.begin() + size_t(rank), size_t(0));
    auto end_run_idx   = start_run_idx + run_distribution[size_t(rank)];

    mio::Date start_date{2021, 3, 1};
    auto t0              = mio::abm::TimePoint(0); // Start time per simulation
    auto tmax            = mio::abm::TimePoint(0) + mio::abm::days(90); // End time per simulation
<<<<<<< HEAD
    auto max_num_persons = 1000;
=======
    auto max_num_persons = 25000;
>>>>>>> 97bcfe3f

    auto ensemble_infection_per_loc_type =
        std::vector<std::vector<mio::TimeSeries<ScalarType>>>{}; // Vector of infection per location type results
    ensemble_infection_per_loc_type.reserve(size_t(num_runs));
    auto ensemble_infection_per_age_group =
        std::vector<std::vector<mio::TimeSeries<ScalarType>>>{}; // Vector of infection per age group results
    ensemble_infection_per_age_group.reserve(size_t(num_runs));
    auto ensemble_infection_state_per_age_group =
        std::vector<std::vector<mio::TimeSeries<ScalarType>>>{}; // Vector of infection state per age group results
    ensemble_infection_state_per_age_group.reserve(size_t(num_runs));
    auto ensemble_params = std::vector<std::vector<mio::abm::World>>{}; // Vector of all worlds
    ensemble_params.reserve(size_t(num_runs));

    int tid = -1;
#pragma omp parallel private(tid) // Start of parallel region: forks threads
    {
        tid = omp_get_thread_num(); // default is number of CPUs on machine
        printf("Hello World from thread = %d and rank = %d\n", tid, rank);
        if (tid == 0) {
            printf("Number of threads = %d\n", omp_get_num_threads());
        }
    } // ** end of the the parallel: joins threads

    // Determine inital infection state distribution
    //Time this
    auto start0 = std::chrono::high_resolution_clock::now();
    determine_initial_infection_states_world(input_dir, start_date);
    prepare_vaccination_state(mio::offset_date_by_days(start_date, (int)tmax.days()),
                              (input_dir / "pydata/Germany/vacc_county_ageinf_ma7.json").string());
    auto stop0     = std::chrono::high_resolution_clock::now();
    auto duration0 = std::chrono::duration<double>(stop0 - start0);
    std::cout << "Time taken by determine_initial_infection_states_world: " << duration0.count() << " seconds"
              << std::endl;

    // Loop over a number of runs
    for (size_t run_idx = start_run_idx; run_idx < end_run_idx; run_idx++) {
        // Start the clock before create_sampled_world
        auto start1 = std::chrono::high_resolution_clock::now();
        // Create the sampled simulation with start time t0.
        auto world = mio::abm::World(num_age_groupss);
        create_sampled_world(world, input_dir, t0, max_num_persons, start_date);
        world.parameters.get<mio::abm::InfectionRateFromViralShed>() = 3.5;
        // Stop the clock after create_sampled_world and calculate the duration
        auto stop1     = std::chrono::high_resolution_clock::now();
        auto duration1 = std::chrono::duration<double>(stop1 - start1);
        std::cout << "Time taken by create_sampled_world: " << duration1.count() << " seconds" << std::endl;
        auto sim     = mio::abm::Simulation(t0, std::move(world));
        bool npis_on = true;
        //output object
        // mio::History<mio::DataWriterToMemory, mio::abm::LogLocationInformation, mio::abm::LogPersonInformation,
        //              mio::abm::LogDataForMovement>
        //     historyPersonInf;
        // mio::History<mio::abm::DataWriterToMemoryDelta, mio::abm::LogDataForMovement> historyPersonInfDelta;
        mio::History<mio::abm::TimeSeriesWriter, mio::abm::LogInfectionPerLocationType> historyInfectionPerLocationType{
            Eigen::Index(mio::abm::LocationType::Count)};
        mio::History<mio::abm::TimeSeriesWriter, mio::abm::LogInfectionPerAgeGroup> historyInfectionPerAgeGroup{
            Eigen::Index(sim.get_world().parameters.get_num_groups())};
        mio::History<mio::abm::TimeSeriesWriter, LogInfectionStatePerAgeGroup> historyInfectionStatePerAgeGroup{
            Eigen::Index((size_t)mio::abm::InfectionState::Count * sim.get_world().parameters.get_num_groups())};

        // / NPIS//
        auto start2 = std::chrono::high_resolution_clock::now();
        if (npis_on) {

            const auto location_it = sim.get_world().get_locations();
            // Advance the world with respective npis
            // 1. testing schemes in schools
            auto testing_min_time_school = mio::abm::days(7);
            auto probability_school      = 1.0;
            auto start_date_test_school  = mio::abm::TimePoint(mio::abm::days(42).seconds()); // 2021-04-12
            auto end_date_test_school    = mio::abm::TimePoint(tmax); // 2021-05-30
            auto test_type_school        = mio::abm::TestType::Antigen; // Antigen test
            auto test_parameters =
                sim.get_world().parameters.get<mio::abm::TestData>()[test_type_school]; // Test parameters
            auto testing_criteria_school = mio::abm::TestingCriteria();
            auto testing_scheme_school =
                mio::abm::TestingScheme(testing_criteria_school, testing_min_time_school, start_date_test_school,
                                        end_date_test_school, test_parameters, probability_school);
            sim.get_world().get_testing_strategy().add_testing_scheme(mio::abm::LocationType::School,
                                                                      testing_scheme_school);

            // 2. testing schemes in work places for 35% of random workplaces

            std::vector<uint32_t> work_location_ids;
            for (auto& location : location_it) {
                if (location.get_type() == mio::abm::LocationType::Work) {
                    work_location_ids.push_back(location.get_index());
                }
            }
            //take 35% of work locations
            std::random_device rd;
            std::mt19937 g(rd());
            std::shuffle(work_location_ids.begin(), work_location_ids.end(), g);
            auto num_work_locations = (int)(0.35 * work_location_ids.size());
            std::vector<uint32_t> work_location_ids_35(work_location_ids.begin(),
                                                       work_location_ids.begin() + num_work_locations);
            auto testing_min_time_work = mio::abm::days(1);
            auto probability_work      = 1.0;
            auto start_date_test_work  = mio::abm::TimePoint(mio::abm::days(72).seconds());
            auto end_date_test_work    = mio::abm::TimePoint(tmax);
            auto test_type_work        = mio::abm::TestType::Antigen; // Antigen test
            auto test_parameters_work =
                sim.get_world().parameters.get<mio::abm::TestData>()[test_type_work]; // Test parameters
            auto testing_criteria_work = mio::abm::TestingCriteria();
            auto testing_scheme_work =
                mio::abm::TestingScheme(testing_criteria_work, testing_min_time_work, start_date_test_work,
                                        end_date_test_work, test_parameters_work, probability_work);
            for (auto& location_id : work_location_ids_35) {
                sim.get_world().get_testing_strategy().add_testing_scheme(
                    mio::abm::LocationId{location_id, mio::abm::LocationType::Work}, testing_scheme_work);
            }

            // 2.5 plus testing schemes at 20 % of basics shops
            std::vector<uint32_t> basics_shop_location_ids;
            for (auto& location : location_it) {
                if (location.get_type() == mio::abm::LocationType::BasicsShop) {
                    basics_shop_location_ids.push_back(location.get_index());
                }
            }
            //take 20% of basics shop locations
            std::shuffle(basics_shop_location_ids.begin(), basics_shop_location_ids.end(), g);
            auto num_basics_shop_locations = (int)(0.2 * basics_shop_location_ids.size());
            std::vector<uint32_t> basics_shop_location_ids_20(
                basics_shop_location_ids.begin(), basics_shop_location_ids.begin() + num_basics_shop_locations);
            auto testing_min_time_basics_shop = mio::abm::days(2);
            auto probability_basics_shop      = 1.0;
            auto start_date_test_basics_shop  = mio::abm::TimePoint(mio::abm::days(14).seconds());
            auto end_date_test_basics_shop    = mio::abm::TimePoint(tmax);
            auto test_type_basics_shop        = mio::abm::TestType::Antigen; // Antigen test
            auto test_parameters_basics_shop =
                sim.get_world().parameters.get<mio::abm::TestData>()[test_type_basics_shop]; // Test parameters
            auto testing_criteria_basics_shop = mio::abm::TestingCriteria();
            auto testing_scheme_basics_shop   = mio::abm::TestingScheme(
                testing_criteria_basics_shop, testing_min_time_basics_shop, start_date_test_basics_shop,
                end_date_test_basics_shop, test_parameters_basics_shop, probability_basics_shop);
            for (auto& location_id : basics_shop_location_ids_20) {
                sim.get_world().get_testing_strategy().add_testing_scheme(
                    mio::abm::LocationId{location_id, mio::abm::LocationType::BasicsShop}, testing_scheme_basics_shop);
            }

            // 3. Mask schemes for all locations
            // First set all locations to have mask usage, we need ffp2 masks
            for (auto& location : location_it) {
                location.set_required_mask(mio::abm::MaskType::FFP2);
                if (location.get_type() == mio::abm::LocationType::Home) {
                    location.set_npi_active(false);
                }
                else {
                    location.set_npi_active(true);
                }
            }

            // // 4. Dampings for schools and Basic shops
            for (auto& location : location_it) {
                if (location.get_type() == mio::abm::LocationType::School) {
                    location.add_damping(mio::abm::TimePoint(mio::abm::days(0).seconds()), 0.5); // from 2021-03-01
                    location.add_damping(mio::abm::TimePoint(mio::abm::days(14).seconds()), 0.0); // from 2021-03-15
                    location.add_damping(mio::abm::TimePoint(mio::abm::days(42).seconds()),
                                         0.5); // from 2021-04-12 till 2021-05-30 (end)
                }
                if (location.get_type() == mio::abm::LocationType::BasicsShop) {
                    location.add_damping(mio::abm::TimePoint(mio::abm::days(14).seconds()), 0.8); // from 2021-03-15
                }
            }

            // 5. add capacity limits to some locations
            // first we need two lists, one for 50% of random social event locations and the other list for the other 50%
            // 1. -> Restrict trips to a SocialEvent Location to maximum of 10 (,5,2) for the times ['2021-03-01 to 2021-03-14'], ['2021-03-15 to 2021-05-09'], ['2021-05-10 to 2021-05-30'], as this is the percentage outside this has to be randomly taken from an 50/50 split between inside and outside events, see https://de.statista.com/statistik/daten/studie/171168/umfrage/haeufig-betriebene-freizeitaktivitaeten/
            // 2. -> For the other 50%, we do : -> full closure for 70 days ['2021-03-01 to 2021-05-09'], partial closure (10%) for the remaining days ['2021-05-10 to 2021-05-31']
            // ----> Divide Social Event locations into a 50/50 split. First 50% get the restrictive capacity
            std::vector<int> social_event_location_ids_small;
            std::vector<int> social_event_location_ids_big;
            for (auto& location : location_it) {
                if (location.get_type() == mio::abm::LocationType::SocialEvent) {
                    social_event_location_ids_small.push_back(location.get_index());
                }
            }
            //take 50% of social event locations
            std::shuffle(social_event_location_ids_small.begin(), social_event_location_ids_small.end(), g);
            auto num_social_event_locations_small = (int)(0.5 * social_event_location_ids_small.size());
            social_event_location_ids_big.insert(
                social_event_location_ids_big.end(), social_event_location_ids_small.begin(),
                social_event_location_ids_small.begin() + num_social_event_locations_small);
            social_event_location_ids_small.erase(social_event_location_ids_small.begin(),
                                                  social_event_location_ids_small.begin() +
                                                      num_social_event_locations_small);

            //add capacity limits on day one
            for (auto& location : location_it) {
                if (std::find(social_event_location_ids_small.begin(), social_event_location_ids_small.end(),
                              location.get_index()) != social_event_location_ids_small.end()) {
                    location.set_capacity(20, 0);
                }
                if (std::find(social_event_location_ids_big.begin(), social_event_location_ids_big.end(),
                              location.get_index()) != social_event_location_ids_big.end()) {
                    location.set_capacity(5, 0);
                }
            }
            sim.advance(mio::abm::TimePoint(mio::abm::days(14).seconds()), historyInfectionStatePerAgeGroup,
                        historyInfectionPerLocationType, historyInfectionPerAgeGroup);
            std::cout << "day 14 finished" << std::endl;
            // small social events to capacity 5
            for (auto& location : location_it) {
                if (std::find(social_event_location_ids_small.begin(), social_event_location_ids_small.end(),
                              location.get_index()) != social_event_location_ids_small.end()) {
                    location.set_capacity(10, 0);
                }
            }
            sim.advance(mio::abm::TimePoint(mio::abm::days(42).seconds()), historyInfectionStatePerAgeGroup,
                        historyInfectionPerLocationType, historyInfectionPerAgeGroup);
            std::cout << "day 42 finished" << std::endl;
            for (auto& location : location_it) {
                if (location.get_type() != mio::abm::LocationType::School) {
                    location.set_npi_active(false);
                }
            }
            sim.advance(mio::abm::TimePoint(mio::abm::days(72).seconds()), historyInfectionStatePerAgeGroup,
                        historyInfectionPerLocationType, historyInfectionPerAgeGroup);
            std::cout << "day 72 finished (date 2021-05-10)" << std::endl;
            for (auto& location : location_it) {
                if (std::find(social_event_location_ids_small.begin(), social_event_location_ids_small.end(),
                              location.get_index()) != social_event_location_ids_small.end()) {
                    location.set_capacity(4, 0);
                }
                //90% of big social events get reopened and caopacity will be unlimited
                int number_of_big_social_events = (int)(0.9 * social_event_location_ids_big.size());
                if (std::find(social_event_location_ids_big.begin(), social_event_location_ids_big.end(),
                              location.get_index()) != social_event_location_ids_big.end()) {
                    number_of_big_social_events--;
                    if (number_of_big_social_events >= 0) {
                        location.set_capacity(std::numeric_limits<int>::max(), 0);
                    }
                }
            }
            for (auto& location : location_it) {
                if (location.get_type() != mio::abm::LocationType::School) {
                    location.set_npi_active(true);
                }
            }
            sim.advance(tmax, historyInfectionStatePerAgeGroup, historyInfectionPerLocationType,
                        historyInfectionPerAgeGroup);
            std::cout << "day 90 finished" << std::endl;
        }
        else {
            sim.advance(tmax, historyInfectionStatePerAgeGroup, historyInfectionPerLocationType,
                        historyInfectionPerAgeGroup);
        }
        ////Advance till here

        // Stop the clock after sim.advance and calculate the duration
        auto stop2     = std::chrono::high_resolution_clock::now();
        auto duration2 = std::chrono::duration<double>(stop2 - start2);
        std::cout << "Time taken by sim.advance: " << duration2.count() << " seconds" << std::endl;

        // TODO: update result of the simulation to be a vector of location result.
        auto temp_sim_infection_per_loc_tpye =
            std::vector<mio::TimeSeries<ScalarType>>{std::get<0>(historyInfectionPerLocationType.get_log())};
        auto temp_sim_infection_per_age_group =
            std::vector<mio::TimeSeries<ScalarType>>{std::get<0>(historyInfectionPerAgeGroup.get_log())};
        auto temp_sim_infection_state_per_age_group =
            std::vector<mio::TimeSeries<ScalarType>>{std::get<0>(historyInfectionStatePerAgeGroup.get_log())};

        // Push result of the simulation back to the result vector
        ensemble_infection_per_loc_type.emplace_back(temp_sim_infection_per_loc_tpye);
        ensemble_infection_per_age_group.emplace_back(temp_sim_infection_per_age_group);
        ensemble_infection_state_per_age_group.emplace_back(temp_sim_infection_state_per_age_group);
        // Option to save the current run result to file
        // write_log_to_file_person_and_location_data(historyPersonInf);
        // write_log_to_file_trip_data(historyPersonInfDelta);
        // write_log_to_file_infection_per_age_group(historyInfectionPerAgeGroup, result_dir);
        write_log_to_file_infection_per_location_type(historyInfectionPerLocationType, result_dir);

        std::cout << "Run " << run_idx + 1 << " of " << num_runs << " finished." << std::endl;

        //HACK since // gather_results(rank, num_procs, num_runs, ensemble_params);
        //for now this doesnt work, but we can still save the results of the last world since the
        //parameters are the same for each run
        if (rank == 0 && run_idx == end_run_idx - 1) {
            for (size_t i = 0; i < num_runs; i++) {
                ensemble_params.emplace_back(std::vector<mio::abm::World>{sim.get_world()});
            }
        }
    }

    printf("Saving results ... ");

#ifdef MEMILIO_ENABLE_MPI
    //gather results
    auto final_ensemble_infection_state_per_age_group =
        gather_results(rank, num_procs, num_runs, ensemble_infection_state_per_age_group);
    auto final_ensemble_infection_per_loc_type =
        gather_results(rank, num_procs, num_runs, ensemble_infection_per_loc_type);
    if (rank == 0) {
        BOOST_OUTCOME_TRY(save_results(final_ensemble_infection_state_per_age_group, ensemble_params, {0},
                                       result_dir / "infection_state_per_age_group/", save_single_runs));
        BOOST_OUTCOME_TRY(save_results(final_ensemble_infection_per_loc_type, ensemble_params, {0},
                                       result_dir / "infection_per_location_type/", save_single_runs));
    }
#else

    BOOST_OUTCOME_TRY(save_results(ensemble_infection_state_per_age_group, ensemble_params, {0},
                                   result_dir / "infection_state_per_age_group/", save_single_runs));
    BOOST_OUTCOME_TRY(save_results(ensemble_infection_per_loc_type, ensemble_params, {0},
                                   result_dir / "infection_per_location_type/", save_single_runs));

#endif
    printf("done.\n");
    //write_txt_file_for_graphical_compartment_output(ensemble_infection_state_per_age_group);
    return mio::success();
}

int main(int argc, char** argv)
{
    mio::set_log_level(mio::LogLevel::err);
#ifdef MEMILIO_ENABLE_MPI
    mio::mpi::init();
#endif

    std::string input_dir  = "/Users/david/Documents/HZI/memilio/data";
    std::string result_dir = input_dir + "/results";
    size_t num_runs;
    bool save_single_runs = true;

    if (argc == 2) {
        num_runs = atoi(argv[1]);
        printf("Number of run is %s.\n", argv[1]);
        printf("Saving results to the current directory.\n");
    }

    else if (argc == 3) {
        num_runs   = atoi(argv[1]);
        result_dir = argv[2];
        printf("Number of run is %s.\n", argv[1]);
        printf("Saving results to \"%s\".\n", result_dir.c_str());
    }
    else {
        printf("Usage:\n");
        printf("abm_example <num_runs>\n");
        printf("\tRun the simulation for <num_runs> time(s).\n");
        printf("\tStore the results in the current directory.\n");
        printf("abm_braunschweig <num_runs> <result_dir>\n");
        printf("\tRun the simulation for <num_runs> time(s).\n");
        printf("\tStore the results in <result_dir>.\n");

        num_runs = 1;
        printf("Running with number of runs = %d.\n", (int)num_runs);
    }

    // mio::thread_local_rng().seed({...}); //set seeds, e.g., for debugging
    // printf("Seeds: ");
    // for (auto s : mio::thread_local_rng().get_seeds()) {
    //     printf("%u, ", s);
    // }
    // printf("\n");

    auto result = run(input_dir, result_dir, num_runs, save_single_runs);
    if (!result) {
        printf("%s\n", result.error().formatted_message().c_str());
        mio::mpi::finalize();
        return -1;
    }

    mio::mpi::finalize();
    return 0;
}<|MERGE_RESOLUTION|>--- conflicted
+++ resolved
@@ -1270,11 +1270,7 @@
     mio::Date start_date{2021, 3, 1};
     auto t0              = mio::abm::TimePoint(0); // Start time per simulation
     auto tmax            = mio::abm::TimePoint(0) + mio::abm::days(90); // End time per simulation
-<<<<<<< HEAD
-    auto max_num_persons = 1000;
-=======
     auto max_num_persons = 25000;
->>>>>>> 97bcfe3f
 
     auto ensemble_infection_per_loc_type =
         std::vector<std::vector<mio::TimeSeries<ScalarType>>>{}; // Vector of infection per location type results
