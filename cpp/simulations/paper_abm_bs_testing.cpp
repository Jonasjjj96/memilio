--- conflicted
+++ resolved
@@ -924,12 +924,9 @@
                         bool save_single_runs = true)
 {
     mio::Date start_date{2021, 3, 1};
+    mio::Date start_date{2021, 3, 1};
     auto t0   = mio::abm::TimePoint(0); // Start time per simulation
-<<<<<<< HEAD
-    auto tmax = mio::abm::TimePoint(0) + mio::abm::days(30); // End time per simulation
-=======
     auto tmax = mio::abm::TimePoint(0) + mio::abm::days(60); // End time per simulation
->>>>>>> 024e5cf6
     auto ensemble_infection_per_loc_type =
         std::vector<std::vector<mio::TimeSeries<ScalarType>>>{}; // Vector of infection per location type results
     ensemble_infection_per_loc_type.reserve(size_t(num_runs));
@@ -949,6 +946,16 @@
     //determine_initial_infection_states_world(input_dir, start_date);
     printf("done.\n");
 
+    int tid = -1;
+#pragma omp parallel private(tid) // Start of parallel region: forks threads
+    {
+        tid = omp_get_thread_num(); // default is number of CPUs on machine
+        printf("Hello from Thread %d\n", tid);
+        if (tid == 0) {
+            printf("Number of threads = %d\n", omp_get_num_threads());
+        }
+    } // ** end of the the parallel: joins threads
+
     // Create one world for all simulations that will be copied
     auto world = mio::abm::World(num_age_groups);
     create_sampled_world(world, input_dir, t0, max_num_persons);
@@ -957,19 +964,12 @@
     while (run_idx <= num_runs) {
 
         // Create the sampled simulation with start time t0.
-<<<<<<< HEAD
         auto world = mio::abm::World(num_age_groups);
 
         create_sampled_world(world, input_dir, t0, max_num_persons);
 
         // auto world_copy = world; // COPY CONSTRUCTOR DOESN'T WORK. LOCATIONS AREN'T ASSIGNED!
         auto sim = mio::abm::Simulation(t0, std::move(world));
-=======
-        // auto world = mio::abm::World(num_age_groups);
-        // create_sampled_world(world, input_dir, t0, max_num_persons);
-        auto world_copy = world; // COPY CONSTRUCTOR DOESN'T WORK. LOCATIONS AREN'T ASSIGNED!
-        auto sim        = mio::abm::Simulation(t0, std::move(world_copy));
->>>>>>> 024e5cf6
 
         //output object
         mio::History<mio::DataWriterToMemory, mio::abm::LogLocationInformation, mio::abm::LogPersonInformation,
@@ -1043,11 +1043,7 @@
 {
     mio::set_log_level(mio::LogLevel::warn);
 
-<<<<<<< HEAD
     std::string input_dir  = "/Users/David/Documents/HZI/memilio/data";
-=======
-    std::string input_dir  = "/p/project/loki/memilio/memilio/data";
->>>>>>> 024e5cf6
     std::string result_dir = input_dir + "/results";
     size_t num_runs;
     bool save_single_runs = true;
@@ -1072,12 +1068,8 @@
         printf("abm_braunschweig <num_runs> <result_dir>\n");
         printf("\tRun the simulation for <num_runs> time(s).\n");
         printf("\tStore the results in <result_dir>.\n");
-<<<<<<< HEAD
         printf("Running with number of runs = 1.\n");
         num_runs = 10;
-=======
-        num_runs = 25;
->>>>>>> 024e5cf6
     }
 
     // mio::thread_local_rng().seed({...}); //set seeds, e.g., for debugging
