#include <fstream>
#include <vector>
#include <iostream>
#include "abm/abm.h"
#include "memilio/io/result_io.h"
#include "memilio/utils/uncertain_value.h"
#include "boost/filesystem.hpp"
#include "boost/algorithm/string/split.hpp"
#include "boost/algorithm/string/classification.hpp"

namespace fs = boost::filesystem;

/**
 * Set a value and distribution of an UncertainValue.
 * Assigns average of min and max as a value and UNIFORM(min, max) as a distribution.
 * @param p uncertain value to set.
 * @param min minimum of distribution.
 * @param max minimum of distribution.
 */
void assign_uniform_distribution(mio::UncertainValue& p, ScalarType min, ScalarType max)
{
    p = mio::UncertainValue(0.5 * (max + min));
    p.set_distribution(mio::ParameterDistributionUniform(min, max));
}

/**
 * Determine the infection state of a person at the beginning of the simulation.
 * The infection states are chosen randomly. They are distributed according to the probabilites set in the example.
 * @return random infection state
 */
mio::abm::InfectionState determine_infection_state(ScalarType exposed, ScalarType infected_no_symptoms,
                                                   ScalarType infected_symptoms, ScalarType recovered)
{
    ScalarType susceptible          = 1 - exposed - infected_no_symptoms - infected_symptoms - recovered;
    std::vector<ScalarType> weights = {
        susceptible,           exposed,  infected_no_symptoms, infected_symptoms / 3, infected_symptoms / 3,
        infected_symptoms / 3, recovered};
    if (weights.size() != (size_t)mio::abm::InfectionState::Count - 1) {
        mio::log_error("Initialization in ABM wrong, please correct vector length.");
    }
    auto state = mio::DiscreteDistribution<size_t>::get_instance()(weights);
    return (mio::abm::InfectionState)state;
}

/**
 * Assign an infection state to each person.
 */
void assign_infection_state(mio::abm::World& world, mio::abm::TimePoint t, double exposed_prob,
                            double infected_no_symptoms_prob, double infected_symptoms_prob, double recovered_prob)
{
    auto persons = world.get_persons();
    for (auto& person : persons) {
        auto infection_state =
            determine_infection_state(exposed_prob, infected_no_symptoms_prob, infected_symptoms_prob, recovered_prob);
        if (infection_state != mio::abm::InfectionState::Susceptible)
            person.add_new_infection(mio::abm::Infection(mio::abm::VirusVariant::Wildtype, person.get_age(),
                                                         world.get_global_infection_parameters(), t, infection_state));
    }
}

void split_line(std::string string, std::vector<int32_t>* row)
{
    std::vector<std::string> strings;

    std::string x = ",,", y = ",-1,";
    size_t pos;
    while ((pos = string.find(x)) != std::string::npos) {
        string.replace(pos, 2, y);
    } // Temporary fix to handle empty cells.
    boost::split(strings, string, boost::is_any_of(","));
    std::transform(strings.begin(), strings.end(), std::back_inserter(*row), [&](std::string s) {
        return std::stoi(s);
    });
}

mio::abm::LocationType get_location_type(uint32_t acitivity_end)
{
    mio::abm::LocationType type;
    switch (acitivity_end) {
    case 1:
        type = mio::abm::LocationType::Work;
        break;
    case 2:
        type = mio::abm::LocationType::School;
        break;
    case 3:
        type = mio::abm::LocationType::BasicsShop;
        break;
    case 4:
        type = mio::abm::LocationType::SocialEvent; // Freizeit
        break;
    case 5:
        type = mio::abm::LocationType::BasicsShop; // Private Erledigung
        break;
    case 6:
        type = mio::abm::LocationType::SocialEvent; // Sonstiges
        break;
    default:
        type = mio::abm::LocationType::Home;
        break;
    }
    return type;
}

mio::abm::AgeGroup determine_age_group(uint32_t age)
{
    if (age <= 4) {
        return mio::abm::AgeGroup::Age0to4;
    }
    else if (age <= 14) {
        return mio::abm::AgeGroup::Age5to14;
    }
    else if (age <= 34) {
        return mio::abm::AgeGroup::Age15to34;
    }
    else if (age <= 59) {
        return mio::abm::AgeGroup::Age35to59;
    }
    else if (age <= 79) {
        return mio::abm::AgeGroup::Age60to79;
    }
    else {
        return mio::abm::AgeGroup::Age80plus;
    }
}

void create_world_from_data(mio::abm::World& world, const std::string& filename)
{
    int max_number_persons = 10000;
    // Open File
    const fs::path p = filename;
    if (!fs::exists(p)) {
        mio::log_error("Cannot read in data. File does not exist.");
    }
    // File pointer
    std::fstream fin;

    // Open an existing file
    fin.open(filename, std::ios::in);
    std::vector<int32_t> row;
    std::vector<std::string> row_string;
    std::string line;

    // Read the Titles from the Data file
    std::getline(fin, line);
    line.erase(std::remove(line.begin(), line.end(), '\r'), line.end());
    std::vector<std::string> titles;
    boost::split(titles, line, boost::is_any_of(","));
    uint32_t count_of_titles              = 0;
    std::map<std::string, uint32_t> index = {};
    for (auto const& title : titles) {
        index.insert({title, count_of_titles});
        row_string.push_back(title);
        count_of_titles++;
    }

    std::map<uint32_t, mio::abm::LocationId> locations = {};
    std::map<uint32_t, mio::abm::Person&> persons      = {};

<<<<<<< HEAD
    int number_persons = 0;
    int number_lines   = 0;
    int number_trips   = 0;
=======
    // For the world we need: One Hospital, One ICU, One Home for each unique householdID, One Person for each person_id with respective age and home_id
>>>>>>> a73daefc

    // We assume that no person goes to an hospitla, altough e.g. "Sonstiges" could be a hospital
    auto hospital = world.add_location(mio::abm::LocationType::Hospital);
    world.get_individualized_location(hospital).get_infection_parameters().set<mio::abm::MaximumContacts>(5);
    world.get_individualized_location(hospital).set_capacity(584, 26242);
    auto icu = world.add_location(mio::abm::LocationType::ICU);
    world.get_individualized_location(icu).get_infection_parameters().set<mio::abm::MaximumContacts>(5);
    world.get_individualized_location(icu).set_capacity(30, 1350);

    // First we create the persons and their homes and also the locations
    int number_of_persons = 0;
    while (std::getline(fin, line) && number_of_persons < max_number_persons) {
        row.clear();

        // read columns in this row
        split_line(line, &row);
        line.erase(std::remove(line.begin(), line.end(), '\r'), line.end());

        uint32_t person_id          = row[index["puid"]];
<<<<<<< HEAD
        uint32_t age                = row[index["age"]]; // TODO
        uint32_t target_location_id = std::abs(row[index["loc_id_end"]]);
=======
        uint32_t age                = row[index["age"]];
>>>>>>> a73daefc
        uint32_t home_id            = row[index["huid"]];
        uint32_t target_location_id = std::abs(row[index["loc_id_end"]]);
        uint32_t activity_end       = row[index["activity_end"]];

        mio::abm::LocationId home;
        auto it_home = locations.find(home_id);
        if (it_home == locations.end()) {
            home = world.add_location(mio::abm::LocationType::Home, 1);
            locations.insert({home_id, home});
        }
        else {
            home = it_home->second;
        }

        auto it_person = persons.find(person_id);
        if (it_person == persons.end()) {
            auto& person = world.add_person(home, determine_age_group(age));
            person.set_assigned_location(home);
            person.set_assigned_location(hospital);
            person.set_assigned_location(icu);
            persons.insert({person_id, person});
            number_of_persons++;
        }

        mio::abm::LocationId location;
        auto it_location = locations.find(
            target_location_id); // Check if location already exists also for home which have the same id (home_id = target_location_id)
        if (it_location == locations.end()) {
            location = world.add_location(
                get_location_type(activity_end),
                1); //Assume one place has one activity, this may be untrue but not important for now(?)
            locations.insert({target_location_id, location});
        }
<<<<<<< HEAD
        number_lines++;
    }
    fin.clear();
    fin.seekg(0);
    std::getline(fin, line); // Skip header row

    while (std::getline(fin, line) && number_trips < number_lines) {
        row.clear();

        // read columns in this row
        split_line(line, &row);
        line.erase(std::remove(line.begin(), line.end(), '\r'), line.end());

        uint32_t person_id          = row[index["puid"]];
        uint32_t target_location_id = std::abs(row[index["loc_id_end"]]);
        uint32_t start_location_id  = std::abs(row[index["loc_id_start"]]);
        uint32_t trip_start         = row[index["start_time"]];

        auto person          = persons.find(person_id)->second;
        auto target_location = locations.find(target_location_id)->second;
        auto start_location  = locations.find(start_location_id)->second;

        if (locations.find(start_location_id) == locations.end()) {
            // For trips where the start location is not known use Home instead
            start_location = {person.get_assigned_location_index(mio::abm::LocationType::Home),
                              mio::abm::LocationType::Home};
        }
        world.get_trip_list().add_trip(mio::abm::Trip(person.get_person_id(),
                                                      mio::abm::TimePoint(0) + mio::abm::hours(trip_start),
                                                      target_location, start_location));
        number_trips++;
=======

        // Add the trip to the trip list person and location must exist at this point
        auto person      = persons.find(person_id)->second;
        auto location_id = locations.find(target_location_id)->second;
        person.set_assigned_location(
            location_id); //This assumes that we only have in each tripchain only one location type for each person
        world.get_trip_list().add_trip(
            mio::abm::Trip(person.get_person_id(), mio::abm::TimePoint(0) + mio::abm::hours(trip_start), location_id));
>>>>>>> a73daefc
    }

    world.get_trip_list().use_weekday_trips_on_weekend();
}

void set_parameters(mio::abm::GlobalInfectionParameters infection_params)
{
    infection_params.set<mio::abm::IncubationPeriod>(
        {{mio::abm::VirusVariant::Count, mio::abm::AgeGroup::Count, mio::abm::VaccinationState::Count}, 4.});

    //0-4
    infection_params.get<mio::abm::InfectedNoSymptomsToSymptoms>()[{
        mio::abm::VirusVariant::Wildtype, mio::abm::AgeGroup::Age0to4, mio::abm::VaccinationState::Unvaccinated}] =
        0.276;
    infection_params.get<mio::abm::InfectedNoSymptomsToRecovered>()[{
        mio::abm::VirusVariant::Wildtype, mio::abm::AgeGroup::Age0to4, mio::abm::VaccinationState::Unvaccinated}] =
        0.092;
    infection_params.get<mio::abm::InfectedSymptomsToRecovered>()[{
        mio::abm::VirusVariant::Wildtype, mio::abm::AgeGroup::Age0to4, mio::abm::VaccinationState::Unvaccinated}] =
        0.142;
    infection_params.get<mio::abm::InfectedSymptomsToSevere>()[{
        mio::abm::VirusVariant::Wildtype, mio::abm::AgeGroup::Age0to4, mio::abm::VaccinationState::Unvaccinated}] =
        0.001;
    infection_params.get<mio::abm::SevereToRecovered>()[{mio::abm::VirusVariant::Wildtype, mio::abm::AgeGroup::Age0to4,
                                                         mio::abm::VaccinationState::Unvaccinated}] = 0.186;
    infection_params.get<mio::abm::SevereToCritical>()[{mio::abm::VirusVariant::Wildtype, mio::abm::AgeGroup::Age0to4,
                                                        mio::abm::VaccinationState::Unvaccinated}]  = 0.015;
    infection_params.get<mio::abm::CriticalToRecovered>()[{
        mio::abm::VirusVariant::Wildtype, mio::abm::AgeGroup::Age0to4, mio::abm::VaccinationState::Unvaccinated}] =
        0.143;
    infection_params.get<mio::abm::CriticalToDead>()[{mio::abm::VirusVariant::Wildtype, mio::abm::AgeGroup::Age0to4,
                                                      mio::abm::VaccinationState::Unvaccinated}] = 0.001;

    //5-14
    infection_params.get<mio::abm::InfectedNoSymptomsToSymptoms>()[{
        mio::abm::VirusVariant::Wildtype, mio::abm::AgeGroup::Age5to14, mio::abm::VaccinationState::Unvaccinated}] =
        0.276;
    infection_params.get<mio::abm::InfectedNoSymptomsToRecovered>()[{
        mio::abm::VirusVariant::Wildtype, mio::abm::AgeGroup::Age5to14, mio::abm::VaccinationState::Unvaccinated}] =
        0.092;
    infection_params.get<mio::abm::InfectedSymptomsToRecovered>()[{
        mio::abm::VirusVariant::Wildtype, mio::abm::AgeGroup::Age5to14, mio::abm::VaccinationState::Unvaccinated}] =
        0.142;
    infection_params.get<mio::abm::InfectedSymptomsToSevere>()[{
        mio::abm::VirusVariant::Wildtype, mio::abm::AgeGroup::Age5to14, mio::abm::VaccinationState::Unvaccinated}] =
        0.001;
    infection_params.get<mio::abm::SevereToRecovered>()[{mio::abm::VirusVariant::Wildtype, mio::abm::AgeGroup::Age5to14,
                                                         mio::abm::VaccinationState::Unvaccinated}] = 0.186;
    infection_params.get<mio::abm::SevereToCritical>()[{mio::abm::VirusVariant::Wildtype, mio::abm::AgeGroup::Age5to14,
                                                        mio::abm::VaccinationState::Unvaccinated}]  = 0.015;
    infection_params.get<mio::abm::CriticalToRecovered>()[{
        mio::abm::VirusVariant::Wildtype, mio::abm::AgeGroup::Age5to14, mio::abm::VaccinationState::Unvaccinated}] =
        0.143;
    infection_params.get<mio::abm::CriticalToDead>()[{mio::abm::VirusVariant::Wildtype, mio::abm::AgeGroup::Age5to14,
                                                      mio::abm::VaccinationState::Unvaccinated}] = 0.001;
    infection_params.get<mio::abm::RecoveredToSusceptible>()[{
        mio::abm::VirusVariant::Wildtype, mio::abm::AgeGroup::Age5to14, mio::abm::VaccinationState::Unvaccinated}] = 0.;

    //15-34
    infection_params.get<mio::abm::InfectedNoSymptomsToSymptoms>()[{
        mio::abm::VirusVariant::Wildtype, mio::abm::AgeGroup::Age15to34, mio::abm::VaccinationState::Unvaccinated}] =
        0.315;
    infection_params.get<mio::abm::InfectedNoSymptomsToRecovered>()[{
        mio::abm::VirusVariant::Wildtype, mio::abm::AgeGroup::Age15to34, mio::abm::VaccinationState::Unvaccinated}] =
        0.079;
    infection_params.get<mio::abm::InfectedSymptomsToRecovered>()[{
        mio::abm::VirusVariant::Wildtype, mio::abm::AgeGroup::Age15to34, mio::abm::VaccinationState::Unvaccinated}] =
        0.139;
    infection_params.get<mio::abm::InfectedSymptomsToSevere>()[{
        mio::abm::VirusVariant::Wildtype, mio::abm::AgeGroup::Age15to34, mio::abm::VaccinationState::Unvaccinated}] =
        0.003;
    infection_params.get<mio::abm::SevereToRecovered>()[{
        mio::abm::VirusVariant::Wildtype, mio::abm::AgeGroup::Age15to34, mio::abm::VaccinationState::Unvaccinated}] =
        0.157;
    infection_params.get<mio::abm::SevereToCritical>()[{mio::abm::VirusVariant::Wildtype, mio::abm::AgeGroup::Age15to34,
                                                        mio::abm::VaccinationState::Unvaccinated}] = 0.013;
    infection_params.get<mio::abm::CriticalToRecovered>()[{
        mio::abm::VirusVariant::Wildtype, mio::abm::AgeGroup::Age15to34, mio::abm::VaccinationState::Unvaccinated}] =
        0.126;
    infection_params.get<mio::abm::CriticalToDead>()[{mio::abm::VirusVariant::Wildtype, mio::abm::AgeGroup::Age15to34,
                                                      mio::abm::VaccinationState::Unvaccinated}] = 0.021;

    //35-59
    infection_params.get<mio::abm::InfectedNoSymptomsToSymptoms>()[{
        mio::abm::VirusVariant::Wildtype, mio::abm::AgeGroup::Age35to59, mio::abm::VaccinationState::Unvaccinated}] =
        0.315;
    infection_params.get<mio::abm::InfectedNoSymptomsToRecovered>()[{
        mio::abm::VirusVariant::Wildtype, mio::abm::AgeGroup::Age35to59, mio::abm::VaccinationState::Unvaccinated}] =
        0.079;
    infection_params.get<mio::abm::InfectedSymptomsToRecovered>()[{
        mio::abm::VirusVariant::Wildtype, mio::abm::AgeGroup::Age35to59, mio::abm::VaccinationState::Unvaccinated}] =
        0.136;
    infection_params.get<mio::abm::InfectedSymptomsToSevere>()[{
        mio::abm::VirusVariant::Wildtype, mio::abm::AgeGroup::Age35to59, mio::abm::VaccinationState::Unvaccinated}] =
        0.009;
    infection_params.get<mio::abm::SevereToRecovered>()[{
        mio::abm::VirusVariant::Wildtype, mio::abm::AgeGroup::Age35to59, mio::abm::VaccinationState::Unvaccinated}] =
        0.113;
    infection_params.get<mio::abm::SevereToCritical>()[{mio::abm::VirusVariant::Wildtype, mio::abm::AgeGroup::Age35to59,
                                                        mio::abm::VaccinationState::Unvaccinated}] = 0.02;
    infection_params.get<mio::abm::CriticalToRecovered>()[{
        mio::abm::VirusVariant::Wildtype, mio::abm::AgeGroup::Age35to59, mio::abm::VaccinationState::Unvaccinated}] =
        0.05;
    infection_params.get<mio::abm::CriticalToDead>()[{mio::abm::VirusVariant::Wildtype, mio::abm::AgeGroup::Age35to59,
                                                      mio::abm::VaccinationState::Unvaccinated}] = 0.008;
    infection_params.get<mio::abm::RecoveredToSusceptible>()[{
        mio::abm::VirusVariant::Wildtype, mio::abm::AgeGroup::Age35to59, mio::abm::VaccinationState::Unvaccinated}] =
        0.;

    //60-79
    infection_params.get<mio::abm::InfectedNoSymptomsToSymptoms>()[{
        mio::abm::VirusVariant::Wildtype, mio::abm::AgeGroup::Age60to79, mio::abm::VaccinationState::Unvaccinated}] =
        0.315;
    infection_params.get<mio::abm::InfectedNoSymptomsToRecovered>()[{
        mio::abm::VirusVariant::Wildtype, mio::abm::AgeGroup::Age60to79, mio::abm::VaccinationState::Unvaccinated}] =
        0.079;
    infection_params.get<mio::abm::InfectedSymptomsToRecovered>()[{
        mio::abm::VirusVariant::Wildtype, mio::abm::AgeGroup::Age60to79, mio::abm::VaccinationState::Unvaccinated}] =
        0.123;
    infection_params.get<mio::abm::InfectedSymptomsToSevere>()[{
        mio::abm::VirusVariant::Wildtype, mio::abm::AgeGroup::Age60to79, mio::abm::VaccinationState::Unvaccinated}] =
        0.024;
    infection_params.get<mio::abm::SevereToRecovered>()[{
        mio::abm::VirusVariant::Wildtype, mio::abm::AgeGroup::Age60to79, mio::abm::VaccinationState::Unvaccinated}] =
        0.083;
    infection_params.get<mio::abm::SevereToCritical>()[{mio::abm::VirusVariant::Wildtype, mio::abm::AgeGroup::Age60to79,
                                                        mio::abm::VaccinationState::Unvaccinated}] = 0.035;
    infection_params.get<mio::abm::CriticalToRecovered>()[{
        mio::abm::VirusVariant::Wildtype, mio::abm::AgeGroup::Age60to79, mio::abm::VaccinationState::Unvaccinated}] =
        0.035;
    infection_params.get<mio::abm::CriticalToDead>()[{mio::abm::VirusVariant::Wildtype, mio::abm::AgeGroup::Age60to79,
                                                      mio::abm::VaccinationState::Unvaccinated}] = 0.023;
    infection_params.get<mio::abm::RecoveredToSusceptible>()[{
        mio::abm::VirusVariant::Wildtype, mio::abm::AgeGroup::Age60to79, mio::abm::VaccinationState::Unvaccinated}] =
        0.;

    //80+
    infection_params.get<mio::abm::InfectedNoSymptomsToSymptoms>()[{
        mio::abm::VirusVariant::Wildtype, mio::abm::AgeGroup::Age80plus, mio::abm::VaccinationState::Unvaccinated}] =
        0.315;
    infection_params.get<mio::abm::InfectedNoSymptomsToRecovered>()[{
        mio::abm::VirusVariant::Wildtype, mio::abm::AgeGroup::Age80plus, mio::abm::VaccinationState::Unvaccinated}] =
        0.079;
    infection_params.get<mio::abm::InfectedSymptomsToRecovered>()[{
        mio::abm::VirusVariant::Wildtype, mio::abm::AgeGroup::Age80plus, mio::abm::VaccinationState::Unvaccinated}] =
        0.115;
    infection_params.get<mio::abm::InfectedSymptomsToSevere>()[{
        mio::abm::VirusVariant::Wildtype, mio::abm::AgeGroup::Age80plus, mio::abm::VaccinationState::Unvaccinated}] =
        0.033;
    infection_params.get<mio::abm::SevereToRecovered>()[{
        mio::abm::VirusVariant::Wildtype, mio::abm::AgeGroup::Age80plus, mio::abm::VaccinationState::Unvaccinated}] =
        0.055;
    infection_params.get<mio::abm::SevereToCritical>()[{mio::abm::VirusVariant::Wildtype, mio::abm::AgeGroup::Age80plus,
                                                        mio::abm::VaccinationState::Unvaccinated}] = 0.036;
    infection_params.get<mio::abm::CriticalToRecovered>()[{
        mio::abm::VirusVariant::Wildtype, mio::abm::AgeGroup::Age80plus, mio::abm::VaccinationState::Unvaccinated}] =
        0.035;
    infection_params.get<mio::abm::CriticalToDead>()[{mio::abm::VirusVariant::Wildtype, mio::abm::AgeGroup::Age80plus,
                                                      mio::abm::VaccinationState::Unvaccinated}] = 0.052;
    infection_params.get<mio::abm::RecoveredToSusceptible>()[{
        mio::abm::VirusVariant::Wildtype, mio::abm::AgeGroup::Age80plus, mio::abm::VaccinationState::Unvaccinated}] =
        0.;

    // Set each parameter for vaccinated people

    //0-4
    infection_params.get<mio::abm::InfectedNoSymptomsToSymptoms>()[{
        mio::abm::VirusVariant::Wildtype, mio::abm::AgeGroup::Age0to4, mio::abm::VaccinationState::Vaccinated}] = 0.161;
    infection_params.get<mio::abm::InfectedNoSymptomsToRecovered>()[{
        mio::abm::VirusVariant::Wildtype, mio::abm::AgeGroup::Age0to4, mio::abm::VaccinationState::Vaccinated}] = 0.132;
    infection_params.get<mio::abm::InfectedSymptomsToRecovered>()[{
        mio::abm::VirusVariant::Wildtype, mio::abm::AgeGroup::Age0to4, mio::abm::VaccinationState::Vaccinated}] = 0.143;
    infection_params.get<mio::abm::InfectedSymptomsToSevere>()[{
        mio::abm::VirusVariant::Wildtype, mio::abm::AgeGroup::Age0to4, mio::abm::VaccinationState::Vaccinated}] = 0.001;
    infection_params.get<mio::abm::SevereToRecovered>()[{mio::abm::VirusVariant::Wildtype, mio::abm::AgeGroup::Age0to4,
                                                         mio::abm::VaccinationState::Vaccinated}]               = 0.186;
    infection_params.get<mio::abm::SevereToCritical>()[{mio::abm::VirusVariant::Wildtype, mio::abm::AgeGroup::Age0to4,
                                                        mio::abm::VaccinationState::Vaccinated}]                = 0.015;
    infection_params.get<mio::abm::CriticalToRecovered>()[{
        mio::abm::VirusVariant::Wildtype, mio::abm::AgeGroup::Age0to4, mio::abm::VaccinationState::Vaccinated}] = 0.143;
    infection_params.get<mio::abm::CriticalToDead>()[{mio::abm::VirusVariant::Wildtype, mio::abm::AgeGroup::Age0to4,
                                                      mio::abm::VaccinationState::Vaccinated}]                  = 0.001;
    infection_params.get<mio::abm::RecoveredToSusceptible>()[{
        mio::abm::VirusVariant::Wildtype, mio::abm::AgeGroup::Age0to4, mio::abm::VaccinationState::Vaccinated}] = 0.0;

    //5-14
    infection_params.get<mio::abm::InfectedNoSymptomsToSymptoms>()[{
        mio::abm::VirusVariant::Wildtype, mio::abm::AgeGroup::Age5to14, mio::abm::VaccinationState::Vaccinated}] =
        0.161;
    infection_params.get<mio::abm::InfectedNoSymptomsToRecovered>()[{
        mio::abm::VirusVariant::Wildtype, mio::abm::AgeGroup::Age5to14, mio::abm::VaccinationState::Vaccinated}] =
        0.132;
    infection_params.get<mio::abm::InfectedSymptomsToRecovered>()[{
        mio::abm::VirusVariant::Wildtype, mio::abm::AgeGroup::Age5to14, mio::abm::VaccinationState::Vaccinated}] =
        0.143;
    infection_params.get<mio::abm::InfectedSymptomsToSevere>()[{
        mio::abm::VirusVariant::Wildtype, mio::abm::AgeGroup::Age5to14, mio::abm::VaccinationState::Vaccinated}] =
        0.001;
    infection_params.get<mio::abm::SevereToRecovered>()[{mio::abm::VirusVariant::Wildtype, mio::abm::AgeGroup::Age5to14,
                                                         mio::abm::VaccinationState::Vaccinated}] = 0.186;
    infection_params.get<mio::abm::SevereToCritical>()[{mio::abm::VirusVariant::Wildtype, mio::abm::AgeGroup::Age5to14,
                                                        mio::abm::VaccinationState::Vaccinated}]  = 0.015;
    infection_params.get<mio::abm::CriticalToRecovered>()[{
        mio::abm::VirusVariant::Wildtype, mio::abm::AgeGroup::Age5to14, mio::abm::VaccinationState::Vaccinated}] =
        0.143;
    infection_params.get<mio::abm::CriticalToDead>()[{mio::abm::VirusVariant::Wildtype, mio::abm::AgeGroup::Age5to14,
                                                      mio::abm::VaccinationState::Vaccinated}] = 0.001;
    infection_params.get<mio::abm::RecoveredToSusceptible>()[{
        mio::abm::VirusVariant::Wildtype, mio::abm::AgeGroup::Age5to14, mio::abm::VaccinationState::Vaccinated}] = 0.0;

    //15-34
    infection_params.get<mio::abm::InfectedNoSymptomsToSymptoms>()[{
        mio::abm::VirusVariant::Wildtype, mio::abm::AgeGroup::Age15to34, mio::abm::VaccinationState::Vaccinated}] =
        0.179;
    infection_params.get<mio::abm::InfectedNoSymptomsToRecovered>()[{
        mio::abm::VirusVariant::Wildtype, mio::abm::AgeGroup::Age15to34, mio::abm::VaccinationState::Vaccinated}] =
        0.126;
    infection_params.get<mio::abm::InfectedSymptomsToRecovered>()[{
        mio::abm::VirusVariant::Wildtype, mio::abm::AgeGroup::Age15to34, mio::abm::VaccinationState::Vaccinated}] =
        0.142;
    infection_params.get<mio::abm::InfectedSymptomsToSevere>()[{
        mio::abm::VirusVariant::Wildtype, mio::abm::AgeGroup::Age15to34, mio::abm::VaccinationState::Vaccinated}] =
        0.001;
    infection_params.get<mio::abm::SevereToRecovered>()[{
        mio::abm::VirusVariant::Wildtype, mio::abm::AgeGroup::Age15to34, mio::abm::VaccinationState::Vaccinated}] =
        0.157;
    infection_params.get<mio::abm::SevereToCritical>()[{mio::abm::VirusVariant::Wildtype, mio::abm::AgeGroup::Age15to34,
                                                        mio::abm::VaccinationState::Vaccinated}] = 0.013;
    infection_params.get<mio::abm::CriticalToRecovered>()[{
        mio::abm::VirusVariant::Wildtype, mio::abm::AgeGroup::Age15to34, mio::abm::VaccinationState::Vaccinated}] =
        0.126;
    infection_params.get<mio::abm::CriticalToDead>()[{mio::abm::VirusVariant::Wildtype, mio::abm::AgeGroup::Age15to34,
                                                      mio::abm::VaccinationState::Vaccinated}] = 0.021;
    infection_params.get<mio::abm::RecoveredToSusceptible>()[{
        mio::abm::VirusVariant::Wildtype, mio::abm::AgeGroup::Age15to34, mio::abm::VaccinationState::Vaccinated}] = 0.0;

    //35-59
    infection_params.get<mio::abm::InfectedNoSymptomsToSymptoms>()[{
        mio::abm::VirusVariant::Wildtype, mio::abm::AgeGroup::Age35to59, mio::abm::VaccinationState::Vaccinated}] =
        0.179;
    infection_params.get<mio::abm::InfectedNoSymptomsToRecovered>()[{
        mio::abm::VirusVariant::Wildtype, mio::abm::AgeGroup::Age35to59, mio::abm::VaccinationState::Vaccinated}] =
        0.126;
    infection_params.get<mio::abm::InfectedSymptomsToRecovered>()[{
        mio::abm::VirusVariant::Wildtype, mio::abm::AgeGroup::Age35to59, mio::abm::VaccinationState::Vaccinated}] =
        0.141;
    infection_params.get<mio::abm::InfectedSymptomsToSevere>()[{
        mio::abm::VirusVariant::Wildtype, mio::abm::AgeGroup::Age35to59, mio::abm::VaccinationState::Vaccinated}] =
        0.003;
    infection_params.get<mio::abm::SevereToRecovered>()[{
        mio::abm::VirusVariant::Wildtype, mio::abm::AgeGroup::Age35to59, mio::abm::VaccinationState::Vaccinated}] =
        0.113;
    infection_params.get<mio::abm::SevereToCritical>()[{mio::abm::VirusVariant::Wildtype, mio::abm::AgeGroup::Age35to59,
                                                        mio::abm::VaccinationState::Vaccinated}] = 0.02;
    infection_params.get<mio::abm::CriticalToRecovered>()[{
        mio::abm::VirusVariant::Wildtype, mio::abm::AgeGroup::Age35to59, mio::abm::VaccinationState::Vaccinated}] =
        0.05;
    infection_params.get<mio::abm::CriticalToDead>()[{mio::abm::VirusVariant::Wildtype, mio::abm::AgeGroup::Age35to59,
                                                      mio::abm::VaccinationState::Vaccinated}] = 0.008;
    infection_params.get<mio::abm::RecoveredToSusceptible>()[{
        mio::abm::VirusVariant::Wildtype, mio::abm::AgeGroup::Age35to59, mio::abm::VaccinationState::Vaccinated}] = 0.0;

    //60-79
    infection_params.get<mio::abm::InfectedNoSymptomsToSymptoms>()[{
        mio::abm::VirusVariant::Wildtype, mio::abm::AgeGroup::Age60to79, mio::abm::VaccinationState::Vaccinated}] =
        0.179;
    infection_params.get<mio::abm::InfectedNoSymptomsToRecovered>()[{
        mio::abm::VirusVariant::Wildtype, mio::abm::AgeGroup::Age60to79, mio::abm::VaccinationState::Vaccinated}] =
        0.126;
    infection_params.get<mio::abm::InfectedSymptomsToRecovered>()[{
        mio::abm::VirusVariant::Wildtype, mio::abm::AgeGroup::Age60to79, mio::abm::VaccinationState::Vaccinated}] =
        0.136;
    infection_params.get<mio::abm::InfectedSymptomsToSevere>()[{
        mio::abm::VirusVariant::Wildtype, mio::abm::AgeGroup::Age60to79, mio::abm::VaccinationState::Vaccinated}] =
        0.009;
    infection_params.get<mio::abm::SevereToRecovered>()[{
        mio::abm::VirusVariant::Wildtype, mio::abm::AgeGroup::Age60to79, mio::abm::VaccinationState::Vaccinated}] =
        0.083;
    infection_params.get<mio::abm::SevereToCritical>()[{mio::abm::VirusVariant::Wildtype, mio::abm::AgeGroup::Age60to79,
                                                        mio::abm::VaccinationState::Vaccinated}] = 0.035;
    infection_params.get<mio::abm::CriticalToRecovered>()[{
        mio::abm::VirusVariant::Wildtype, mio::abm::AgeGroup::Age60to79, mio::abm::VaccinationState::Vaccinated}] =
        0.035;
    infection_params.get<mio::abm::CriticalToDead>()[{mio::abm::VirusVariant::Wildtype, mio::abm::AgeGroup::Age60to79,
                                                      mio::abm::VaccinationState::Vaccinated}] = 0.023;
    infection_params.get<mio::abm::RecoveredToSusceptible>()[{
        mio::abm::VirusVariant::Wildtype, mio::abm::AgeGroup::Age60to79, mio::abm::VaccinationState::Vaccinated}] = 0.0;

    //80+
    infection_params.get<mio::abm::InfectedNoSymptomsToSymptoms>()[{
        mio::abm::VirusVariant::Wildtype, mio::abm::AgeGroup::Age80plus, mio::abm::VaccinationState::Vaccinated}] =
        0.179;
    infection_params.get<mio::abm::InfectedNoSymptomsToRecovered>()[{
        mio::abm::VirusVariant::Wildtype, mio::abm::AgeGroup::Age80plus, mio::abm::VaccinationState::Vaccinated}] =
        0.126;
    infection_params.get<mio::abm::InfectedSymptomsToRecovered>()[{
        mio::abm::VirusVariant::Wildtype, mio::abm::AgeGroup::Age80plus, mio::abm::VaccinationState::Vaccinated}] =
        0.133;
    infection_params.get<mio::abm::InfectedSymptomsToSevere>()[{
        mio::abm::VirusVariant::Wildtype, mio::abm::AgeGroup::Age80plus, mio::abm::VaccinationState::Vaccinated}] =
        0.012;
    infection_params.get<mio::abm::SevereToRecovered>()[{
        mio::abm::VirusVariant::Wildtype, mio::abm::AgeGroup::Age80plus, mio::abm::VaccinationState::Vaccinated}] =
        0.055;
    infection_params.get<mio::abm::SevereToCritical>()[{mio::abm::VirusVariant::Wildtype, mio::abm::AgeGroup::Age80plus,
                                                        mio::abm::VaccinationState::Vaccinated}] = 0.036;
    infection_params.get<mio::abm::CriticalToRecovered>()[{
        mio::abm::VirusVariant::Wildtype, mio::abm::AgeGroup::Age80plus, mio::abm::VaccinationState::Vaccinated}] =
        0.035;
    infection_params.get<mio::abm::CriticalToDead>()[{mio::abm::VirusVariant::Wildtype, mio::abm::AgeGroup::Age80plus,
                                                      mio::abm::VaccinationState::Vaccinated}] = 0.052;
    infection_params.get<mio::abm::RecoveredToSusceptible>()[{
        mio::abm::VirusVariant::Wildtype, mio::abm::AgeGroup::Age80plus, mio::abm::VaccinationState::Vaccinated}] = 0.0;
}

/**
 * Create a sampled simulation with start time t0.
 * @param t0 the start time of the simulation
*/
mio::abm::Simulation create_sampled_simulation(const mio::abm::TimePoint& t0)
{
    // Assumed percentage of infection state at the beginning of the simulation.
    ScalarType exposed_prob = 0.005, infected_no_symptoms_prob = 0.001, infected_symptoms_prob = 0.001,
               recovered_prob = 0.0;

    //Set global infection parameters (similar to infection parameters in SECIR model) and initialize the world
    mio::abm::GlobalInfectionParameters infection_params;
    set_parameters(infection_params);
    auto world = mio::abm::World(infection_params);

    // Create the world object from statistical data.
    create_world_from_data(world, "/Users/saschakorf/Documents/Arbeit.nosynch/memilio/memilio/cpp/simulations/bs.csv");
    world.use_migration_rules(false);

    // Assign an infection state to each person.
    assign_infection_state(world, t0, exposed_prob, infected_no_symptoms_prob, infected_symptoms_prob, recovered_prob);

    auto t_lockdown = mio::abm::TimePoint(0) + mio::abm::days(20);

    // During the lockdown, 25% of people work from home and schools are closed for 90% of students.
    // Social events are very rare.
    mio::abm::set_home_office(t_lockdown, 0.25, world.get_migration_parameters());
    mio::abm::set_school_closure(t_lockdown, 0.9, world.get_migration_parameters());
    mio::abm::close_social_events(t_lockdown, 0.9, world.get_migration_parameters());

    auto sim = mio::abm::Simulation(t0, std::move(world));
    return sim;
}

struct LogLocationInformation : mio::LogOnce {
    using Type = std::vector<std::tuple<uint32_t, mio::abm::GeographicalLocation>>;
    static Type log(const mio::abm::Simulation& sim)
    {
        Type location_information{};
        for (auto&& location : sim.get_world().get_locations()) {
            location_information.push_back(std::make_tuple(location.get_index(), location.get_geographical_location()));
        }
        return location_information;
    }
};

struct LogPersonInformation : mio::LogOnce {
    using Type = std::vector<std::tuple<uint32_t, uint32_t, mio::abm::AgeGroup>>;
    static Type log(const mio::abm::Simulation& sim)
    {
        Type person_information{};
        for (auto&& person : sim.get_world().get_persons()) {
            person_information.push_back(std::make_tuple(
                person.get_person_id(), sim.get_world().find_location(mio::abm::LocationType::Home, person).get_index(),
                person.get_age()));
        }
        return person_information;
    }
};

mio::IOResult<void> run(const fs::path& result_dir, size_t num_runs, bool save_single_runs = true)
{

    auto t0               = mio::abm::TimePoint(0); // Start time per simulation
    auto tmax             = mio::abm::TimePoint(0) + mio::abm::days(10); // End time per simulation
    auto ensemble_results = std::vector<std::vector<mio::TimeSeries<ScalarType>>>{}; // Vector of collected results
    ensemble_results.reserve(size_t(num_runs));
    auto run_idx            = size_t(1); // The run index
    auto save_result_result = mio::IOResult<void>(mio::success()); // Variable informing over successful IO operations

    // Loop over a number of runs
    while (run_idx <= num_runs) {

        // Create the sampled simulation with start time t0.
        auto sim = create_sampled_simulation(t0);
        //output object
        mio::History<mio::DataWriterToMemory, LogLocationInformation, LogPersonInformation> history;
        // Collect the id of location in world.
        std::vector<int> loc_ids;
        for (auto& location : sim.get_world().get_locations()) {
            loc_ids.push_back(location.get_index());
        }
        // Advance the world to tmax
        sim.advance(tmax, history);
        // TODO: update result of the simulation to be a vector of location result.
        auto temp_sim_result = std::vector<mio::TimeSeries<ScalarType>>{sim.get_result()};
        // Push result of the simulation back to the result vector
        ensemble_results.push_back(temp_sim_result);
        // Option to save the current run result to file
        if (save_result_result && save_single_runs) {
            auto result_dir_run = result_dir / ("abm_result_run_" + std::to_string(run_idx) + ".h5");
            BOOST_OUTCOME_TRY(save_result(ensemble_results.back(), loc_ids, 1, result_dir_run.string()));
        }
        ++run_idx;
    }
    BOOST_OUTCOME_TRY(save_result_result);
    return mio::success();
}

int main(int argc, char** argv)
{
    mio::set_log_level(mio::LogLevel::warn);

    std::string result_dir = ".";
    size_t num_runs        = 1;
    bool save_single_runs  = true;

    if (argc == 2) {
        num_runs = atoi(argv[1]);
        printf("Number of run is %s.\n", argv[1]);
        printf("Saving results to the current directory.\n");
    }

    else if (argc == 3) {
        num_runs   = atoi(argv[1]);
        result_dir = argv[2];
        printf("Number of run is %s.\n", argv[1]);
        printf("Saving results to \"%s\".\n", result_dir.c_str());
    }
    else {
        printf("Usage:\n");
        printf("abm_example <num_runs>\n");
        printf("\tRun the simulation for <num_runs> time(s).\n");
        printf("\tStore the results in the current directory.\n");
        printf("abm_example <num_runs> <result_dir>\n");
        printf("\tRun the simulation for <num_runs> time(s).\n");
        printf("\tStore the results in <result_dir>.\n");
        // return 0;
    }

    // mio::thread_local_rng().seed({...}); //set seeds, e.g., for debugging
    //printf("Seeds: ");
    //for (auto s : mio::thread_local_rng().get_seeds()) {
    //    printf("%u, ", s);
    //}
    //printf("\n");

    auto result = run(result_dir, num_runs, save_single_runs);
    if (!result) {
        printf("%s\n", result.error().formatted_message().c_str());
        return -1;
    }
    return 0;
}<|MERGE_RESOLUTION|>--- conflicted
+++ resolved
@@ -157,13 +157,10 @@
     std::map<uint32_t, mio::abm::LocationId> locations = {};
     std::map<uint32_t, mio::abm::Person&> persons      = {};
 
-<<<<<<< HEAD
+    // For the world we need: One Hospital, One ICU, One Home for each unique householdID, One Person for each person_id with respective age and home_id
     int number_persons = 0;
     int number_lines   = 0;
     int number_trips   = 0;
-=======
-    // For the world we need: One Hospital, One ICU, One Home for each unique householdID, One Person for each person_id with respective age and home_id
->>>>>>> a73daefc
 
     // We assume that no person goes to an hospitla, altough e.g. "Sonstiges" could be a hospital
     auto hospital = world.add_location(mio::abm::LocationType::Hospital);
@@ -183,12 +180,7 @@
         line.erase(std::remove(line.begin(), line.end(), '\r'), line.end());
 
         uint32_t person_id          = row[index["puid"]];
-<<<<<<< HEAD
-        uint32_t age                = row[index["age"]]; // TODO
-        uint32_t target_location_id = std::abs(row[index["loc_id_end"]]);
-=======
         uint32_t age                = row[index["age"]];
->>>>>>> a73daefc
         uint32_t home_id            = row[index["huid"]];
         uint32_t target_location_id = std::abs(row[index["loc_id_end"]]);
         uint32_t activity_end       = row[index["activity_end"]];
@@ -222,39 +214,6 @@
                 1); //Assume one place has one activity, this may be untrue but not important for now(?)
             locations.insert({target_location_id, location});
         }
-<<<<<<< HEAD
-        number_lines++;
-    }
-    fin.clear();
-    fin.seekg(0);
-    std::getline(fin, line); // Skip header row
-
-    while (std::getline(fin, line) && number_trips < number_lines) {
-        row.clear();
-
-        // read columns in this row
-        split_line(line, &row);
-        line.erase(std::remove(line.begin(), line.end(), '\r'), line.end());
-
-        uint32_t person_id          = row[index["puid"]];
-        uint32_t target_location_id = std::abs(row[index["loc_id_end"]]);
-        uint32_t start_location_id  = std::abs(row[index["loc_id_start"]]);
-        uint32_t trip_start         = row[index["start_time"]];
-
-        auto person          = persons.find(person_id)->second;
-        auto target_location = locations.find(target_location_id)->second;
-        auto start_location  = locations.find(start_location_id)->second;
-
-        if (locations.find(start_location_id) == locations.end()) {
-            // For trips where the start location is not known use Home instead
-            start_location = {person.get_assigned_location_index(mio::abm::LocationType::Home),
-                              mio::abm::LocationType::Home};
-        }
-        world.get_trip_list().add_trip(mio::abm::Trip(person.get_person_id(),
-                                                      mio::abm::TimePoint(0) + mio::abm::hours(trip_start),
-                                                      target_location, start_location));
-        number_trips++;
-=======
 
         // Add the trip to the trip list person and location must exist at this point
         auto person      = persons.find(person_id)->second;
@@ -263,7 +222,6 @@
             location_id); //This assumes that we only have in each tripchain only one location type for each person
         world.get_trip_list().add_trip(
             mio::abm::Trip(person.get_person_id(), mio::abm::TimePoint(0) + mio::abm::hours(trip_start), location_id));
->>>>>>> a73daefc
     }
 
     world.get_trip_list().use_weekday_trips_on_weekend();
