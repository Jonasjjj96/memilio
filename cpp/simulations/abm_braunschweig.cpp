#include <fstream>
#include <vector>
#include <iostream>
#include "abm/abm.h"
#include "memilio/io/result_io.h"
#include "memilio/utils/uncertain_value.h"
#include "boost/filesystem.hpp"
#include "boost/algorithm/string/split.hpp"
#include "boost/algorithm/string/classification.hpp"

namespace fs = boost::filesystem;

/**
 * Set a value and distribution of an UncertainValue.
 * Assigns average of min and max as a value and UNIFORM(min, max) as a distribution.
 * @param p uncertain value to set.
 * @param min minimum of distribution.
 * @param max minimum of distribution.
 */
void assign_uniform_distribution(mio::UncertainValue& p, ScalarType min, ScalarType max)
{
    p = mio::UncertainValue(0.5 * (max + min));
    p.set_distribution(mio::ParameterDistributionUniform(min, max));
}

/**
 * Determine the infection state of a person at the beginning of the simulation.
 * The infection states are chosen randomly. They are distributed according to the probabilites set in the example.
 * @return random infection state
 */
mio::abm::InfectionState determine_infection_state(ScalarType exposed, ScalarType infected_no_symptoms,
                                                   ScalarType infected_symptoms, ScalarType recovered)
{
    ScalarType susceptible          = 1 - exposed - infected_no_symptoms - infected_symptoms - recovered;
    std::vector<ScalarType> weights = {
        susceptible,           exposed,  infected_no_symptoms, infected_symptoms / 3, infected_symptoms / 3,
        infected_symptoms / 3, recovered};
    if (weights.size() != (size_t)mio::abm::InfectionState::Count - 1) {
        mio::log_error("Initialization in ABM wrong, please correct vector length.");
    }
    auto state = mio::DiscreteDistribution<size_t>::get_instance()(weights);
    return (mio::abm::InfectionState)state;
}

/**
 * Assign an infection state to each person.
 */
void assign_infection_state(mio::abm::World& world, mio::abm::TimePoint t, double exposed_prob,
                            double infected_no_symptoms_prob, double infected_symptoms_prob, double recovered_prob)
{
    auto persons = world.get_persons();
    for (auto& person : persons) {
        auto infection_state =
            determine_infection_state(exposed_prob, infected_no_symptoms_prob, infected_symptoms_prob, recovered_prob);
        if (infection_state != mio::abm::InfectionState::Susceptible)
            person.add_new_infection(mio::abm::Infection(mio::abm::VirusVariant::Wildtype, person.get_age(),
                                                         world.get_global_infection_parameters(), t, infection_state));
    }
}

void split_line(std::string string, std::vector<int32_t>* row)
{
    std::vector<std::string> strings;

    std::string x = ",,", y = ",-1,";
    size_t pos;
    while ((pos = string.find(x)) != std::string::npos) {
        string.replace(pos, 2, y);
    } // Temporary fix to handle empty cells.
    boost::split(strings, string, boost::is_any_of(","));
    std::transform(strings.begin(), strings.end(), std::back_inserter(*row), [&](std::string s) {
        return std::stoi(s);
    });
}

mio::abm::LocationType get_location_type(uint32_t acitivity_end)
{
    mio::abm::LocationType type;
    switch (acitivity_end) {
    case 1:
        type = mio::abm::LocationType::Work;
        break;
    case 2:
        type = mio::abm::LocationType::School;
        break;
    case 3:
        type = mio::abm::LocationType::BasicsShop;
        break;
    case 4:
        type = mio::abm::LocationType::SocialEvent; // Freizeit
        break;
    case 5:
        type = mio::abm::LocationType::BasicsShop; // Private Erledigung
        break;
    case 6:
        type = mio::abm::LocationType::SocialEvent; // Sonstiges
        break;
    default:
        type = mio::abm::LocationType::Home;
        break;
    }
    return type;
}

mio::abm::AgeGroup determine_age_group(uint32_t age)
{
    if (age <= 4) {
        return mio::abm::AgeGroup::Age0to4;
    }
    else if (age <= 14) {
        return mio::abm::AgeGroup::Age5to14;
    }
    else if (age <= 34) {
        return mio::abm::AgeGroup::Age15to34;
    }
    else if (age <= 59) {
        return mio::abm::AgeGroup::Age35to59;
    }
    else if (age <= 79) {
        return mio::abm::AgeGroup::Age60to79;
    }
    else {
        return mio::abm::AgeGroup::Age80plus;
    }
}

void create_world_from_data(mio::abm::World& world, const std::string& filename)
{
    int max_number_persons = 10000;
    // Open File
    const fs::path p = filename;
    if (!fs::exists(p)) {
        mio::log_error("Cannot read in data. File does not exist.");
    }
    // File pointer
    std::fstream fin;

    // Open an existing file
    fin.open(filename, std::ios::in);
    std::vector<int32_t> row;
    std::vector<std::string> row_string;
    std::string line;

    // Read the Titles from the Data file
    std::getline(fin, line);
    line.erase(std::remove(line.begin(), line.end(), '\r'), line.end());
    std::vector<std::string> titles;
    boost::split(titles, line, boost::is_any_of(","));
    uint32_t count_of_titles              = 0;
    std::map<std::string, uint32_t> index = {};
    for (auto const& title : titles) {
        index.insert({title, count_of_titles});
        row_string.push_back(title);
        count_of_titles++;
    }

    std::map<uint32_t, mio::abm::LocationId> locations = {};
    std::map<uint32_t, mio::abm::Person&> persons      = {};

    // For the world we need: One Hospital, One ICU, One Home for each unique householdID, One Person for each person_id with respective age and home_id

    // We assume that no person goes to an hospitla, altough e.g. "Sonstiges" could be a hospital
    auto hospital = world.add_location(mio::abm::LocationType::Hospital);
    world.get_individualized_location(hospital).get_infection_parameters().set<mio::abm::MaximumContacts>(5);
    world.get_individualized_location(hospital).set_capacity(584, 26242);
    auto icu = world.add_location(mio::abm::LocationType::ICU);
    world.get_individualized_location(icu).get_infection_parameters().set<mio::abm::MaximumContacts>(5);
    world.get_individualized_location(icu).set_capacity(30, 1350);

    // First we create the persons and their homes and also the locations
    int number_of_persons = 0;
    while (std::getline(fin, line) && number_of_persons < max_number_persons) {
        row.clear();

        // read columns in this row
        split_line(line, &row);
        line.erase(std::remove(line.begin(), line.end(), '\r'), line.end());

        uint32_t person_id          = row[index["puid"]];
<<<<<<< HEAD
        uint32_t age                = row[index["age"]]; // TODO
        uint32_t target_location_id = std::abs(row[index["loc_id_end"]]);
        uint32_t start_location_id  = std::abs(row[index["loc_id_start"]]);
=======
        uint32_t age                = row[index["age"]];
>>>>>>> 7822a48a
        uint32_t home_id            = row[index["huid"]];
        uint32_t target_location_id = std::abs(row[index["loc_id_end"]]);
        uint32_t activity_end       = row[index["activity_end"]];
        uint32_t trip_start         = row[index["start_time"]];

        mio::abm::LocationId home;
        auto it_home = locations.find(home_id);
        if (it_home == locations.end()) {
            home = world.add_location(mio::abm::LocationType::Home, 1);
            locations.insert({home_id, home});
        }
        else {
            home = it_home->second;
        }

        auto it_person = persons.find(person_id);
        if (it_person == persons.end()) {
            auto& person = world.add_person(home, determine_age_group(age));
            person.set_assigned_location(home);
            person.set_assigned_location(hospital);
            person.set_assigned_location(icu);
            persons.insert({person_id, person});
            number_of_persons++;
        }

        mio::abm::LocationId location;
        auto it_location = locations.find(
            target_location_id); // Check if location already exists also for home which have the same id (home_id = target_location_id)
        if (it_location == locations.end()) {
            location = world.add_location(
                get_location_type(activity_end),
                1); //Assume one place has one activity, this may be untrue but not important for now(?)
            locations.insert({target_location_id, location});
        }

        // Add the trip to the trip list person and location must exist at this point
        auto person      = persons.find(person_id)->second;
        auto location_id = locations.find(target_location_id)->second;
        person.set_assigned_location(
            location_id); //This assumes that we only have in each tripchain only one location type for each person
        world.get_trip_list().add_trip(
            mio::abm::Trip(person.get_person_id(), mio::abm::TimePoint(0) + mio::abm::hours(trip_start), location_id));
    }

    world.get_trip_list().use_weekday_trips_on_weekend();
}

void set_parameters(mio::abm::GlobalInfectionParameters infection_params)
{
    infection_params.set<mio::abm::IncubationPeriod>(
        {{mio::abm::VirusVariant::Count, mio::abm::AgeGroup::Count, mio::abm::VaccinationState::Count}, 4.});

    //0-4
    infection_params.get<mio::abm::InfectedNoSymptomsToSymptoms>()[{
        mio::abm::VirusVariant::Wildtype, mio::abm::AgeGroup::Age0to4, mio::abm::VaccinationState::Unvaccinated}] =
        0.276;
    infection_params.get<mio::abm::InfectedNoSymptomsToRecovered>()[{
        mio::abm::VirusVariant::Wildtype, mio::abm::AgeGroup::Age0to4, mio::abm::VaccinationState::Unvaccinated}] =
        0.092;
    infection_params.get<mio::abm::InfectedSymptomsToRecovered>()[{
        mio::abm::VirusVariant::Wildtype, mio::abm::AgeGroup::Age0to4, mio::abm::VaccinationState::Unvaccinated}] =
        0.142;
    infection_params.get<mio::abm::InfectedSymptomsToSevere>()[{
        mio::abm::VirusVariant::Wildtype, mio::abm::AgeGroup::Age0to4, mio::abm::VaccinationState::Unvaccinated}] =
        0.001;
    infection_params.get<mio::abm::SevereToRecovered>()[{mio::abm::VirusVariant::Wildtype, mio::abm::AgeGroup::Age0to4,
                                                         mio::abm::VaccinationState::Unvaccinated}] = 0.186;
    infection_params.get<mio::abm::SevereToCritical>()[{mio::abm::VirusVariant::Wildtype, mio::abm::AgeGroup::Age0to4,
                                                        mio::abm::VaccinationState::Unvaccinated}]  = 0.015;
    infection_params.get<mio::abm::CriticalToRecovered>()[{
        mio::abm::VirusVariant::Wildtype, mio::abm::AgeGroup::Age0to4, mio::abm::VaccinationState::Unvaccinated}] =
        0.143;
    infection_params.get<mio::abm::CriticalToDead>()[{mio::abm::VirusVariant::Wildtype, mio::abm::AgeGroup::Age0to4,
                                                      mio::abm::VaccinationState::Unvaccinated}] = 0.001;

    //5-14
    infection_params.get<mio::abm::InfectedNoSymptomsToSymptoms>()[{
        mio::abm::VirusVariant::Wildtype, mio::abm::AgeGroup::Age5to14, mio::abm::VaccinationState::Unvaccinated}] =
        0.276;
    infection_params.get<mio::abm::InfectedNoSymptomsToRecovered>()[{
        mio::abm::VirusVariant::Wildtype, mio::abm::AgeGroup::Age5to14, mio::abm::VaccinationState::Unvaccinated}] =
        0.092;
    infection_params.get<mio::abm::InfectedSymptomsToRecovered>()[{
        mio::abm::VirusVariant::Wildtype, mio::abm::AgeGroup::Age5to14, mio::abm::VaccinationState::Unvaccinated}] =
        0.142;
    infection_params.get<mio::abm::InfectedSymptomsToSevere>()[{
        mio::abm::VirusVariant::Wildtype, mio::abm::AgeGroup::Age5to14, mio::abm::VaccinationState::Unvaccinated}] =
        0.001;
    infection_params.get<mio::abm::SevereToRecovered>()[{mio::abm::VirusVariant::Wildtype, mio::abm::AgeGroup::Age5to14,
                                                         mio::abm::VaccinationState::Unvaccinated}] = 0.186;
    infection_params.get<mio::abm::SevereToCritical>()[{mio::abm::VirusVariant::Wildtype, mio::abm::AgeGroup::Age5to14,
                                                        mio::abm::VaccinationState::Unvaccinated}]  = 0.015;
    infection_params.get<mio::abm::CriticalToRecovered>()[{
        mio::abm::VirusVariant::Wildtype, mio::abm::AgeGroup::Age5to14, mio::abm::VaccinationState::Unvaccinated}] =
        0.143;
    infection_params.get<mio::abm::CriticalToDead>()[{mio::abm::VirusVariant::Wildtype, mio::abm::AgeGroup::Age5to14,
                                                      mio::abm::VaccinationState::Unvaccinated}] = 0.001;
    infection_params.get<mio::abm::RecoveredToSusceptible>()[{
        mio::abm::VirusVariant::Wildtype, mio::abm::AgeGroup::Age5to14, mio::abm::VaccinationState::Unvaccinated}] = 0.;

    //15-34
    infection_params.get<mio::abm::InfectedNoSymptomsToSymptoms>()[{
        mio::abm::VirusVariant::Wildtype, mio::abm::AgeGroup::Age15to34, mio::abm::VaccinationState::Unvaccinated}] =
        0.315;
    infection_params.get<mio::abm::InfectedNoSymptomsToRecovered>()[{
        mio::abm::VirusVariant::Wildtype, mio::abm::AgeGroup::Age15to34, mio::abm::VaccinationState::Unvaccinated}] =
        0.079;
    infection_params.get<mio::abm::InfectedSymptomsToRecovered>()[{
        mio::abm::VirusVariant::Wildtype, mio::abm::AgeGroup::Age15to34, mio::abm::VaccinationState::Unvaccinated}] =
        0.139;
    infection_params.get<mio::abm::InfectedSymptomsToSevere>()[{
        mio::abm::VirusVariant::Wildtype, mio::abm::AgeGroup::Age15to34, mio::abm::VaccinationState::Unvaccinated}] =
        0.003;
    infection_params.get<mio::abm::SevereToRecovered>()[{
        mio::abm::VirusVariant::Wildtype, mio::abm::AgeGroup::Age15to34, mio::abm::VaccinationState::Unvaccinated}] =
        0.157;
    infection_params.get<mio::abm::SevereToCritical>()[{mio::abm::VirusVariant::Wildtype, mio::abm::AgeGroup::Age15to34,
                                                        mio::abm::VaccinationState::Unvaccinated}] = 0.013;
    infection_params.get<mio::abm::CriticalToRecovered>()[{
        mio::abm::VirusVariant::Wildtype, mio::abm::AgeGroup::Age15to34, mio::abm::VaccinationState::Unvaccinated}] =
        0.126;
    infection_params.get<mio::abm::CriticalToDead>()[{mio::abm::VirusVariant::Wildtype, mio::abm::AgeGroup::Age15to34,
                                                      mio::abm::VaccinationState::Unvaccinated}] = 0.021;

    //35-59
    infection_params.get<mio::abm::InfectedNoSymptomsToSymptoms>()[{
        mio::abm::VirusVariant::Wildtype, mio::abm::AgeGroup::Age35to59, mio::abm::VaccinationState::Unvaccinated}] =
        0.315;
    infection_params.get<mio::abm::InfectedNoSymptomsToRecovered>()[{
        mio::abm::VirusVariant::Wildtype, mio::abm::AgeGroup::Age35to59, mio::abm::VaccinationState::Unvaccinated}] =
        0.079;
    infection_params.get<mio::abm::InfectedSymptomsToRecovered>()[{
        mio::abm::VirusVariant::Wildtype, mio::abm::AgeGroup::Age35to59, mio::abm::VaccinationState::Unvaccinated}] =
        0.136;
    infection_params.get<mio::abm::InfectedSymptomsToSevere>()[{
        mio::abm::VirusVariant::Wildtype, mio::abm::AgeGroup::Age35to59, mio::abm::VaccinationState::Unvaccinated}] =
        0.009;
    infection_params.get<mio::abm::SevereToRecovered>()[{
        mio::abm::VirusVariant::Wildtype, mio::abm::AgeGroup::Age35to59, mio::abm::VaccinationState::Unvaccinated}] =
        0.113;
    infection_params.get<mio::abm::SevereToCritical>()[{mio::abm::VirusVariant::Wildtype, mio::abm::AgeGroup::Age35to59,
                                                        mio::abm::VaccinationState::Unvaccinated}] = 0.02;
    infection_params.get<mio::abm::CriticalToRecovered>()[{
        mio::abm::VirusVariant::Wildtype, mio::abm::AgeGroup::Age35to59, mio::abm::VaccinationState::Unvaccinated}] =
        0.05;
    infection_params.get<mio::abm::CriticalToDead>()[{mio::abm::VirusVariant::Wildtype, mio::abm::AgeGroup::Age35to59,
                                                      mio::abm::VaccinationState::Unvaccinated}] = 0.008;
    infection_params.get<mio::abm::RecoveredToSusceptible>()[{
        mio::abm::VirusVariant::Wildtype, mio::abm::AgeGroup::Age35to59, mio::abm::VaccinationState::Unvaccinated}] =
        0.;

    //60-79
    infection_params.get<mio::abm::InfectedNoSymptomsToSymptoms>()[{
        mio::abm::VirusVariant::Wildtype, mio::abm::AgeGroup::Age60to79, mio::abm::VaccinationState::Unvaccinated}] =
        0.315;
    infection_params.get<mio::abm::InfectedNoSymptomsToRecovered>()[{
        mio::abm::VirusVariant::Wildtype, mio::abm::AgeGroup::Age60to79, mio::abm::VaccinationState::Unvaccinated}] =
        0.079;
    infection_params.get<mio::abm::InfectedSymptomsToRecovered>()[{
        mio::abm::VirusVariant::Wildtype, mio::abm::AgeGroup::Age60to79, mio::abm::VaccinationState::Unvaccinated}] =
        0.123;
    infection_params.get<mio::abm::InfectedSymptomsToSevere>()[{
        mio::abm::VirusVariant::Wildtype, mio::abm::AgeGroup::Age60to79, mio::abm::VaccinationState::Unvaccinated}] =
        0.024;
    infection_params.get<mio::abm::SevereToRecovered>()[{
        mio::abm::VirusVariant::Wildtype, mio::abm::AgeGroup::Age60to79, mio::abm::VaccinationState::Unvaccinated}] =
        0.083;
    infection_params.get<mio::abm::SevereToCritical>()[{mio::abm::VirusVariant::Wildtype, mio::abm::AgeGroup::Age60to79,
                                                        mio::abm::VaccinationState::Unvaccinated}] = 0.035;
    infection_params.get<mio::abm::CriticalToRecovered>()[{
        mio::abm::VirusVariant::Wildtype, mio::abm::AgeGroup::Age60to79, mio::abm::VaccinationState::Unvaccinated}] =
        0.035;
    infection_params.get<mio::abm::CriticalToDead>()[{mio::abm::VirusVariant::Wildtype, mio::abm::AgeGroup::Age60to79,
                                                      mio::abm::VaccinationState::Unvaccinated}] = 0.023;
    infection_params.get<mio::abm::RecoveredToSusceptible>()[{
        mio::abm::VirusVariant::Wildtype, mio::abm::AgeGroup::Age60to79, mio::abm::VaccinationState::Unvaccinated}] =
        0.;

    //80+
    infection_params.get<mio::abm::InfectedNoSymptomsToSymptoms>()[{
        mio::abm::VirusVariant::Wildtype, mio::abm::AgeGroup::Age80plus, mio::abm::VaccinationState::Unvaccinated}] =
        0.315;
    infection_params.get<mio::abm::InfectedNoSymptomsToRecovered>()[{
        mio::abm::VirusVariant::Wildtype, mio::abm::AgeGroup::Age80plus, mio::abm::VaccinationState::Unvaccinated}] =
        0.079;
    infection_params.get<mio::abm::InfectedSymptomsToRecovered>()[{
        mio::abm::VirusVariant::Wildtype, mio::abm::AgeGroup::Age80plus, mio::abm::VaccinationState::Unvaccinated}] =
        0.115;
    infection_params.get<mio::abm::InfectedSymptomsToSevere>()[{
        mio::abm::VirusVariant::Wildtype, mio::abm::AgeGroup::Age80plus, mio::abm::VaccinationState::Unvaccinated}] =
        0.033;
    infection_params.get<mio::abm::SevereToRecovered>()[{
        mio::abm::VirusVariant::Wildtype, mio::abm::AgeGroup::Age80plus, mio::abm::VaccinationState::Unvaccinated}] =
        0.055;
    infection_params.get<mio::abm::SevereToCritical>()[{mio::abm::VirusVariant::Wildtype, mio::abm::AgeGroup::Age80plus,
                                                        mio::abm::VaccinationState::Unvaccinated}] = 0.036;
    infection_params.get<mio::abm::CriticalToRecovered>()[{
        mio::abm::VirusVariant::Wildtype, mio::abm::AgeGroup::Age80plus, mio::abm::VaccinationState::Unvaccinated}] =
        0.035;
    infection_params.get<mio::abm::CriticalToDead>()[{mio::abm::VirusVariant::Wildtype, mio::abm::AgeGroup::Age80plus,
                                                      mio::abm::VaccinationState::Unvaccinated}] = 0.052;
    infection_params.get<mio::abm::RecoveredToSusceptible>()[{
        mio::abm::VirusVariant::Wildtype, mio::abm::AgeGroup::Age80plus, mio::abm::VaccinationState::Unvaccinated}] =
        0.;

    // Set each parameter for vaccinated people

    //0-4
    infection_params.get<mio::abm::InfectedNoSymptomsToSymptoms>()[{
        mio::abm::VirusVariant::Wildtype, mio::abm::AgeGroup::Age0to4, mio::abm::VaccinationState::Vaccinated}] = 0.161;
    infection_params.get<mio::abm::InfectedNoSymptomsToRecovered>()[{
        mio::abm::VirusVariant::Wildtype, mio::abm::AgeGroup::Age0to4, mio::abm::VaccinationState::Vaccinated}] = 0.132;
    infection_params.get<mio::abm::InfectedSymptomsToRecovered>()[{
        mio::abm::VirusVariant::Wildtype, mio::abm::AgeGroup::Age0to4, mio::abm::VaccinationState::Vaccinated}] = 0.143;
    infection_params.get<mio::abm::InfectedSymptomsToSevere>()[{
        mio::abm::VirusVariant::Wildtype, mio::abm::AgeGroup::Age0to4, mio::abm::VaccinationState::Vaccinated}] = 0.001;
    infection_params.get<mio::abm::SevereToRecovered>()[{mio::abm::VirusVariant::Wildtype, mio::abm::AgeGroup::Age0to4,
                                                         mio::abm::VaccinationState::Vaccinated}]               = 0.186;
    infection_params.get<mio::abm::SevereToCritical>()[{mio::abm::VirusVariant::Wildtype, mio::abm::AgeGroup::Age0to4,
                                                        mio::abm::VaccinationState::Vaccinated}]                = 0.015;
    infection_params.get<mio::abm::CriticalToRecovered>()[{
        mio::abm::VirusVariant::Wildtype, mio::abm::AgeGroup::Age0to4, mio::abm::VaccinationState::Vaccinated}] = 0.143;
    infection_params.get<mio::abm::CriticalToDead>()[{mio::abm::VirusVariant::Wildtype, mio::abm::AgeGroup::Age0to4,
                                                      mio::abm::VaccinationState::Vaccinated}]                  = 0.001;
    infection_params.get<mio::abm::RecoveredToSusceptible>()[{
        mio::abm::VirusVariant::Wildtype, mio::abm::AgeGroup::Age0to4, mio::abm::VaccinationState::Vaccinated}] = 0.0;

    //5-14
    infection_params.get<mio::abm::InfectedNoSymptomsToSymptoms>()[{
        mio::abm::VirusVariant::Wildtype, mio::abm::AgeGroup::Age5to14, mio::abm::VaccinationState::Vaccinated}] =
        0.161;
    infection_params.get<mio::abm::InfectedNoSymptomsToRecovered>()[{
        mio::abm::VirusVariant::Wildtype, mio::abm::AgeGroup::Age5to14, mio::abm::VaccinationState::Vaccinated}] =
        0.132;
    infection_params.get<mio::abm::InfectedSymptomsToRecovered>()[{
        mio::abm::VirusVariant::Wildtype, mio::abm::AgeGroup::Age5to14, mio::abm::VaccinationState::Vaccinated}] =
        0.143;
    infection_params.get<mio::abm::InfectedSymptomsToSevere>()[{
        mio::abm::VirusVariant::Wildtype, mio::abm::AgeGroup::Age5to14, mio::abm::VaccinationState::Vaccinated}] =
        0.001;
    infection_params.get<mio::abm::SevereToRecovered>()[{mio::abm::VirusVariant::Wildtype, mio::abm::AgeGroup::Age5to14,
                                                         mio::abm::VaccinationState::Vaccinated}] = 0.186;
    infection_params.get<mio::abm::SevereToCritical>()[{mio::abm::VirusVariant::Wildtype, mio::abm::AgeGroup::Age5to14,
                                                        mio::abm::VaccinationState::Vaccinated}]  = 0.015;
    infection_params.get<mio::abm::CriticalToRecovered>()[{
        mio::abm::VirusVariant::Wildtype, mio::abm::AgeGroup::Age5to14, mio::abm::VaccinationState::Vaccinated}] =
        0.143;
    infection_params.get<mio::abm::CriticalToDead>()[{mio::abm::VirusVariant::Wildtype, mio::abm::AgeGroup::Age5to14,
                                                      mio::abm::VaccinationState::Vaccinated}] = 0.001;
    infection_params.get<mio::abm::RecoveredToSusceptible>()[{
        mio::abm::VirusVariant::Wildtype, mio::abm::AgeGroup::Age5to14, mio::abm::VaccinationState::Vaccinated}] = 0.0;

    //15-34
    infection_params.get<mio::abm::InfectedNoSymptomsToSymptoms>()[{
        mio::abm::VirusVariant::Wildtype, mio::abm::AgeGroup::Age15to34, mio::abm::VaccinationState::Vaccinated}] =
        0.179;
    infection_params.get<mio::abm::InfectedNoSymptomsToRecovered>()[{
        mio::abm::VirusVariant::Wildtype, mio::abm::AgeGroup::Age15to34, mio::abm::VaccinationState::Vaccinated}] =
        0.126;
    infection_params.get<mio::abm::InfectedSymptomsToRecovered>()[{
        mio::abm::VirusVariant::Wildtype, mio::abm::AgeGroup::Age15to34, mio::abm::VaccinationState::Vaccinated}] =
        0.142;
    infection_params.get<mio::abm::InfectedSymptomsToSevere>()[{
        mio::abm::VirusVariant::Wildtype, mio::abm::AgeGroup::Age15to34, mio::abm::VaccinationState::Vaccinated}] =
        0.001;
    infection_params.get<mio::abm::SevereToRecovered>()[{
        mio::abm::VirusVariant::Wildtype, mio::abm::AgeGroup::Age15to34, mio::abm::VaccinationState::Vaccinated}] =
        0.157;
    infection_params.get<mio::abm::SevereToCritical>()[{mio::abm::VirusVariant::Wildtype, mio::abm::AgeGroup::Age15to34,
                                                        mio::abm::VaccinationState::Vaccinated}] = 0.013;
    infection_params.get<mio::abm::CriticalToRecovered>()[{
        mio::abm::VirusVariant::Wildtype, mio::abm::AgeGroup::Age15to34, mio::abm::VaccinationState::Vaccinated}] =
        0.126;
    infection_params.get<mio::abm::CriticalToDead>()[{mio::abm::VirusVariant::Wildtype, mio::abm::AgeGroup::Age15to34,
                                                      mio::abm::VaccinationState::Vaccinated}] = 0.021;
    infection_params.get<mio::abm::RecoveredToSusceptible>()[{
        mio::abm::VirusVariant::Wildtype, mio::abm::AgeGroup::Age15to34, mio::abm::VaccinationState::Vaccinated}] = 0.0;

    //35-59
    infection_params.get<mio::abm::InfectedNoSymptomsToSymptoms>()[{
        mio::abm::VirusVariant::Wildtype, mio::abm::AgeGroup::Age35to59, mio::abm::VaccinationState::Vaccinated}] =
        0.179;
    infection_params.get<mio::abm::InfectedNoSymptomsToRecovered>()[{
        mio::abm::VirusVariant::Wildtype, mio::abm::AgeGroup::Age35to59, mio::abm::VaccinationState::Vaccinated}] =
        0.126;
    infection_params.get<mio::abm::InfectedSymptomsToRecovered>()[{
        mio::abm::VirusVariant::Wildtype, mio::abm::AgeGroup::Age35to59, mio::abm::VaccinationState::Vaccinated}] =
        0.141;
    infection_params.get<mio::abm::InfectedSymptomsToSevere>()[{
        mio::abm::VirusVariant::Wildtype, mio::abm::AgeGroup::Age35to59, mio::abm::VaccinationState::Vaccinated}] =
        0.003;
    infection_params.get<mio::abm::SevereToRecovered>()[{
        mio::abm::VirusVariant::Wildtype, mio::abm::AgeGroup::Age35to59, mio::abm::VaccinationState::Vaccinated}] =
        0.113;
    infection_params.get<mio::abm::SevereToCritical>()[{mio::abm::VirusVariant::Wildtype, mio::abm::AgeGroup::Age35to59,
                                                        mio::abm::VaccinationState::Vaccinated}] = 0.02;
    infection_params.get<mio::abm::CriticalToRecovered>()[{
        mio::abm::VirusVariant::Wildtype, mio::abm::AgeGroup::Age35to59, mio::abm::VaccinationState::Vaccinated}] =
        0.05;
    infection_params.get<mio::abm::CriticalToDead>()[{mio::abm::VirusVariant::Wildtype, mio::abm::AgeGroup::Age35to59,
                                                      mio::abm::VaccinationState::Vaccinated}] = 0.008;
    infection_params.get<mio::abm::RecoveredToSusceptible>()[{
        mio::abm::VirusVariant::Wildtype, mio::abm::AgeGroup::Age35to59, mio::abm::VaccinationState::Vaccinated}] = 0.0;

    //60-79
    infection_params.get<mio::abm::InfectedNoSymptomsToSymptoms>()[{
        mio::abm::VirusVariant::Wildtype, mio::abm::AgeGroup::Age60to79, mio::abm::VaccinationState::Vaccinated}] =
        0.179;
    infection_params.get<mio::abm::InfectedNoSymptomsToRecovered>()[{
        mio::abm::VirusVariant::Wildtype, mio::abm::AgeGroup::Age60to79, mio::abm::VaccinationState::Vaccinated}] =
        0.126;
    infection_params.get<mio::abm::InfectedSymptomsToRecovered>()[{
        mio::abm::VirusVariant::Wildtype, mio::abm::AgeGroup::Age60to79, mio::abm::VaccinationState::Vaccinated}] =
        0.136;
    infection_params.get<mio::abm::InfectedSymptomsToSevere>()[{
        mio::abm::VirusVariant::Wildtype, mio::abm::AgeGroup::Age60to79, mio::abm::VaccinationState::Vaccinated}] =
        0.009;
    infection_params.get<mio::abm::SevereToRecovered>()[{
        mio::abm::VirusVariant::Wildtype, mio::abm::AgeGroup::Age60to79, mio::abm::VaccinationState::Vaccinated}] =
        0.083;
    infection_params.get<mio::abm::SevereToCritical>()[{mio::abm::VirusVariant::Wildtype, mio::abm::AgeGroup::Age60to79,
                                                        mio::abm::VaccinationState::Vaccinated}] = 0.035;
    infection_params.get<mio::abm::CriticalToRecovered>()[{
        mio::abm::VirusVariant::Wildtype, mio::abm::AgeGroup::Age60to79, mio::abm::VaccinationState::Vaccinated}] =
        0.035;
    infection_params.get<mio::abm::CriticalToDead>()[{mio::abm::VirusVariant::Wildtype, mio::abm::AgeGroup::Age60to79,
                                                      mio::abm::VaccinationState::Vaccinated}] = 0.023;
    infection_params.get<mio::abm::RecoveredToSusceptible>()[{
        mio::abm::VirusVariant::Wildtype, mio::abm::AgeGroup::Age60to79, mio::abm::VaccinationState::Vaccinated}] = 0.0;

    //80+
    infection_params.get<mio::abm::InfectedNoSymptomsToSymptoms>()[{
        mio::abm::VirusVariant::Wildtype, mio::abm::AgeGroup::Age80plus, mio::abm::VaccinationState::Vaccinated}] =
        0.179;
    infection_params.get<mio::abm::InfectedNoSymptomsToRecovered>()[{
        mio::abm::VirusVariant::Wildtype, mio::abm::AgeGroup::Age80plus, mio::abm::VaccinationState::Vaccinated}] =
        0.126;
    infection_params.get<mio::abm::InfectedSymptomsToRecovered>()[{
        mio::abm::VirusVariant::Wildtype, mio::abm::AgeGroup::Age80plus, mio::abm::VaccinationState::Vaccinated}] =
        0.133;
    infection_params.get<mio::abm::InfectedSymptomsToSevere>()[{
        mio::abm::VirusVariant::Wildtype, mio::abm::AgeGroup::Age80plus, mio::abm::VaccinationState::Vaccinated}] =
        0.012;
    infection_params.get<mio::abm::SevereToRecovered>()[{
        mio::abm::VirusVariant::Wildtype, mio::abm::AgeGroup::Age80plus, mio::abm::VaccinationState::Vaccinated}] =
        0.055;
    infection_params.get<mio::abm::SevereToCritical>()[{mio::abm::VirusVariant::Wildtype, mio::abm::AgeGroup::Age80plus,
                                                        mio::abm::VaccinationState::Vaccinated}] = 0.036;
    infection_params.get<mio::abm::CriticalToRecovered>()[{
        mio::abm::VirusVariant::Wildtype, mio::abm::AgeGroup::Age80plus, mio::abm::VaccinationState::Vaccinated}] =
        0.035;
    infection_params.get<mio::abm::CriticalToDead>()[{mio::abm::VirusVariant::Wildtype, mio::abm::AgeGroup::Age80plus,
                                                      mio::abm::VaccinationState::Vaccinated}] = 0.052;
    infection_params.get<mio::abm::RecoveredToSusceptible>()[{
        mio::abm::VirusVariant::Wildtype, mio::abm::AgeGroup::Age80plus, mio::abm::VaccinationState::Vaccinated}] = 0.0;
}

/**
 * Create a sampled simulation with start time t0.
 * @param t0 the start time of the simulation
*/
mio::abm::Simulation create_sampled_simulation(const mio::abm::TimePoint& t0)
{
    // Assumed percentage of infection state at the beginning of the simulation.
    ScalarType exposed_prob = 0.005, infected_no_symptoms_prob = 0.001, infected_symptoms_prob = 0.001,
               recovered_prob = 0.0;

    //Set global infection parameters (similar to infection parameters in SECIR model) and initialize the world
    mio::abm::GlobalInfectionParameters infection_params;
    set_parameters(infection_params);
    auto world = mio::abm::World(infection_params);

    // Create the world object from statistical data.
    create_world_from_data(world, "/Users/saschakorf/Documents/Arbeit.nosynch/memilio/memilio/cpp/simulations/bs.csv");
    world.use_migration_rules(false);

    // Assign an infection state to each person.
    assign_infection_state(world, t0, exposed_prob, infected_no_symptoms_prob, infected_symptoms_prob, recovered_prob);

    auto t_lockdown = mio::abm::TimePoint(0) + mio::abm::days(20);

    // During the lockdown, 25% of people work from home and schools are closed for 90% of students.
    // Social events are very rare.
    mio::abm::set_home_office(t_lockdown, 0.25, world.get_migration_parameters());
    mio::abm::set_school_closure(t_lockdown, 0.9, world.get_migration_parameters());
    mio::abm::close_social_events(t_lockdown, 0.9, world.get_migration_parameters());

    auto sim = mio::abm::Simulation(t0, std::move(world));
    return sim;
}

struct LogLocationInformation : mio::LogOnce {
    using Type = std::vector<std::tuple<uint32_t, mio::abm::GeographicalLocation>>;
    static Type log(const mio::abm::Simulation& sim)
    {
        Type location_information{};
        for (auto&& location : sim.get_world().get_locations()) {
            location_information.push_back(std::make_tuple(location.get_index(), location.get_geographical_location()));
        }
        return location_information;
    }
};

struct LogPersonInformation : mio::LogOnce {
    using Type = std::vector<std::tuple<uint32_t, uint32_t, mio::abm::AgeGroup>>;
    static Type log(const mio::abm::Simulation& sim)
    {
        Type person_information{};
        for (auto&& person : sim.get_world().get_persons()) {
            person_information.push_back(std::make_tuple(
                person.get_person_id(), sim.get_world().find_location(mio::abm::LocationType::Home, person).get_index(),
                person.get_age()));
        }
        return person_information;
    }
};

mio::IOResult<void> run(const fs::path& result_dir, size_t num_runs, bool save_single_runs = true)
{

    auto t0               = mio::abm::TimePoint(0); // Start time per simulation
    auto tmax             = mio::abm::TimePoint(0) + mio::abm::hours(30); // End time per simulation
    auto ensemble_results = std::vector<std::vector<mio::TimeSeries<ScalarType>>>{}; // Vector of collected results
    ensemble_results.reserve(size_t(num_runs));
    auto run_idx            = size_t(1); // The run index
    auto save_result_result = mio::IOResult<void>(mio::success()); // Variable informing over successful IO operations

    // Loop over a number of runs
    while (run_idx <= num_runs) {

        // Create the sampled simulation with start time t0.
        auto sim = create_sampled_simulation(t0);
        //output object
        mio::History<mio::DataWriterToMemory, LogLocationInformation, LogPersonInformation> history;
        // Collect the id of location in world.
        std::vector<int> loc_ids;
        for (auto& location : sim.get_world().get_locations()) {
            loc_ids.push_back(location.get_index());
        }
        // Advance the world to tmax
        sim.advance(tmax, history);
        // TODO: update result of the simulation to be a vector of location result.
        auto temp_sim_result = std::vector<mio::TimeSeries<ScalarType>>{sim.get_result()};
        // Push result of the simulation back to the result vector
        ensemble_results.push_back(temp_sim_result);
        // Option to save the current run result to file
        if (save_result_result && save_single_runs) {
            auto result_dir_run = result_dir / ("abm_result_run_" + std::to_string(run_idx) + ".h5");
            BOOST_OUTCOME_TRY(save_result(ensemble_results.back(), loc_ids, 1, result_dir_run.string()));
        }
        ++run_idx;
    }
    BOOST_OUTCOME_TRY(save_result_result);
    return mio::success();
}

int main(int argc, char** argv)
{
    mio::set_log_level(mio::LogLevel::warn);

    std::string result_dir = ".";
    size_t num_runs        = 1;
    bool save_single_runs  = true;

    if (argc == 2) {
        num_runs = atoi(argv[1]);
        printf("Number of run is %s.\n", argv[1]);
        printf("Saving results to the current directory.\n");
    }

    else if (argc == 3) {
        num_runs   = atoi(argv[1]);
        result_dir = argv[2];
        printf("Number of run is %s.\n", argv[1]);
        printf("Saving results to \"%s\".\n", result_dir.c_str());
    }
    else {
        printf("Usage:\n");
        printf("abm_example <num_runs>\n");
        printf("\tRun the simulation for <num_runs> time(s).\n");
        printf("\tStore the results in the current directory.\n");
        printf("abm_example <num_runs> <result_dir>\n");
        printf("\tRun the simulation for <num_runs> time(s).\n");
        printf("\tStore the results in <result_dir>.\n");
        // return 0;
    }

    // mio::thread_local_rng().seed({...}); //set seeds, e.g., for debugging
    //printf("Seeds: ");
    //for (auto s : mio::thread_local_rng().get_seeds()) {
    //    printf("%u, ", s);
    //}
    //printf("\n");

    auto result = run(result_dir, num_runs, save_single_runs);
    if (!result) {
        printf("%s\n", result.error().formatted_message().c_str());
        return -1;
    }
    return 0;
}<|MERGE_RESOLUTION|>--- conflicted
+++ resolved
@@ -177,13 +177,7 @@
         line.erase(std::remove(line.begin(), line.end(), '\r'), line.end());
 
         uint32_t person_id          = row[index["puid"]];
-<<<<<<< HEAD
-        uint32_t age                = row[index["age"]]; // TODO
-        uint32_t target_location_id = std::abs(row[index["loc_id_end"]]);
-        uint32_t start_location_id  = std::abs(row[index["loc_id_start"]]);
-=======
         uint32_t age                = row[index["age"]];
->>>>>>> 7822a48a
         uint32_t home_id            = row[index["huid"]];
         uint32_t target_location_id = std::abs(row[index["loc_id_end"]]);
         uint32_t activity_end       = row[index["activity_end"]];
