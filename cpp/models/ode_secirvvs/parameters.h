/* 
* Copyright (C) 2020-2024 MEmilio
*
* Authors: Wadim Koslow, Daniel Abele, Martin J. Kühn
*
* Contact: Martin J. Kuehn <Martin.Kuehn@DLR.de>
*
* Licensed under the Apache License, Version 2.0 (the "License");
* you may not use this file except in compliance with the License.
* You may obtain a copy of the License at
*
*     http://www.apache.org/licenses/LICENSE-2.0
*
* Unless required by applicable law or agreed to in writing, software
* distributed under the License is distributed on an "AS IS" BASIS,
* WITHOUT WARRANTIES OR CONDITIONS OF ANY KIND, either express or implied.
* See the License for the specific language governing permissions and
* limitations under the License.
*/
#ifndef ODESECIRVVS_PARAMETERS_H
#define ODESECIRVVS_PARAMETERS_H

#include "memilio/math/eigen.h"
#include "memilio/utils/uncertain_value.h"
#include "memilio/math/adapt_rk.h"
#include "memilio/epidemiology/age_group.h"
#include "memilio/epidemiology/simulation_day.h"
#include "memilio/epidemiology/uncertain_matrix.h"
#include "memilio/epidemiology/dynamic_npis.h"
#include "memilio/utils/parameter_set.h"
#include "memilio/utils/custom_index_array.h"

#include <vector>

namespace mio
{
namespace osecirvvs
{

/**
* @brief the start day in the SECIRVVS model
* The start day defines in which season the simulation can be started
* If the start day is 180 and simulation takes place from t0=0 to
* tmax=100 the days 180 to 280 of the year are simulated
*/
struct StartDay {
    using Type = double;
    static Type get_default(AgeGroup)
    {
        return 0.;
    }
    static std::string name()
    {
        return "StartDay";
    }
};

/**
* @brief the start day of a new variant in the SECIRVVS model
* The start day of the new variant defines in which day of the simulation the new variant is introduced.
* Starting on this day, the new variant will impact the transmission probability depending on the
* infectiousness of the new variant in the parameter InfectiousnessNewVariant.
*/
struct StartDayNewVariant {
    using Type = double;
    static Type get_default(AgeGroup)
    {
        return std::numeric_limits<double>::max();
    }
    static std::string name()
    {
        return "StartDayNewVariant";
    }
};

/**
* @brief the seasonality in the SECIR model
* the seasonality is given as (1+k*sin()) where the sine
* curve is below one in summer and above one in winter
*/
struct Seasonality {
    using Type = UncertainValue;
    static Type get_default(AgeGroup)
    {
        return Type(0.);
    }
    static std::string name()
    {
        return "Seasonality";
    }
};

/**
* @brief the icu capacity in the SECIR model
*/
struct ICUCapacity {
    using Type = UncertainValue;
    static Type get_default(AgeGroup)
    {
        return Type(std::numeric_limits<double>::max());
    }
    static std::string name()
    {
        return "ICUCapacity";
    }
};

/**
 * @brief capacity to test and trace contacts of infected for quarantine per day.
 */
struct TestAndTraceCapacity {
    using Type = UncertainValue;
    static Type get_default(AgeGroup)
    {
        return Type(std::numeric_limits<double>::max());
    }
    static std::string name()
    {
        return "TestAndTraceCapacity";
    }
};

/**
 * @brief the contact patterns within the society are modelled using an UncertainContactMatrix
 */
struct ContactPatterns {
    using Type = UncertainContactMatrix;
    static Type get_default(AgeGroup size)
    {
        return Type(1, static_cast<Eigen::Index>((size_t)size));
    }
    static std::string name()
    {
        return "ContactPatterns";
    }
};

/**
 * @brief the NPIs that are enacted if certain infection thresholds are exceeded.
 */
struct DynamicNPIsInfectedSymptoms {
    using Type = DynamicNPIs;
    static Type get_default(AgeGroup /*size*/)
    {
        return {};
    }
    static std::string name()
    {
        return "DynamicNPIsInfectedSymptoms";
    }
};

/**
 * @brief the (mean) latent time in day unit
 */
struct TimeExposed {
    using Type = CustomIndexArray<UncertainValue, AgeGroup>;
    static Type get_default(AgeGroup size)
    {
        return Type(size, 1.);
    }
    static std::string name()
    {
        return "TimeExposed";
    }
};

/**
<<<<<<< HEAD
* @brief the infectious time for symptomatic cases that are infected but
*        who do not need to be hospitalized in the SECIR model in day unit
*/
struct TimeInfectedSymptoms {
=======
 * @brief the (mean) time in day unit for asymptomatic cases that are infected but
 *        have not yet developed symptoms.
 */
struct TimeInfectedNoSymptoms {
>>>>>>> 7c5c0ea8
    using Type = CustomIndexArray<UncertainValue, AgeGroup>;
    static Type get_default(AgeGroup size)
    {
        return Type(size, 1.);
    }
    static std::string name()
    {
        return "TimeInfectedNoSymptoms";
    }
};

/**
* @brief the infectious time for symptomatic cases that are infected but
*        who do not need to be hsopitalized in the SECIR model in day unit
*/
struct TimeInfectedSymptoms {
    using Type = CustomIndexArray<UncertainValue, AgeGroup>;
    static Type get_default(AgeGroup size)
    {
        return Type(size, 1.);
    }
    static std::string name()
    {
        return "TimeInfectedSymptoms";
    }
};

/**
 * @brief the time people are 'simply' hospitalized before returning home in the SECIR model
 *        in day unit
 */
struct TimeInfectedSevere {
    using Type = CustomIndexArray<UncertainValue, AgeGroup>;
    static Type get_default(AgeGroup size)
    {
        return Type(size, 1.);
    }
    static std::string name()
    {
        return "TimeInfectedSevere";
    }
};

/**
 * @brief the time people are treated by ICU before returning home in the SECIR model
 *        in day unit
 */
struct TimeInfectedCritical {
    using Type = CustomIndexArray<UncertainValue, AgeGroup>;
    static Type get_default(AgeGroup size)
    {
        return Type(size, 1.);
    }
    static std::string name()
    {
        return "TimeInfectedCritical";
    }
};

/**
* @brief probability of getting infected from a contact
*/
struct TransmissionProbabilityOnContact {
    using Type = CustomIndexArray<UncertainValue, AgeGroup>;
    static Type get_default(AgeGroup size)
    {
        return Type(size, 1.);
    }
    static std::string name()
    {
        return "TransmissionProbabilityOnContact";
    }
};

/**
* @brief the relative InfectedNoSymptoms infectability
*/
struct RelativeTransmissionNoSymptoms {
    using Type = CustomIndexArray<UncertainValue, AgeGroup>;
    static Type get_default(AgeGroup size)
    {
        return Type(size, 1.);
    }
    static std::string name()
    {
        return "RelativeTransmissionNoSymptoms";
    }
};

/**
* @brief the percentage of asymptomatic cases in the SECIR model
*/
struct RecoveredPerInfectedNoSymptoms {
    using Type = CustomIndexArray<UncertainValue, AgeGroup>;
    static Type get_default(AgeGroup size)
    {
        return Type(size, 0.);
    }
    static std::string name()
    {
        return "RecoveredPerInfectedNoSymptoms";
    }
};

/**
* @brief the risk of infection from symptomatic cases in the SECIR model
*/
struct RiskOfInfectionFromSymptomatic {
    using Type = CustomIndexArray<UncertainValue, AgeGroup>;
    static Type get_default(AgeGroup size)
    {
        return Type(size, 1.);
    }
    static std::string name()
    {
        return "RiskOfInfectionFromSymptomatic";
    }
};

/**
* @brief risk of infection from symptomatic cases increases as test and trace capacity is exceeded.
*/
struct MaxRiskOfInfectionFromSymptomatic {
    using Type = CustomIndexArray<UncertainValue, AgeGroup>;
    static Type get_default(AgeGroup size)
    {
        return Type(size, 0.);
    }
    static std::string name()
    {
        return "MaxRiskOfInfectionFromSymptomatic";
    }
};

/**
* @brief the percentage of hospitalized patients per infected patients in the SECIR model
*/
struct SeverePerInfectedSymptoms {
    using Type = CustomIndexArray<UncertainValue, AgeGroup>;
    static Type get_default(AgeGroup size)
    {
        return Type(size, 0.);
    }
    static std::string name()
    {
        return "SeverePerInfectedSymptoms";
    }
};

/**
* @brief the percentage of ICU patients per hospitalized patients in the SECIR model
*/
struct CriticalPerSevere {
    using Type = CustomIndexArray<UncertainValue, AgeGroup>;
    static Type get_default(AgeGroup size)
    {
        return Type(size, 0.);
    }
    static std::string name()
    {
        return "CriticalPerSevere";
    }
};

/**
* @brief the percentage of dead patients per ICU patients in the SECIR model
*/
struct DeathsPerCritical {
    using Type = CustomIndexArray<UncertainValue, AgeGroup>;
    static Type get_default(AgeGroup size)
    {
        return Type(size, 0.);
    }
    static std::string name()
    {
        return "DeathsPerCritical";
    }
};

/**
 * @brief Time in days between first and second vaccine dose.
 */
struct VaccinationGap {
    using Type = CustomIndexArray<UncertainValue, AgeGroup>;
    static Type get_default(AgeGroup size)
    {
        return Type(size, 49.0);
    }
    static std::string name()
    {
        return "VaccinationGap";
    }
};

/**
 * @brief Time in days until first vaccine dose takes full effect.
 */
struct DaysUntilEffectivePartialImmunity {
    using Type = CustomIndexArray<UncertainValue, AgeGroup>;
    static Type get_default(AgeGroup size)
    {
        return Type(size, 14.0);
    }
    static std::string name()
    {
        return "DaysUntilEffectivePartialImmunity";
    }
};

/**
 * @brief Time in days until second vaccine dose takes full effect.
 */
struct DaysUntilEffectiveImprovedImmunity {
    using Type = CustomIndexArray<UncertainValue, AgeGroup>;
    static Type get_default(AgeGroup size)
    {
        return Type(size, 7.0);
    }
    static std::string name()
    {
        return "DaysUntilEffectiveImprovedImmunity";
    }
};

/**
* @brief Total number of first vaccinations up to the given day.
*/
struct DailyFirstVaccination {
    using Type = CustomIndexArray<double, AgeGroup, SimulationDay>;
    static Type get_default(AgeGroup size)
    {
        return Type({size, SimulationDay(0)});
    }
    static std::string name()
    {
        return "DailyFirstVaccination";
    }
};

/**
* @brief Total number of full vaccinations up to the given day.
*/
struct DailyFullVaccination {
    using Type = CustomIndexArray<double, AgeGroup, SimulationDay>;
    static Type get_default(AgeGroup size)
    {
        return Type({size, SimulationDay(0)});
    }
    static std::string name()
    {
        return "DailyFullVaccination";
    }
};

/**
 * @brief Factor to reduce infection risk for persons with partial immunity.
 */
struct ReducExposedPartialImmunity {
    using Type = CustomIndexArray<UncertainValue, AgeGroup>;
    static Type get_default(AgeGroup size)
    {
        return Type(size, 1.);
    }
    static std::string name()
    {
        return "ReducExposedPartialImmunity";
    }
};

/**
 * @brief Factor to reduce infection risk for persons with improved immunity.
 */
struct ReducExposedImprovedImmunity {
    using Type = CustomIndexArray<UncertainValue, AgeGroup>;
    static Type get_default(AgeGroup size)
    {
        return Type(size, 1.);
    }
    static std::string name()
    {
        return "ReducExposedImprovedImmunity";
    }
};

/**
 * @brief Factor to reduce risk of developing symptoms for persons with partial immunity.
 */
struct ReducInfectedSymptomsPartialImmunity {
    using Type = CustomIndexArray<UncertainValue, AgeGroup>;
    static Type get_default(AgeGroup size)
    {
        return Type(size, 1.);
    }
    static std::string name()
    {
        return "ReducInfectedSymptomsPartialImmunity";
    }
};

/**
 * @brief Factor to reduce risk of developing symptoms for persons with improved immunity.
 */
struct ReducInfectedSymptomsImprovedImmunity {
    using Type = CustomIndexArray<UncertainValue, AgeGroup>;
    static Type get_default(AgeGroup size)
    {
        return Type(size, 1.);
    }
    static std::string name()
    {
        return "ReducInfectedSymptomsImprovedImmunity";
    }
};

/**
 * @brief Factor to reduce risk of hospitalization for persons with partial immunity.
 * Also applies to ICU and Death risk.
 */
struct ReducInfectedSevereCriticalDeadPartialImmunity {
    using Type = CustomIndexArray<UncertainValue, AgeGroup>;
    static Type get_default(AgeGroup size)
    {
        return Type(size, 1.);
    }
    static std::string name()
    {
        return "ReducInfectedSevereCriticalDeadPartialImmunity";
    }
};

/**
 * @brief Factor to reduce risk of hospitalization for persons with improved immunity.
 */
struct ReducInfectedSevereCriticalDeadImprovedImmunity {
    using Type = CustomIndexArray<UncertainValue, AgeGroup>;
    static Type get_default(AgeGroup size)
    {
        return Type(size, 1.);
    }
    static std::string name()
    {
        return "ReducInfectedSevereCriticalDeadImprovedImmunity";
    }
};

/**
 * @brief Factor to reduce infectious time of persons with partial or improved immunity.
 */
struct ReducTimeInfectedMild {
    using Type = CustomIndexArray<UncertainValue, AgeGroup>;
    static Type get_default(AgeGroup size)
    {
        return Type(size, 0.5);
    }
    static std::string name()
    {
        return "ReducTimeInfectedMild";
    }
};

/**
 * @brief Represents the relative infectiousness of a new variant.
 */
struct InfectiousnessNewVariant {
    using Type = CustomIndexArray<double, AgeGroup>;
    static Type get_default(AgeGroup size)
    {
        return Type(size, 1.0);
    }
    static std::string name()
    {
        return "InfectiousnessNewVariant";
    }
};

using ParametersBase =
    ParameterSet<StartDay, Seasonality, ICUCapacity, TestAndTraceCapacity, ContactPatterns, DynamicNPIsInfectedSymptoms,
                 TimeExposed, TimeInfectedNoSymptoms, TimeInfectedSymptoms, TimeInfectedSevere, TimeInfectedCritical,
                 TransmissionProbabilityOnContact, RelativeTransmissionNoSymptoms, RecoveredPerInfectedNoSymptoms,
                 RiskOfInfectionFromSymptomatic, MaxRiskOfInfectionFromSymptomatic, SeverePerInfectedSymptoms,
                 CriticalPerSevere, DeathsPerCritical, VaccinationGap, DaysUntilEffectivePartialImmunity,
                 DaysUntilEffectiveImprovedImmunity, DailyFullVaccination, DailyFirstVaccination,
                 ReducExposedPartialImmunity, ReducExposedImprovedImmunity, ReducInfectedSymptomsPartialImmunity,
                 ReducInfectedSymptomsImprovedImmunity, ReducInfectedSevereCriticalDeadPartialImmunity,
                 ReducInfectedSevereCriticalDeadImprovedImmunity, ReducTimeInfectedMild, InfectiousnessNewVariant,
                 StartDayNewVariant>;

/**
 * @brief Parameters of an age-resolved SECIR/SECIHURD model with paths for partial and improved immunity through vaccination.
 */
class Parameters : public ParametersBase
{
public:
    Parameters(AgeGroup num_agegroups)
        : ParametersBase(num_agegroups)
        , m_num_groups{num_agegroups}
    {
    }

    AgeGroup get_num_groups() const
    {
        return m_num_groups;
    }

    /**
     * Percentage of infected commuters that are not detected.
     */
    double& get_commuter_nondetection()
    {
        return m_commuter_nondetection;
    }
    double get_commuter_nondetection() const
    {
        return m_commuter_nondetection;
    }

    /**
     * Time in simulation before which no infected commuters are detected.
     */
    double& get_start_commuter_detection()
    {
        return m_start_commuter_detection;
    }

    double get_start_commuter_detection() const
    {
        return m_start_commuter_detection;
    }

    /**
     * Time in simulation after which no infected commuters are detected.
     */
    double& get_end_commuter_detection()
    {
        return m_end_commuter_detection;
    }

    double get_end_commuter_detection() const
    {
        return m_end_commuter_detection;
    }

    /**
     * Time in simulation after which no dynamic NPIs are applied.
     */
    double& get_end_dynamic_npis()
    {
        return m_end_dynamic_npis;
    }
    double get_end_dynamic_npis() const
    {
        return m_end_dynamic_npis;
    }

    /**
     * @brief Checks whether all Parameters satisfy their corresponding constraints and applies them, if they do not.
     * Time spans cannot be negative and probabilities can only take values between [0,1]. 
     *
     * Attention: This function should be used with care. It is necessary for some test problems to run through quickly,
     *            but in a manual execution of an example, check_constraints() may be preferred. Note that the apply_constraints()
     *            function can and will not set Parameters to meaningful values in an epidemiological or virological context,
     *            as all models are designed to be transferable to multiple diseases. Consequently, only acceptable
     *            (like 0 or 1 for probabilities or small positive values for time spans) values are set here and a manual adaptation
     *            may often be necessary to have set meaningful values.
     *
     * @return Returns true if one ore more constraint were corrected, false otherwise.  
     */
    bool apply_constraints()
    {
        int corrected = false;
        if (this->get<Seasonality>() < 0.0 || this->get<Seasonality>() > 0.5) {
            log_warning("Constraint check: Parameter Seasonality changed from {} to {}", this->get<Seasonality>(), 0);
            this->set<Seasonality>(0);
            corrected = true;
        }

        if (this->get<ICUCapacity>() < 0.0) {
            log_warning("Constraint check: Parameter ICUCapacity changed from {} to {}", this->get<ICUCapacity>(), 0);
            this->set<ICUCapacity>(0);
            corrected = true;
        }

        const double tol_times = 1e-1; // accepted tolerance for compartment stays

        for (auto i = AgeGroup(0); i < AgeGroup(m_num_groups); ++i) {

            if (this->get<TimeExposed>()[i] < tol_times) {
                log_warning("Constraint check: Parameter TimeExposed changed from {:.4f} to {:.4f}. Please "
                            "note that unreasonably small compartment stays lead to massively increased run time. "
                            "Consider to cancel and reset parameters.",
                            this->get<TimeExposed>()[i], tol_times);
                this->get<TimeExposed>()[i] = tol_times;
                corrected                   = true;
            }

            if (this->get<TimeInfectedNoSymptoms>()[i] < tol_times) {
                log_warning("Constraint check: Parameter TimeInfectedNoSymptoms changed from {:.4f} to {:.4f}. Please "
                            "note that unreasonably small compartment stays lead to massively increased run time. "
                            "Consider to cancel and reset parameters.",
                            this->get<TimeInfectedNoSymptoms>()[i], tol_times);
                this->get<TimeInfectedNoSymptoms>()[i] = tol_times;
                corrected                              = true;
            }

            if (this->get<TimeInfectedSymptoms>()[i] < tol_times) {
                log_warning("Constraint check: Parameter TimeInfectedSymptoms changed from {} to {}. Please "
                            "note that unreasonably small compartment stays lead to massively increased run time. "
                            "Consider to cancel and reset parameters.",
                            this->get<TimeInfectedSymptoms>()[i], tol_times);
                this->get<TimeInfectedSymptoms>()[i] = tol_times;
                corrected                            = true;
            }

            if (this->get<TimeInfectedSevere>()[i] < tol_times) {
                log_warning("Constraint check: Parameter TimeInfectedSevere changed from {} to {}. Please "
                            "note that unreasonably small compartment stays lead to massively increased run time. "
                            "Consider to cancel and reset parameters.",
                            this->get<TimeInfectedSevere>()[i], tol_times);
                this->get<TimeInfectedSevere>()[i] = tol_times;
                corrected                          = true;
            }

            if (this->get<TimeInfectedCritical>()[i] < tol_times) {
                log_warning("Constraint check: Parameter TimeInfectedCritical changed from {} to {}. Please "
                            "note that unreasonably small compartment stays lead to massively increased run time. "
                            "Consider to cancel and reset parameters.",
                            this->get<TimeInfectedCritical>()[i], tol_times);
                this->get<TimeInfectedCritical>()[i] = tol_times;
                corrected                            = true;
            }

            if (this->get<TransmissionProbabilityOnContact>()[i] < 0.0 ||
                this->get<TransmissionProbabilityOnContact>()[i] > 1.0) {
                log_warning("Constraint check: Parameter TransmissionProbabilityOnContact changed from {} to {} ",
                            this->get<TransmissionProbabilityOnContact>()[i], 0.0);
                this->get<TransmissionProbabilityOnContact>()[i] = 0.0;
                corrected                                        = true;
            }

            if (this->get<RelativeTransmissionNoSymptoms>()[i] < 0.0) {
                log_warning("Constraint check: Parameter RelativeTransmissionNoSymptoms changed from {} to {} ",
                            this->get<RelativeTransmissionNoSymptoms>()[i], 0);
                this->get<RelativeTransmissionNoSymptoms>()[i] = 0;
                corrected                                      = true;
            }

            if (this->get<RecoveredPerInfectedNoSymptoms>()[i] < 0.0 ||
                this->get<RecoveredPerInfectedNoSymptoms>()[i] > 1.0) {
                log_warning("Constraint check: Parameter RecoveredPerInfectedNoSymptoms changed from {} to {} ",
                            this->get<RecoveredPerInfectedNoSymptoms>()[i], 0);
                this->get<RecoveredPerInfectedNoSymptoms>()[i] = 0;
                corrected                                      = true;
            }

            if (this->get<RiskOfInfectionFromSymptomatic>()[i] < 0.0 ||
                this->get<RiskOfInfectionFromSymptomatic>()[i] > 1.0) {
                log_warning("Constraint check: Parameter RiskOfInfectionFromSymptomatic changed from {} to {}",
                            this->get<RiskOfInfectionFromSymptomatic>()[i], 0);
                this->get<RiskOfInfectionFromSymptomatic>()[i] = 0;
                corrected                                      = true;
            }

            if (this->get<SeverePerInfectedSymptoms>()[i] < 0.0 || this->get<SeverePerInfectedSymptoms>()[i] > 1.0) {
                log_warning("Constraint check: Parameter SeverePerInfectedSymptoms changed from {} to {}",
                            this->get<SeverePerInfectedSymptoms>()[i], 0);
                this->get<SeverePerInfectedSymptoms>()[i] = 0;
                corrected                                 = true;
            }

            if (this->get<CriticalPerSevere>()[i] < 0.0 || this->get<CriticalPerSevere>()[i] > 1.0) {
                log_warning("Constraint check: Parameter CriticalPerSevere changed from {} to {}",
                            this->get<CriticalPerSevere>()[i], 0);
                this->get<CriticalPerSevere>()[i] = 0;
                corrected                         = true;
            }

            if (this->get<DeathsPerCritical>()[i] < 0.0 || this->get<DeathsPerCritical>()[i] > 1.0) {
                log_warning("Constraint check: Parameter DeathsPerCritical changed from {} to {}",
                            this->get<DeathsPerCritical>()[i], 0);
                this->get<DeathsPerCritical>()[i] = 0;
                corrected                         = true;
            }

            if (this->get<DaysUntilEffectivePartialImmunity>()[i] < 0.0) {
                log_warning("Constraint check: Parameter DeathsPerCritical changed from {} to {}",
                            this->get<DaysUntilEffectivePartialImmunity>()[i], 0);
                this->get<DaysUntilEffectivePartialImmunity>()[i] = 0;
                corrected                                         = true;
            }
            if (this->get<DaysUntilEffectiveImprovedImmunity>()[i] < 0.0) {
                log_warning("Constraint check: Parameter DaysUntilEffectiveImprovedImmunity changed from {} to {}",
                            this->get<DaysUntilEffectiveImprovedImmunity>()[i], 0);
                this->get<DaysUntilEffectiveImprovedImmunity>()[i] = 0;
                corrected                                          = true;
            }

            if (this->get<ReducExposedPartialImmunity>()[i] <= 0.0 ||
                this->get<ReducExposedPartialImmunity>()[i] > 1.0) {
                log_warning("Constraint check: Parameter ReducExposedPartialImmunity changed from {} to {}",
                            this->get<ReducExposedPartialImmunity>()[i], 1);
                this->get<ReducExposedPartialImmunity>()[i] = 1;
                corrected                                   = true;
            }
            if (this->get<ReducExposedImprovedImmunity>()[i] <= 0.0 ||
                this->get<ReducExposedImprovedImmunity>()[i] > 1.0) {
                log_warning("Constraint check: Parameter ReducExposedImprovedImmunity changed from {} to {}",
                            this->get<ReducExposedImprovedImmunity>()[i], 1);
                this->get<ReducExposedImprovedImmunity>()[i] = 1;
                corrected                                    = true;
            }
            if (this->get<ReducInfectedSymptomsPartialImmunity>()[i] <= 0.0 ||
                this->get<ReducInfectedSymptomsPartialImmunity>()[i] > 1.0) {
                log_warning("Constraint check: Parameter ReducInfectedSymptomsPartialImmunity changed from {} to {}",
                            this->get<ReducInfectedSymptomsPartialImmunity>()[i], 1);
                this->get<ReducInfectedSymptomsPartialImmunity>()[i] = 1;
                corrected                                            = true;
            }
            if (this->get<ReducInfectedSymptomsImprovedImmunity>()[i] <= 0.0 ||
                this->get<ReducInfectedSymptomsImprovedImmunity>()[i] > 1.0) {
                log_warning("Constraint check: Parameter ReducInfectedSymptomsImprovedImmunity changed from {} to {}",
                            this->get<ReducInfectedSymptomsImprovedImmunity>()[i], 1.0);
                this->get<ReducInfectedSymptomsImprovedImmunity>()[i] = 1.0;
                corrected                                             = true;
            }
            if (this->get<ReducInfectedSevereCriticalDeadPartialImmunity>()[i] <= 0.0 ||
                this->get<ReducInfectedSevereCriticalDeadPartialImmunity>()[i] > 1.0) {
                log_warning("Constraint check: Parameter ReducInfectedSevereCriticalDeadPartialImmunity changed from "
                            "{} to {}",
                            this->get<ReducInfectedSevereCriticalDeadPartialImmunity>()[i], 1.0);
                this->get<ReducInfectedSevereCriticalDeadPartialImmunity>()[i] = 1.0;
                corrected                                                      = true;
            }
            if (this->get<ReducInfectedSevereCriticalDeadImprovedImmunity>()[i] <= 0.0 ||
                this->get<ReducInfectedSevereCriticalDeadImprovedImmunity>()[i] > 1.0) {
                log_warning("Constraint check: Parameter ReducInfectedSevereCriticalDeadImprovedImmunity changed from "
                            "{} to {}",
                            this->get<ReducInfectedSevereCriticalDeadImprovedImmunity>()[i], 1.0);
                this->get<ReducInfectedSevereCriticalDeadImprovedImmunity>()[i] = 1.0;
                corrected                                                       = true;
            }
            if (this->get<ReducTimeInfectedMild>()[i] <= 0.0 || this->get<ReducTimeInfectedMild>()[i] > 1.0) {
                log_warning("Constraint check: Parameter ReducTimeInfectedMild changed from {} to {}",
                            this->get<ReducTimeInfectedMild>()[i], 1.0);
                this->get<ReducTimeInfectedMild>()[i] = 1.0;
                corrected                             = true;
            }
            if (this->get<InfectiousnessNewVariant>()[i] < 0.0) {
                log_warning("Constraint check: Parameter InfectiousnessNewVariant changed from {} to {}",
                            this->get<InfectiousnessNewVariant>()[i], 1.0);
                this->get<InfectiousnessNewVariant>()[i] = 1.0;
                corrected                                = true;
            }
            if (this->get<VaccinationGap>()[i] < 0.0) {
                log_warning("Constraint check: Parameter VaccinationGap changed from {} to {}",
                            this->get<VaccinationGap>()[i], 0);
                this->get<VaccinationGap>()[i] = 0;
                corrected                      = true;
            }
        }
        return corrected;
    }

    /**
     * @brief Checks whether all Parameters satisfy their corresponding constraints and logs an error 
     * if constraints are not satisfied.
     * @return Returns true if one constraint is not satisfied, otherwise false.    
     */
    bool check_constraints() const
    {
        const double tol_times = 1e-1; // accepted tolerance for compartment stays
        if (this->get<Seasonality>() < 0.0 || this->get<Seasonality>() > 0.5) {
            log_error("Constraint check: Parameter m_seasonality smaller {} or larger {}", 0, 0.5);
            return true;
        }

        if (this->get<ICUCapacity>() < 0.0) {
            log_error("Constraint check: Parameter m_icu_capacity smaller {}", 0);
            return true;
        }

        for (auto i = AgeGroup(0); i < AgeGroup(m_num_groups); ++i) {

            if (this->get<TimeExposed>()[i] < tol_times) {
                log_error("Constraint check: Parameter TimeExposed {:.4f} smaller {:.4f}. Please "
                          "note that unreasonably small compartment stays lead to massively increased run time. "
                          "Consider to cancel and reset parameters.",
                          this->get<TimeExposed>()[i], tol_times);
                return true;
            }

            if (this->get<TimeInfectedNoSymptoms>()[i] < tol_times) {
                log_error("Constraint check: Parameter TimeInfectedNoSymptoms {:.4f} smaller {:.4f}. Please "
                          "note that unreasonably small compartment stays lead to massively increased run time. "
                          "Consider to cancel and reset parameters.",
                          this->get<TimeInfectedNoSymptoms>()[i], tol_times);
                return true;
            }

            if (this->get<TimeInfectedSymptoms>()[i] < tol_times) {
                log_error("Constraint check: Parameter TimeInfectedSymptoms {} smaller {}. Please "
                          "note that unreasonably small compartment stays lead to massively increased run time. "
                          "Consider to cancel and reset parameters.",
                          this->get<TimeInfectedSymptoms>()[i], tol_times);
                return true;
            }

            if (this->get<TimeInfectedSevere>()[i] < tol_times) {
                log_error("Constraint check: Parameter TimeInfectedSevere {} smaller {}. Please "
                          "note that unreasonably small compartment stays lead to massively increased run time. "
                          "Consider to cancel and reset parameters.",
                          this->get<TimeInfectedSevere>()[i], tol_times);
                return true;
            }

            if (this->get<TimeInfectedCritical>()[i] < tol_times) {
                log_error("Constraint check: Parameter TimeInfectedCritical {} smaller {}. Please "
                          "note that unreasonably small compartment stays lead to massively increased run time. "
                          "Consider to cancel and reset parameters.",
                          this->get<TimeInfectedCritical>()[i], tol_times);
                return true;
            }

            if (this->get<TransmissionProbabilityOnContact>()[i] < 0.0 ||
                this->get<TransmissionProbabilityOnContact>()[i] > 1.0) {
                log_error("Constraint check: Parameter TransmissionProbabilityOnContact smaller {} or larger {}", 0, 1);
                return true;
            }

            if (this->get<RelativeTransmissionNoSymptoms>()[i] < 0.0) {
                log_error("Constraint check: Parameter RelativeTransmissionNoSymptoms smaller {}", 0);
                return true;
            }

            if (this->get<RecoveredPerInfectedNoSymptoms>()[i] < 0.0 ||
                this->get<RecoveredPerInfectedNoSymptoms>()[i] > 1.0) {
                log_error("Constraint check: Parameter RecoveredPerInfectedNoSymptoms smaller {} or larger {}", 0, 1);
                return true;
            }

            if (this->get<RiskOfInfectionFromSymptomatic>()[i] < 0.0 ||
                this->get<RiskOfInfectionFromSymptomatic>()[i] > 1.0) {
                log_error("Constraint check: Parameter RiskOfInfectionFromSymptomatic smaller {} or larger {}", 0, 1);
                return true;
            }

            if (this->get<SeverePerInfectedSymptoms>()[i] < 0.0 || this->get<SeverePerInfectedSymptoms>()[i] > 1.0) {
                log_error("Constraint check: Parameter SeverePerInfectedSymptoms smaller {} or larger {}", 0, 1);
                return true;
            }

            if (this->get<CriticalPerSevere>()[i] < 0.0 || this->get<CriticalPerSevere>()[i] > 1.0) {
                log_error("Constraint check: Parameter CriticalPerSevere smaller {} or larger {}", 0, 1);
                return true;
            }

            if (this->get<DeathsPerCritical>()[i] < 0.0 || this->get<DeathsPerCritical>()[i] > 1.0) {
                log_error("Constraint check: Parameter DeathsPerCritical smaller {} or larger {}", 0, 1);
                return true;
            }

            if (this->get<VaccinationGap>()[i] < 1) {
                log_error("Constraint check: Parameter VaccinationGap smaller {}", 1);
                return true;
            }

            if (this->get<DaysUntilEffectivePartialImmunity>()[i] < 0.0) {
                log_error("Constraint check: Parameter DaysUntilEffectivePartialImmunity smaller {}", 0);
                return true;
            }
            if (this->get<DaysUntilEffectiveImprovedImmunity>()[i] < 0.0) {
                log_error("Constraint check: Parameter DaysUntilEffectiveImprovedImmunity smaller {}", 0);
                return true;
            }

            if (this->get<ReducExposedPartialImmunity>()[i] <= 0.0 ||
                this->get<ReducExposedPartialImmunity>()[i] > 1.0) {
                log_error("Constraint check: Parameter ReducExposedPartialImmunity smaller {} or larger {}", 0, 1);
                return true;
            }
            if (this->get<ReducExposedImprovedImmunity>()[i] <= 0.0 ||
                this->get<ReducExposedImprovedImmunity>()[i] > 1.0) {
                log_error("Constraint check: Parameter ReducExposedImprovedImmunity smaller {} or larger {}", 0, 1);
                return true;
            }
            if (this->get<ReducInfectedSymptomsPartialImmunity>()[i] <= 0.0 ||
                this->get<ReducInfectedSymptomsPartialImmunity>()[i] > 1.0) {
                log_error("Constraint check: Parameter ReducInfectedSymptomsPartialImmunity smaller {} or larger {}", 0,
                          1);
                return true;
            }
            if (this->get<ReducInfectedSymptomsImprovedImmunity>()[i] <= 0.0 ||
                this->get<ReducInfectedSymptomsImprovedImmunity>()[i] > 1.0) {
                log_error("Constraint check: Parameter ReducInfectedSymptomsImprovedImmunity smaller {} or larger {}",
                          0, 1);
                return true;
            }
            if (this->get<ReducInfectedSevereCriticalDeadPartialImmunity>()[i] <= 0.0 ||
                this->get<ReducInfectedSevereCriticalDeadPartialImmunity>()[i] > 1.0) {
                log_error("Constraint check: Parameter ReducInfectedSevereCriticalDeadPartialImmunity smaller {} or "
                          "larger {}",
                          0, 1);
                return true;
            }
            if (this->get<ReducInfectedSevereCriticalDeadImprovedImmunity>()[i] <= 0.0 ||
                this->get<ReducInfectedSevereCriticalDeadImprovedImmunity>()[i] > 1.0) {
                log_error("Constraint check: Parameter ReducInfectedSevereCriticalDeadImprovedImmunity smaller {} or "
                          "larger {}",
                          0, 1);
                return true;
            }
            if (this->get<ReducTimeInfectedMild>()[i] <= 0.0 || this->get<ReducTimeInfectedMild>()[i] > 1.0) {
                log_error("Constraint check: Parameter ReducTimeInfectedMild smaller {} or larger {}", 0, 1);
                return true;
            }
            if (this->get<InfectiousnessNewVariant>()[i] < 0.0) {
                log_error("Constraint check: Parameter InfectiousnessNewVariant smaller {}", 0);
                return true;
            }
        }
        return false;
    }

private:
    Parameters(ParametersBase&& base)
        : ParametersBase(std::move(base))
        , m_num_groups(get<ContactPatterns>().get_cont_freq_mat().get_num_groups())
    {
    }

public:
    /**
     * deserialize an object of this class.
     * @see epi::deserialize
     */
    template <class IOContext>
    static IOResult<Parameters> deserialize(IOContext& io)
    {
        BOOST_OUTCOME_TRY(auto&& base, ParametersBase::deserialize(io));
        return success(Parameters(std::move(base)));
    }

private:
    AgeGroup m_num_groups;
    double m_commuter_nondetection    = 0.0;
    double m_start_commuter_detection = 0.0;
    double m_end_commuter_detection   = 0.0;
    double m_end_dynamic_npis         = 0.0;
};

} // namespace osecirvvs
} // namespace mio

#endif // ODESECIRVVS_PARAMETERS_H<|MERGE_RESOLUTION|>--- conflicted
+++ resolved
@@ -166,31 +166,24 @@
 };
 
 /**
-<<<<<<< HEAD
+ * @brief the (mean) time in day unit for asymptomatic cases that are infected but
+ *        have not yet developed symptoms.
+ */
+struct TimeInfectedNoSymptoms {
+    using Type = CustomIndexArray<UncertainValue, AgeGroup>;
+    static Type get_default(AgeGroup size)
+    {
+        return Type(size, 1.);
+    }
+    static std::string name()
+    {
+        return "TimeInfectedNoSymptoms";
+    }
+};
+
+/**
 * @brief the infectious time for symptomatic cases that are infected but
 *        who do not need to be hospitalized in the SECIR model in day unit
-*/
-struct TimeInfectedSymptoms {
-=======
- * @brief the (mean) time in day unit for asymptomatic cases that are infected but
- *        have not yet developed symptoms.
- */
-struct TimeInfectedNoSymptoms {
->>>>>>> 7c5c0ea8
-    using Type = CustomIndexArray<UncertainValue, AgeGroup>;
-    static Type get_default(AgeGroup size)
-    {
-        return Type(size, 1.);
-    }
-    static std::string name()
-    {
-        return "TimeInfectedNoSymptoms";
-    }
-};
-
-/**
-* @brief the infectious time for symptomatic cases that are infected but
-*        who do not need to be hsopitalized in the SECIR model in day unit
 */
 struct TimeInfectedSymptoms {
     using Type = CustomIndexArray<UncertainValue, AgeGroup>;
