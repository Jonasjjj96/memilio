--- conflicted
+++ resolved
@@ -24,20 +24,18 @@
 #include "abm/time.h"
 #include "abm/virus_variant.h"
 #include "abm/vaccine.h"
-<<<<<<< HEAD
+#include "abm/test_type.h"
 #include "memilio/config.h"
 #include "memilio/io/auto_serialize.h"
 #include "memilio/io/io.h"
 #include "memilio/math/time_dependent_parameter_functor.h"
-=======
-#include "abm/test_type.h"
->>>>>>> 7518ea39
 #include "memilio/utils/custom_index_array.h"
 #include "memilio/utils/uncertain_value.h"
 #include "memilio/utils/parameter_set.h"
 #include "memilio/epidemiology/age_group.h"
 #include "memilio/epidemiology/damping.h"
 #include "memilio/epidemiology/contact_matrix.h"
+
 #include <algorithm>
 #include <limits>
 
@@ -356,7 +354,6 @@
  * @brief Parameters that describe the reliability of a test.
  */
 struct TestParameters {
-<<<<<<< HEAD
     UncertainValue<> sensitivity;
     UncertainValue<> specificity;
 
@@ -366,41 +363,6 @@
         return make_auto_serialization("TestParameters", NVP("sensitivity", sensitivity),
                                        NVP("specificity", specificity));
     }
-};
-=======
-     UncertainValue<> sensitivity;
-     UncertainValue<> specificity;
->>>>>>> 7518ea39
-
-     /**
-      * serialize this. 
-      * @see mio::serialize
-      */
-     template <class IOContext>
-     void serialize(IOContext& io) const
-     {
-         auto obj = io.create_object("TestParameters");
-         obj.add_element("Sensitivity", sensitivity);
-         obj.add_element("Specificity", specificity);
-     }
-
-     /**
-      * deserialize an object of this class.
-      * @see mio::deserialize
-      */
-     template <class IOContext>
-     static IOResult<TestParameters> deserialize(IOContext& io)
-     {
-         auto obj  = io.expect_object("TestParameters");
-         auto sens = obj.expect_element("Sensitivity", mio::Tag<UncertainValue<>>{});
-         auto spec = obj.expect_element("Specificity", mio::Tag<UncertainValue<>>{});
-         return apply(
-             io,
-             [](auto&& sens_, auto&& spec_) {
-                 return TestParameters{sens_, spec_};
-             },
-             sens, spec);
-     }
 };
 
 /**
