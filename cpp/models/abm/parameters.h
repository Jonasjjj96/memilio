/* 
* Copyright (C) 2020-2024 MEmilio
*
* Authors: Daniel Abele, Elisabeth Kluth, Khoa Nguyen
*
* Contact: Martin J. Kuehn <Martin.Kuehn@DLR.de>
*
* Licensed under the Apache License, Version 2.0 (the "License");
* you may not use this file except in compliance with the License.
* You may obtain a copy of the License at
*
*     http://www.apache.org/licenses/LICENSE-2.0
*
* Unless required by applicable law or agreed to in writing, software
* distributed under the License is distributed on an "AS IS" BASIS,
* WITHOUT WARRANTIES OR CONDITIONS OF ANY KIND, either express or implied.
* See the License for the specific language governing permissions and
* limitations under the License.
*/
#ifndef EPI_ABM_PARAMETERS_H
#define EPI_ABM_PARAMETERS_H

#include "abm/mask_type.h"
#include "abm/time.h"
#include "abm/virus_variant.h"
#include "abm/vaccine.h"
#include "memilio/utils/custom_index_array.h"
#include "memilio/utils/uncertain_value.h"
#include "memilio/math/eigen.h"
#include "memilio/utils/parameter_set.h"
#include "memilio/epidemiology/age_group.h"
#include "memilio/epidemiology/damping.h"
#include "memilio/epidemiology/contact_matrix.h"
#include <limits>
#include <set>

namespace mio
{
namespace abm
{

/**
 * @brief Time that a Person is infected but not yet infectious.
 */
struct IncubationPeriod {
    using Type = CustomIndexArray< UncertainValue<>, VirusVariant, AgeGroup>;
    static Type get_default(AgeGroup size)
    {
        return Type({VirusVariant::Count, size}, 1.);
    }
    static std::string name()
    {
        return "IncubationPeriod";
    }
};

struct InfectedNoSymptomsToSymptoms {
    using Type = CustomIndexArray< UncertainValue<>, VirusVariant, AgeGroup>;
    static Type get_default(AgeGroup size)
    {
        return Type({VirusVariant::Count, size}, 1.);
    }
    static std::string name()
    {
        return "InfectedNoSymptomsToSymptoms";
    }
};

struct InfectedNoSymptomsToRecovered {
    using Type = CustomIndexArray< UncertainValue<>, VirusVariant, AgeGroup>;
    static Type get_default(AgeGroup size)
    {
        return Type({VirusVariant::Count, size}, 1.);
    }
    static std::string name()
    {
        return "InfectedNoSymptomsToRecovered";
    }
};

struct InfectedSymptomsToRecovered {
    using Type = CustomIndexArray< UncertainValue<>, VirusVariant, AgeGroup>;
    static Type get_default(AgeGroup size)
    {
        return Type({VirusVariant::Count, size}, 1.);
    }
    static std::string name()
    {
        return "InfectedSymptomsToRecovered";
    }
};

struct InfectedSymptomsToSevere {
    using Type = CustomIndexArray< UncertainValue<>, VirusVariant, AgeGroup>;
    static Type get_default(AgeGroup size)
    {
        return Type({VirusVariant::Count, size}, 1.);
    }
    static std::string name()
    {
        return "InfectedSymptomsToSevere";
    }
};

struct SevereToCritical {
    using Type = CustomIndexArray< UncertainValue<>, VirusVariant, AgeGroup>;
    static Type get_default(AgeGroup size)
    {
        return Type({VirusVariant::Count, size}, 1.);
    }
    static std::string name()
    {
        return "SevereToCritical";
    }
};

struct SevereToRecovered {
    using Type = CustomIndexArray< UncertainValue<>, VirusVariant, AgeGroup>;
    static Type get_default(AgeGroup size)
    {
        return Type({VirusVariant::Count, size}, 1.);
    }
    static std::string name()
    {
        return "SevereToRecovered";
    }
};

struct CriticalToRecovered {
    using Type = CustomIndexArray< UncertainValue<>, VirusVariant, AgeGroup>;
    static Type get_default(AgeGroup size)
    {
        return Type({VirusVariant::Count, size}, 1.);
    }
    static std::string name()
    {
        return "CriticalToRecovered";
    }
};

struct CriticalToDead {
    using Type = CustomIndexArray< UncertainValue<>, VirusVariant, AgeGroup>;
    static Type get_default(AgeGroup size)
    {
        return Type({VirusVariant::Count, size}, 1.);
    }
    static std::string name()
    {
        return "CriticalToDead";
    }
};

struct RecoveredToSusceptible {
    using Type = CustomIndexArray< UncertainValue<>, VirusVariant, AgeGroup>;
    static Type get_default(AgeGroup size)
    {
        return Type({VirusVariant::Count, size}, 1.);
    }
    static std::string name()
    {
        return "RecoveredToSusceptible";
    }
};
/**
 * @brief Parameters for the ViralLoad course. Default values taken as constant values from the average from
 * https://github.com/VirologyCharite/SARS-CoV-2-VL-paper/tree/main
 * Section 3.3.1 or see also supplementary materials Fig. S5.
*/
struct ViralLoadDistributionsParameters {
    UniformDistribution<double>::ParamType viral_load_peak;
    UniformDistribution<double>::ParamType viral_load_incline;
    UniformDistribution<double>::ParamType viral_load_decline;
};

struct ViralLoadDistributions {
    using Type = CustomIndexArray<ViralLoadDistributionsParameters, VirusVariant, AgeGroup>;
    static Type get_default(AgeGroup size)
    {
        Type default_val({VirusVariant::Count, size},
                         ViralLoadDistributionsParameters{{8.1, 8.1}, {2., 2.}, {-0.17, -0.17}});
        return default_val;
    }
    static std::string name()
    {
        return "ViralLoadDistributions";
    }
};

/**
 * @brief Parameters for the Infectivity. Default values taken as constant values that match the graph 2C from
 * https://github.com/VirologyCharite/SARS-CoV-2-VL-paper/tree/main
*/
struct InfectivityDistributionsParameters {
    UniformDistribution<double>::ParamType infectivity_alpha;
    UniformDistribution<double>::ParamType infectivity_beta;
};

struct InfectivityDistributions {
    using Type = CustomIndexArray<InfectivityDistributionsParameters, VirusVariant, AgeGroup>;
    static Type get_default(AgeGroup size)
    {
        Type default_val({VirusVariant::Count, size}, InfectivityDistributionsParameters{{-7., -7.}, {1., 1.}});
        return default_val;
    }
    static std::string name()
    {
        return "InfectivityDistributions";
    }
};

/**
 * @brief Probability that an Infection is detected.
 */
struct DetectInfection {
    using Type = CustomIndexArray< UncertainValue<>, VirusVariant, AgeGroup>;
    static Type get_default(AgeGroup size)
    {
        return Type({VirusVariant::Count, size}, 1.);
    }
    static std::string name()
    {
        return "DetectInfection";
    }
};

/**
<<<<<<< HEAD
=======
 * @brief Effectiveness of a Mask of a certain MaskType% against an Infection%.
 */
struct MaskProtection {
    using Type = CustomIndexArray< UncertainValue<>, MaskType>;
    static Type get_default(AgeGroup /*size*/)
    {
        return Type({MaskType::Count}, 1.);
    }
    static std::string name()
    {
        return "MaskProtection";
    }
};

/**
>>>>>>> 575a1467
 * @brief Aerosol transmission rates. 
*/
struct AerosolTransmissionRates {
    using Type = CustomIndexArray<ScalarType, VirusVariant>;
    static Type get_default(AgeGroup /*size*/)
    {
        return Type({VirusVariant::Count}, 1.0);
    }
    static std::string name()
    {
        return "AerosolTransmissionRates";
    }
};

using InputFunctionForProtectionLevel = std::function<ScalarType(ScalarType)>;

/**
 * @brief Personal protection factor against #Infection% after #Infection and #Vaccination, which depends on #ExposureType,
 * #AgeGroup and #VirusVariant. Its value is between 0 and 1.
 */
struct InfectionProtectionFactor {
    using Type = CustomIndexArray<InputFunctionForProtectionLevel, ExposureType, AgeGroup, VirusVariant>;
    static auto get_default(AgeGroup size)
    {
        return Type({ExposureType::Count, size, VirusVariant::Count}, [](ScalarType /*days*/) -> ScalarType {
            return 0;
        });
    }
    static std::string name()
    {
        return "InfectionProtectionFactor";
    }
};

/**
 * @brief Personal protective factor against severe symptoms after #Infection and #Vaccination, which depends on #ExposureType,
 * #AgeGroup and #VirusVariant. Its value is between 0 and 1.
 */
struct SeverityProtectionFactor {
    using Type = CustomIndexArray<InputFunctionForProtectionLevel, ExposureType, AgeGroup, VirusVariant>;
    static auto get_default(AgeGroup size)
    {
        return Type({ExposureType::Count, size, VirusVariant::Count}, [](ScalarType /*days*/) -> ScalarType {
            return 0;
        });
    }
    static std::string name()
    {
        return "SeverityProtectionFactor";
    }
};

/**
 * @brief Personal protective factor against high viral load. Its value is between 0 and 1.
 */
struct HighViralLoadProtectionFactor {
    using Type = InputFunctionForProtectionLevel;
    static auto get_default()
    {
        return Type([](ScalarType /*days*/) -> ScalarType {
            return 0;
        });
    }
    static std::string name()
    {
        return "HighViralLoadProtectionFactor";
    }
};

/**
 * @brief Effectiveness of a Mask of a certain MaskType% against an Infection%.
 */
struct MaskProtection {
    using Type = CustomIndexArray<InputFunctionForProtectionLevel, MaskType>;
    static Type get_default(AgeGroup /*size*/)
    {
        return Type({MaskType::Count}, [](ScalarType /*hours*/) -> ScalarType {
            return 1;
        });
    }
    static std::string name()
    {
        return "MaskProtection";
    }
};

/**
 * @brief Parameters that describe the reliability of a test.
 */
struct TestParameters {
     UncertainValue<> sensitivity;
     UncertainValue<> specificity;
};

struct GenericTest {
    using Type = TestParameters;
    static Type get_default()
    {
        return Type{0.9, 0.99};
    }
    static std::string name()
    {
        return "GenericTest";
    }
};

/**
 * @brief Reliability of an AntigenTest.
 */
struct AntigenTest : public GenericTest {
    using Type = TestParameters;
    static Type get_default()
    {
        return Type{0.8, 0.88};
    }
    static std::string name()
    {
        return "AntigenTest";
    }
};

/**
 * @brief Reliability of a PCRTest.
 */
struct PCRTest : public GenericTest {
    using Type = TestParameters;
    static Type get_default()
    {
        return Type{0.9, 0.99};
    }
    static std::string name()
    {
        return "PCRTest";
    }
};

/**
 * @brief Starting date of interventions.
 */
struct LockdownDate {
    using Type = TimePoint;
    static auto get_default(AgeGroup /*size*/)
    {
        return TimePoint(std::numeric_limits<int>::max());
    }
    static std::string name()
    {
        return "LockdownDate";
    }
};

/**
 * @brief Duration of quarantine.
 */
struct QuarantineDuration {
    using Type = TimeSpan;
    static auto get_default(AgeGroup /*size*/)
    {
        return days(10);
    }
    static std::string name()
    {
        return "QuarantineDuration";
    }
};

/**
 * @brief Parameter for the exponential distribution to decide if a Person goes shopping.
 */
struct BasicShoppingRate {
    using Type = CustomIndexArray< UncertainValue<>, AgeGroup>;
    static auto get_default(AgeGroup size)
    {
        return Type({size}, 1.0);
    }
    static std::string name()
    {
        return "BasicShoppingRate";
    }
};

/**
 * @brief Percentage of Person%s of the respective age going to work.
 */
struct WorkRatio {
    using Type = DampingMatrixExpression<Dampings<Damping<ColumnVectorShape>>>;
    static auto get_default(AgeGroup /*size*/)
    {
        return Type(Eigen::VectorXd::Constant(1, 1.0));
    }
    static std::string name()
    {
        return "WorkRatio";
    }
};

/**
 * @brief Percentage of Person%s of the respective age going to school.
 */
struct SchoolRatio {
    using Type = DampingMatrixExpression<Dampings<Damping<ColumnVectorShape>>>;
    static auto get_default(AgeGroup /*size*/)
    {
        return Type(Eigen::VectorXd::Constant(1, 1.0));
    }
    static std::string name()
    {
        return "SchoolRatio";
    }
};

/**
 * @brief Parameter for the exponential distribution to decide if a Person goes to a social event.
 */
struct SocialEventRate {
    using Type = DampingMatrixExpression<Dampings<Damping<ColumnVectorShape>>>;
    static auto get_default(AgeGroup size)
    {
        return Type(Eigen::VectorXd::Constant((size_t)size, 1.0));
    }
    static std::string name()
    {
        return "SocialEventRate";
    }
};

/**
 * @brief Earliest time that a Person can go to work.
 */
struct GotoWorkTimeMinimum {
    using Type = CustomIndexArray<TimeSpan, AgeGroup>;
    static auto get_default(AgeGroup size)
    {
        return CustomIndexArray<TimeSpan, AgeGroup>(size, hours(6));
    }
    static std::string name()
    {
        return "GotoWorkTimeMinimum";
    }
};

/**
 * @brief Latest time that a Person can go to work.
 */
struct GotoWorkTimeMaximum {
    using Type = CustomIndexArray<TimeSpan, AgeGroup>;
    static auto get_default(AgeGroup size)
    {
        return CustomIndexArray<TimeSpan, AgeGroup>(size, hours(9));
    }
    static std::string name()
    {
        return "GotoWorkTimeMaximum";
    }
};

/**
 * @brief Earliest time that a Person can go to school.
 */
struct GotoSchoolTimeMinimum {
    using Type = CustomIndexArray<TimeSpan, AgeGroup>;
    static auto get_default(AgeGroup size)
    {
        return CustomIndexArray<TimeSpan, AgeGroup>(size, hours(6));
    }
    static std::string name()
    {
        return "GotoSchoolTimeMinimum";
    }
};

/**
 * @brief Latest time that a Person can go to school.
 */
struct GotoSchoolTimeMaximum {
    using Type = CustomIndexArray<TimeSpan, AgeGroup>;
    static auto get_default(AgeGroup size)
    {
        return CustomIndexArray<TimeSpan, AgeGroup>(size, hours(9));
    }
    static std::string name()
    {
        return "GotoSchoolTimeMaximum";
    }
};

/**
 * @brief The set of AgeGroups that can go to school.
 */
struct AgeGroupGotoSchool {
    using Type = CustomIndexArray<bool, AgeGroup>;
    static Type get_default(AgeGroup num_agegroups)
    {
        return Type(num_agegroups, false);
    }
    static std::string name()
    {
        return "AgeGroupGotoSchool";
    }
};

/**
 * @brief The set of AgeGroups that can go to work.
 */
struct AgeGroupGotoWork {
    using Type = CustomIndexArray<bool, AgeGroup>;
    static Type get_default(AgeGroup num_agegroups)
    {
        return Type(num_agegroups, false);
    }
    static std::string name()
    {
        return "AgeGroupGotoWork";
    }
};

using ParametersBase =
    ParameterSet<IncubationPeriod, InfectedNoSymptomsToSymptoms, InfectedNoSymptomsToRecovered,
                 InfectedSymptomsToRecovered, InfectedSymptomsToSevere, SevereToCritical, SevereToRecovered,
                 CriticalToDead, CriticalToRecovered, RecoveredToSusceptible, ViralLoadDistributions,
                 InfectivityDistributions, DetectInfection, MaskProtection, AerosolTransmissionRates, LockdownDate,
                 QuarantineDuration, SocialEventRate, BasicShoppingRate, WorkRatio, SchoolRatio, GotoWorkTimeMinimum,
                 GotoWorkTimeMaximum, GotoSchoolTimeMinimum, GotoSchoolTimeMaximum, AgeGroupGotoSchool,
                 AgeGroupGotoWork, InfectionProtectionFactor, SeverityProtectionFactor, HighViralLoadProtectionFactor>;

/**
 * @brief Maximum number of Person%s an infectious Person can infect at the respective Location.
 */
struct MaximumContacts {
    using Type = ScalarType;
    static Type get_default(AgeGroup /*size*/)
    {
        return std::numeric_limits<ScalarType>::max();
    }
    static std::string name()
    {
        return "MaximumContacts";
    }
};

/**
 * contact rates
*/
struct ContactRates {
    using Type = CustomIndexArray<ScalarType, AgeGroup, AgeGroup>;
    static Type get_default(AgeGroup size)
    {
        return Type({size, size},
                    1.0); // amount of contacts from AgeGroup a to AgeGroup b per day
    }
    static std::string name()
    {
        return "ContactRates";
    }
};

/**
 * @brief Parameters of the Infection that depend on the Location.
 */
using LocalInfectionParameters = ParameterSet<MaximumContacts, ContactRates>;

/**
 * @brief Parameters of the simulation that are the same everywhere within the World.
 */
class Parameters : public ParametersBase
{
public:
    Parameters(size_t num_agegroups)
        : ParametersBase(AgeGroup(num_agegroups))
        , m_num_groups(num_agegroups)
    {
    }

    /**
    * @brief Get the number of the age groups.
    */
    size_t get_num_groups() const
    {
        return m_num_groups;
    }

    /**
     * @brief Checks whether all Parameters satisfy their corresponding constraints and logs an error 
     * if constraints are not satisfied.
     * @return Returns true if one (or more) constraint(s) are not satisfied, otherwise false.
     */
    bool check_constraints() const
    {
        for (auto i = AgeGroup(0); i < AgeGroup(m_num_groups); ++i) {

            if (this->get<IncubationPeriod>()[{VirusVariant::Wildtype, i}] < 0) {
                log_error("Constraint check: Parameter IncubationPeriod of age group {:.0f} smaller than {:.4f}",
                          (size_t)i, 0);
                return true;
            }

            if (this->get<InfectedNoSymptomsToSymptoms>()[{VirusVariant::Wildtype, i}] < 0.0) {
                log_error("Constraint check: Parameter InfectedNoSymptomsToSymptoms of age group {:.0f} smaller "
                          "than {:d}",
                          (size_t)i, 0);
                return true;
            }

            if (this->get<InfectedNoSymptomsToRecovered>()[{VirusVariant::Wildtype, i}] < 0.0) {
                log_error("Constraint check: Parameter InfectedNoSymptomsToRecovered of age group {:.0f} smaller "
                          "than {:d}",
                          (size_t)i, 0);
                return true;
            }

            if (this->get<InfectedSymptomsToRecovered>()[{VirusVariant::Wildtype, i}] < 0.0) {
                log_error(
                    "Constraint check: Parameter InfectedSymptomsToRecovered of age group {:.0f} smaller than {:d}",
                    (size_t)i, 0);
                return true;
            }

            if (this->get<InfectedSymptomsToSevere>()[{VirusVariant::Wildtype, i}] < 0.0) {
                log_error("Constraint check: Parameter InfectedSymptomsToSevere of age group {:.0f} smaller than {:d}",
                          (size_t)i, 0);
                return true;
            }

            if (this->get<SevereToCritical>()[{VirusVariant::Wildtype, i}] < 0.0) {
                log_error("Constraint check: Parameter SevereToCritical of age group {:.0f} smaller than {:d}",
                          (size_t)i, 0);
                return true;
            }

            if (this->get<SevereToRecovered>()[{VirusVariant::Wildtype, i}] < 0.0) {
                log_error("Constraint check: Parameter SevereToRecovered of age group {:.0f} smaller than {:d}",
                          (size_t)i, 0);
                return true;
            }

            if (this->get<CriticalToDead>()[{VirusVariant::Wildtype, i}] < 0.0) {
                log_error("Constraint check: Parameter CriticalToDead of age group {:.0f} smaller than {:d}", (size_t)i,
                          0);
                return true;
            }

            if (this->get<CriticalToRecovered>()[{VirusVariant::Wildtype, i}] < 0.0) {
                log_error("Constraint check: Parameter CriticalToRecovered of age group {:.0f} smaller than {:d}",
                          (size_t)i, 0);
                return true;
            }

            if (this->get<RecoveredToSusceptible>()[{VirusVariant::Wildtype, i}] < 0.0) {
                log_error("Constraint check: Parameter RecoveredToSusceptible of age group {:.0f} smaller than {:d}",
                          (size_t)i, 0);
                return true;
            }

            if (this->get<DetectInfection>()[{VirusVariant::Wildtype, i}] < 0.0 ||
                this->get<DetectInfection>()[{VirusVariant::Wildtype, i}] > 1.0) {
                log_error("Constraint check: Parameter DetectInfection of age group {:.0f} smaller than {:d} or "
                          "larger than {:d}",
                          (size_t)i, 0, 1);
                return true;
            }

            if (this->get<GotoWorkTimeMinimum>()[i].seconds() < 0.0 ||
                this->get<GotoWorkTimeMinimum>()[i].seconds() > this->get<GotoWorkTimeMaximum>()[i].seconds()) {
                log_error("Constraint check: Parameter GotoWorkTimeMinimum of age group {:.0f} smaller {:d} or "
                          "larger {:d}",
                          (size_t)i, 0, this->get<GotoWorkTimeMaximum>()[i].seconds());
                return true;
            }

            if (this->get<GotoWorkTimeMaximum>()[i].seconds() < this->get<GotoWorkTimeMinimum>()[i].seconds() ||
                this->get<GotoWorkTimeMaximum>()[i] > days(1)) {
                log_error("Constraint check: Parameter GotoWorkTimeMaximum of age group {:.0f} smaller {:d} or larger "
                          "than one day time span",
                          (size_t)i, this->get<GotoWorkTimeMinimum>()[i].seconds());
                return true;
            }

            if (this->get<GotoSchoolTimeMinimum>()[i].seconds() < 0.0 ||
                this->get<GotoSchoolTimeMinimum>()[i].seconds() > this->get<GotoSchoolTimeMaximum>()[i].seconds()) {
                log_error("Constraint check: Parameter GotoSchoolTimeMinimum of age group {:.0f} smaller {:d} or "
                          "larger {:d}",
                          (size_t)i, 0, this->get<GotoWorkTimeMaximum>()[i].seconds());
                return true;
            }

            if (this->get<GotoSchoolTimeMaximum>()[i].seconds() < this->get<GotoSchoolTimeMinimum>()[i].seconds() ||
                this->get<GotoSchoolTimeMaximum>()[i] > days(1)) {
                log_error("Constraint check: Parameter GotoWorkTimeMaximum of age group {:.0f} smaller {:d} or larger "
                          "than one day time span",
                          (size_t)i, this->get<GotoSchoolTimeMinimum>()[i].seconds());
                return true;
            }
        }

        if (this->get<LockdownDate>().seconds() < 0.0) {
            log_error("Constraint check: Parameter LockdownDate smaller {:d}", 0);
            return true;
        }

        return false;
    }

private:
    size_t m_num_groups;
};

} // namespace abm
} // namespace mio
#endif<|MERGE_RESOLUTION|>--- conflicted
+++ resolved
@@ -224,8 +224,6 @@
 };
 
 /**
-<<<<<<< HEAD
-=======
  * @brief Effectiveness of a Mask of a certain MaskType% against an Infection%.
  */
 struct MaskProtection {
@@ -241,7 +239,6 @@
 };
 
 /**
->>>>>>> 575a1467
  * @brief Aerosol transmission rates. 
 */
 struct AerosolTransmissionRates {
