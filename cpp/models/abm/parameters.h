--- conflicted
+++ resolved
@@ -427,23 +427,14 @@
 
     TestParameters() = default;
 
-<<<<<<< HEAD
-/**
- * @brief Reliability of an AntigenTest.
- */
-struct AntigenTest : public GenericTest {
-    using Type = TestParameters;
-    static Type get_default()
-    {
-        return Type{0.69, 0.99};
-=======
-    TestParameters(UncertainValue input_sensitivity, UncertainValue input_specificity) {
+    TestParameters(UncertainValue input_sensitivity, UncertainValue input_specificity)
+    {
         sensitivity = input_sensitivity;
         specificity = input_specificity;
->>>>>>> 7c5c0ea8
-    }
-
-    TestParameters(UncertainValue value) {
+    }
+
+    TestParameters(UncertainValue value)
+    {
         sensitivity = value;
         sensitivity = value;
     }
@@ -456,15 +447,11 @@
     using Type = CustomIndexArray<TestParameters, TestType>;
     static auto get_default(AgeGroup /*size*/)
     {
-<<<<<<< HEAD
-        return Type{0.99, 0.99};
-=======
         Type default_val                 = Type({TestType::Count});
         default_val[{TestType::Generic}] = TestParameters{0.9, 0.99};
         default_val[{TestType::Antigen}] = TestParameters{0.8, 0.88};
         default_val[{TestType::PCR}]     = TestParameters{0.9, 0.99};
         return default_val;
->>>>>>> 7c5c0ea8
     }
     static std::string name()
     {
@@ -682,11 +669,7 @@
                  QuarantineDuration, SocialEventRate, BasicShoppingRate, WorkRatio, SchoolRatio, GotoWorkTimeMinimum,
                  GotoWorkTimeMaximum, GotoSchoolTimeMinimum, GotoSchoolTimeMaximum, AgeGroupGotoSchool,
                  AgeGroupGotoWork, InfectionProtectionFactor, SeverityProtectionFactor, HighViralLoadProtectionFactor,
-<<<<<<< HEAD
-                 LogAgentIds>;
-=======
                  TestData>;
->>>>>>> 7c5c0ea8
 
 /**
  * @brief Maximum number of Person%s an infectious Person can infect at the respective Location.
