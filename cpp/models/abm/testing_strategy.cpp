--- conflicted
+++ resolved
@@ -186,16 +186,11 @@
             });
         if (iter_schemes != m_location_to_schemes_map.end()) {
             //apply all testing schemes that are found
-<<<<<<< HEAD
-            auto& schemes = iter_schemes->second;
+            auto& schemes = iter_schemes->schemes;
             // If the Person does not comply to Testing where there is a testing scheme at the target location, it is not allowed to enter.
             // Otherwise, whether the Person is allowed to enter or not depends on the test result(s).
             if (!person.is_compliant(rng, InterventionType::Testing) ||
                 !std::all_of(schemes.begin(), schemes.end(), [&rng, &person, t](TestingScheme& ts) {
-=======
-            auto& schemes = iter_schemes->schemes;
-            if (!std::all_of(schemes.begin(), schemes.end(), [&rng, &person, t](TestingScheme& ts) {
->>>>>>> 43aec131
                     return !ts.is_active() || ts.run_scheme(rng, person, t);
                 })) {
                 return false;
