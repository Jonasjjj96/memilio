/* 
* Copyright (C) 2020-2024 MEmilio
*
* Authors: Daniel Abele, Elisabeth Kluth, David Kerkmann, Khoa Nguyen
*
* Contact: Martin J. Kuehn <Martin.Kuehn@DLR.de>
*
* Licensed under the Apache License, Version 2.0 (the "License");
* you may not use this file except in compliance with the License.
* You may obtain a copy of the License at
*
*     http://www.apache.org/licenses/LICENSE-2.0
*
* Unless required by applicable law or agreed to in writing, software
* distributed under the License is distributed on an "AS IS" BASIS,
* WITHOUT WARRANTIES OR CONDITIONS OF ANY KIND, either express or implied.
* See the License for the specific language governing permissions and
* limitations under the License.
*/
#include "abm/person.h"
#include "abm/location_type.h"
#include "abm/mask_type.h"
#include "abm/parameters.h"
#include "abm/infection.h"
#include "abm/location.h"
#include "memilio/utils/random_number_generator.h"
#include <vector>

namespace mio
{
namespace abm
{

Person::Person(mio::RandomNumberGenerator& rng, LocationType location_type, LocationId location_id, AgeGroup age,
               PersonId person_id)
    : m_location(location_id)
    , m_location_type(location_type)
    , m_assigned_locations((uint32_t)LocationType::Count, LocationId::invalid_id())
    , m_home_isolation_start(TimePoint(-(std::numeric_limits<int>::max() / 2)))
    , m_age(age)
    , m_time_at_location(0)
<<<<<<< HEAD
    , m_time_of_last_test(TimePoint(-(std::numeric_limits<int>::max() / 2)))
    , m_mask(Mask(MaskType::None, TimePoint(-(std::numeric_limits<int>::max() / 2))))
    , m_compliance((uint32_t)InterventionType::Count, 1.)
=======
    , m_mask(Mask(MaskType::Community))
    , m_wears_mask(false)
    , m_mask_compliance((uint32_t)LocationType::Count, 0.)
>>>>>>> cb5affd6
    , m_person_id(person_id)
    , m_cells{0}
    , m_last_transport_mode(TransportMode::Unknown)
    , m_test_results({TestType::Count}, TestResult())
{
    m_random_workgroup        = UniformDistribution<double>::get_instance()(rng);
    m_random_schoolgroup      = UniformDistribution<double>::get_instance()(rng);
    m_random_goto_work_hour   = UniformDistribution<double>::get_instance()(rng);
    m_random_goto_school_hour = UniformDistribution<double>::get_instance()(rng);
}

Person::Person(const Person& other, PersonId id)
    : Person(other)
{
    m_person_id = id;
}

bool Person::is_infected(TimePoint t) const
{
    if (m_infections.empty()) {
        return false;
    }
    // subject to change if Recovered is removed
    if (m_infections.back().get_infection_state(t) == InfectionState::Susceptible ||
        m_infections.back().get_infection_state(t) == InfectionState::Recovered) {
        return false;
    }
    return true;
}

InfectionState Person::get_infection_state(TimePoint t) const
{
    if (m_infections.empty()) {
        return InfectionState::Susceptible;
    }
    else {
        return m_infections.back().get_infection_state(t);
    }
}

void Person::add_new_infection(Infection&& inf)
{
    m_infections.push_back(std::move(inf));
}

LocationId Person::get_location() const
{
    return m_location;
}

void Person::set_location(LocationType type, LocationId id)
{
    m_location         = id;
    m_location_type    = type;
    m_time_at_location = TimeSpan(0);
}

const Infection& Person::get_infection() const
{
    return m_infections.back();
}

Infection& Person::get_infection()
{
    return m_infections.back();
}

void Person::set_assigned_location(LocationType type, LocationId id)
{
    m_assigned_locations[static_cast<uint32_t>(type)] = id;
}

LocationId Person::get_assigned_location(LocationType type) const
{
    return m_assigned_locations[static_cast<uint32_t>(type)];
}

bool Person::goes_to_work(TimePoint t, const Parameters& params) const
{
    return m_random_workgroup < params.get<WorkRatio>().get_matrix_at(t.days())[0];
}

TimeSpan Person::get_go_to_work_time(const Parameters& params) const
{
    TimeSpan minimum_goto_work_time = params.get<GotoWorkTimeMinimum>()[m_age];
    TimeSpan maximum_goto_work_time = params.get<GotoWorkTimeMaximum>()[m_age];
    int timeSlots                   = (maximum_goto_work_time.seconds() - minimum_goto_work_time.seconds());
    int seconds_after_minimum       = int(timeSlots * m_random_goto_work_hour);
    return minimum_goto_work_time + seconds(seconds_after_minimum);
}

TimeSpan Person::get_go_to_school_time(const Parameters& params) const
{
    TimeSpan minimum_goto_school_time = params.get<GotoSchoolTimeMinimum>()[m_age];
    TimeSpan maximum_goto_school_time = params.get<GotoSchoolTimeMaximum>()[m_age];
    int timeSlots                     = (maximum_goto_school_time.seconds() - minimum_goto_school_time.seconds());
    int seconds_after_minimum         = int(timeSlots * m_random_goto_school_hour);
    return minimum_goto_school_time + seconds(seconds_after_minimum);
}

bool Person::goes_to_school(TimePoint t, const Parameters& params) const
{
    return m_random_schoolgroup < params.get<SchoolRatio>().get_matrix_at(t.days())[0];
}

void Person::remove_quarantine()
{
    m_home_isolation_start = TimePoint(-(std::numeric_limits<int>::max() / 2));
}

bool Person::get_tested(PersonalRandomNumberGenerator& rng, TimePoint t, const TestParameters& params)
{
    ScalarType random = UniformDistribution<double>::get_instance()(rng);
    if (is_infected(t)) {
        // true positive
        if (random < params.sensitivity) {
            // If the Person complies to isolation, start the quarantine.
            if (is_compliant(rng, InterventionType::Isolation)) {
                m_home_isolation_start = t;
            }
            m_infections.back().set_detected();
            return true;
        }
        // false negative
        else {
            return false;
        }
    }
    else {
        // true negative
        if (random < params.specificity) {
            return false;
        }
        // false positive
        else {
            // If the Person complies to isolation, start the quarantine.
            if (is_compliant(rng, InterventionType::Isolation)) {
                m_home_isolation_start = t;
            }
            return true;
        }
    }
}

PersonId Person::get_id() const
{
    return m_person_id;
}

std::vector<uint32_t>& Person::get_cells()
{
    return m_cells;
}

const std::vector<uint32_t>& Person::get_cells() const
{
    return m_cells;
}

ScalarType Person::get_mask_protective_factor(const Parameters& params) const
{
    return params.get<MaskProtection>()[m_mask.get_type()];
}

bool Person::is_compliant(PersonalRandomNumberGenerator& rng, InterventionType intervention) const
{
    ScalarType compliance_check = UniformDistribution<double>::get_instance()(rng);
    return compliance_check <= get_compliance(intervention);
}

std::pair<ExposureType, TimePoint> Person::get_latest_protection() const
{
    ExposureType latest_exposure_type = ExposureType::NoProtection;
    TimePoint infection_time          = TimePoint(0);
    if (!m_infections.empty()) {
        latest_exposure_type = ExposureType::NaturalInfection;
        infection_time       = m_infections.back().get_start_date();
    }
    if (!m_vaccinations.empty() && infection_time.days() <= m_vaccinations.back().time.days()) {
        latest_exposure_type = m_vaccinations.back().exposure_type;
        infection_time       = m_vaccinations.back().time;
    }
    return std::make_pair(latest_exposure_type, infection_time);
}

ScalarType Person::get_protection_factor(TimePoint t, VirusVariant virus, const Parameters& params) const
{
    auto latest_protection = get_latest_protection();
    // If there is no previous protection or vaccination, return 0.
    if (latest_protection.first == ExposureType::NoProtection) {
        return 0;
    }
    return params.get<InfectionProtectionFactor>()[{latest_protection.first, m_age, virus}](
        t.days() - latest_protection.second.days());
}

<<<<<<< HEAD
void Person::set_mask(MaskType type, TimePoint t)
{
    m_mask.change_mask(type, t);
=======
void Person::add_test_result(TimePoint t, TestType type, bool result)
{
    // Remove outdated test results or replace the old result of the same type
    m_test_results[{type}] = {t, result};
}

TestResult Person::get_test_result(TestType type) const
{
    return m_test_results[{type}];
>>>>>>> cb5affd6
}

} // namespace abm
} // namespace mio<|MERGE_RESOLUTION|>--- conflicted
+++ resolved
@@ -39,15 +39,8 @@
     , m_home_isolation_start(TimePoint(-(std::numeric_limits<int>::max() / 2)))
     , m_age(age)
     , m_time_at_location(0)
-<<<<<<< HEAD
-    , m_time_of_last_test(TimePoint(-(std::numeric_limits<int>::max() / 2)))
     , m_mask(Mask(MaskType::None, TimePoint(-(std::numeric_limits<int>::max() / 2))))
     , m_compliance((uint32_t)InterventionType::Count, 1.)
-=======
-    , m_mask(Mask(MaskType::Community))
-    , m_wears_mask(false)
-    , m_mask_compliance((uint32_t)LocationType::Count, 0.)
->>>>>>> cb5affd6
     , m_person_id(person_id)
     , m_cells{0}
     , m_last_transport_mode(TransportMode::Unknown)
@@ -244,11 +237,11 @@
         t.days() - latest_protection.second.days());
 }
 
-<<<<<<< HEAD
 void Person::set_mask(MaskType type, TimePoint t)
 {
     m_mask.change_mask(type, t);
-=======
+} 
+
 void Person::add_test_result(TimePoint t, TestType type, bool result)
 {
     // Remove outdated test results or replace the old result of the same type
@@ -258,7 +251,6 @@
 TestResult Person::get_test_result(TestType type) const
 {
     return m_test_results[{type}];
->>>>>>> cb5affd6
 }
 
 } // namespace abm
