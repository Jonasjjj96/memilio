/* 
* Copyright (C) 2020-2024 MEmilio
*
* Authors: Daniel Abele, Elisabeth Kluth, David Kerkmann, Khoa Nguyen
*
* Contact: Martin J. Kuehn <Martin.Kuehn@DLR.de>
*
* Licensed under the Apache License, Version 2.0 (the "License");
* you may not use this file except in compliance with the License.
* You may obtain a copy of the License at
*
*     http://www.apache.org/licenses/LICENSE-2.0
*
* Unless required by applicable law or agreed to in writing, software
* distributed under the License is distributed on an "AS IS" BASIS,
* WITHOUT WARRANTIES OR CONDITIONS OF ANY KIND, either express or implied.
* See the License for the specific language governing permissions and
* limitations under the License.
*/
#include "abm/person.h"
#include "abm/location_type.h"
#include "abm/mask_type.h"
#include "abm/parameters.h"
#include "abm/world.h"
#include "abm/location.h"
#include "memilio/utils/random_number_generator.h"
#include "abm/time.h"
#include <vector>

namespace mio
{
namespace abm
{

Person::Person(mio::RandomNumberGenerator& rng, Location& location, AgeGroup age, uint32_t person_id)
    : m_location(&location)
    , m_assigned_locations((uint32_t)LocationType::Count, INVALID_LOCATION_INDEX)
<<<<<<< HEAD
    , m_time_since_transmission(std::numeric_limits<int>::max() / 2)
    , m_quarantine(false)
=======
    , m_quarantine_start(TimePoint(-(std::numeric_limits<int>::max() / 2)))
>>>>>>> 3fb02ec9
    , m_age(age)
    , m_time_at_location(0)
    , m_time_of_last_test(TimePoint(-(std::numeric_limits<int>::max() / 2)))
    , m_mask(Mask(MaskType::Community))
    , m_wears_mask(false)
    , m_mask_compliance((uint32_t)LocationType::Count, 0.)
    , m_person_id(person_id)
    , m_cells{0}
    , m_last_transport_mode(TransportMode::Unknown)
{
    m_random_workgroup        = UniformDistribution<double>::get_instance()(rng);
    m_random_schoolgroup      = UniformDistribution<double>::get_instance()(rng);
    m_random_goto_work_hour   = UniformDistribution<double>::get_instance()(rng);
    m_random_goto_school_hour = UniformDistribution<double>::get_instance()(rng);
}

Person Person::copy_person(Location& location)
{
    Person copied_person     = Person(*this);
    copied_person.m_location = &location;
    location.add_person(*this);
    return copied_person;
}

void Person::interact(RandomNumberGenerator& rng, TimePoint t, TimeSpan dt, const Parameters& params)
{
    auto old_infection_state = get_infection_state(t);
    if (get_infection_state(t) == InfectionState::Susceptible) { // Susceptible
        m_location->interact(rng, *this, t, dt, params);
    }
    m_time_at_location += dt;
    change_time_since_transmission(old_infection_state, get_infection_state(t + dt), dt, t);
}

void Person::migrate_to(Location& loc_new, mio::abm::TransportMode transport_mode, const std::vector<uint32_t>& cells)
{
    if (*m_location != loc_new) {
        m_location->remove_person(*this);
        m_location = &loc_new;
        m_cells    = cells;
        loc_new.add_person(*this, cells);
        m_time_at_location    = TimeSpan(0);
        m_last_transport_mode = transport_mode;
    }
}

bool Person::is_infected(TimePoint t) const
{
    if (m_infections.empty()) {
        return false;
    }
    // subject to change if Recovered is removed
    if (m_infections.back().get_infection_state(t) == InfectionState::Susceptible ||
        m_infections.back().get_infection_state(t) == InfectionState::Recovered) {
        return false;
    }
    return true;
}

InfectionState Person::get_infection_state(TimePoint t) const
{
    if (m_infections.empty()) {
        return InfectionState::Susceptible;
    }
    else {
        return m_infections.back().get_infection_state(t);
    }
}

void Person::add_new_infection(Infection&& inf, TimePoint current_time)
{
    m_time_since_transmission = current_time - inf.get_infection_start();
    m_infections.push_back(std::move(inf));
}

void Person::change_time_since_transmission(const InfectionState curr_inf_state, const InfectionState new_inf_state,
                                            const TimeSpan dt, TimePoint t)
{
    if (new_inf_state == InfectionState::Recovered || new_inf_state == InfectionState::Dead) {
        m_time_since_transmission = mio::abm::TimeSpan(std::numeric_limits<int>::max() / 2);
    }
    else if (curr_inf_state != new_inf_state) {
        if (new_inf_state == InfectionState::Exposed) {
            m_time_since_transmission = mio::abm::TimeSpan(0);
        }
        else {
            m_time_since_transmission += dt;
        }
    }
    else {
        if (is_infected(t)) {
            if (m_time_since_transmission > mio::abm::TimeSpan(std::numeric_limits<int>::max() / 4)) {
                m_time_since_transmission = mio::abm::TimeSpan(0);
            }
            else {
                m_time_since_transmission += dt;
            }
        }
    }
}

Location& Person::get_location()
{
    return *m_location;
}

const Location& Person::get_location() const
{
    return *m_location;
}

const Infection& Person::get_infection() const
{
    return m_infections.back();
}

Infection& Person::get_infection()
{
    return m_infections.back();
}

void Person::set_assigned_location(Location& location)
{
    /* TODO: This is not safe if the location is not the same as added in the world, e.g. the index is wrong. We need to check this.
    * For now only use it like this:  auto home_id   = world.add_location(mio::abm::LocationType::Home);
    *                                 person.set_assigned_location(home);
    */
    m_assigned_locations[(uint32_t)location.get_type()] = location.get_index();
}

void Person::set_assigned_location(LocationId id)
{
    m_assigned_locations[(uint32_t)id.type] = id.index;
}

uint32_t Person::get_assigned_location_index(LocationType type) const
{
    return m_assigned_locations[(uint32_t)type];
}

bool Person::goes_to_work(TimePoint t, const Parameters& params) const
{
    return m_random_workgroup < params.get<WorkRatio>().get_matrix_at(t.days())[0];
}

TimeSpan Person::get_go_to_work_time(const Parameters& params) const
{
    TimeSpan minimum_goto_work_time = params.get<GotoWorkTimeMinimum>()[m_age];
    TimeSpan maximum_goto_work_time = params.get<GotoWorkTimeMaximum>()[m_age];
    int timeSlots                   = (maximum_goto_work_time.seconds() - minimum_goto_work_time.seconds());
    int seconds_after_minimum       = int(timeSlots * m_random_goto_work_hour);
    return minimum_goto_work_time + seconds(seconds_after_minimum);
}

TimeSpan Person::get_go_to_school_time(const Parameters& params) const
{
    TimeSpan minimum_goto_school_time = params.get<GotoSchoolTimeMinimum>()[m_age];
    TimeSpan maximum_goto_school_time = params.get<GotoSchoolTimeMaximum>()[m_age];
    int timeSlots                     = (maximum_goto_school_time.seconds() - minimum_goto_school_time.seconds());
    int seconds_after_minimum         = int(timeSlots * m_random_goto_school_hour);
    return minimum_goto_school_time + seconds(seconds_after_minimum);
}

bool Person::goes_to_school(TimePoint t, const Parameters& params) const
{
    return m_random_schoolgroup < params.get<SchoolRatio>().get_matrix_at(t.days())[0];
}

void Person::remove_quarantine()
{
    m_quarantine_start = TimePoint(-(std::numeric_limits<int>::max() / 2));
}

bool Person::get_tested(RandomNumberGenerator& rng, TimePoint t, const TestParameters& params)
{
    ScalarType random   = UniformDistribution<double>::get_instance()(rng);
    m_time_of_last_test = t;
    if (is_infected(t)) {
        // true positive
        if (random < params.sensitivity) {
            m_quarantine_start = t;
            m_infections.back().set_detected();
            return true;
        }
        // false negative
        else {
            return false;
        }
    }
    else {
        // true negative
        if (random < params.specificity) {
            return false;
        }
        // false positive
        else {
            m_quarantine_start = t;
            return true;
        }
    }
}

uint32_t Person::get_person_id()
{
    return m_person_id;
}

std::vector<uint32_t>& Person::get_cells()
{
    return m_cells;
}

const std::vector<uint32_t>& Person::get_cells() const
{
    return m_cells;
}

ScalarType Person::get_mask_protective_factor(const Parameters& params) const
{
    if (m_wears_mask == false) {
        return 0.;
    }
    else {
        return params.get<MaskProtection>()[m_mask.get_type()];
    }
}

bool Person::apply_mask_intervention(RandomNumberGenerator& rng, const Location& target)
{
    if (target.get_npi_active() == false) {
        m_wears_mask = false;
        if (get_mask_compliance(target.get_type()) > 0.) {
            // draw if the person wears a mask even if not required
            ScalarType wear_mask = UniformDistribution<double>::get_instance()(rng);
            if (wear_mask < get_mask_compliance(target.get_type())) {
                m_wears_mask = true;
            }
        }
    }
    else {
        m_wears_mask = true;
        if (get_mask_compliance(target.get_type()) < 0.) {
            // draw if a person refuses to wear the required mask
            ScalarType wear_mask = UniformDistribution<double>::get_instance()(rng, -1., 0.);
            if (wear_mask > get_mask_compliance(target.get_type())) {
                m_wears_mask = false;
            }
            return false;
        }
        if (m_wears_mask == true) {

            if (static_cast<int>(m_mask.get_type()) < static_cast<int>(target.get_required_mask())) {
                m_mask.change_mask(target.get_required_mask());
            }
        }
    }
    return true;
}

std::pair<ExposureType, TimePoint> Person::get_latest_protection() const
{
    ExposureType latest_exposure_type = ExposureType::NoProtection;
    TimePoint infection_time          = TimePoint(0);
    if (!m_infections.empty()) {
        latest_exposure_type = ExposureType::NaturalInfection;
        infection_time       = m_infections.back().get_start_date();
    }
    if (!m_vaccinations.empty() && infection_time.days() <= m_vaccinations.back().time.days()) {
        latest_exposure_type = m_vaccinations.back().exposure_type;
        infection_time       = m_vaccinations.back().time;
    }
    return std::make_pair(latest_exposure_type, infection_time);
}

ScalarType Person::get_protection_factor(TimePoint t, VirusVariant virus, const Parameters& params) const
{
    auto latest_protection = get_latest_protection();
    // If there is no previous protection or vaccination, return 0.
    if (latest_protection.first == ExposureType::NoProtection) {
        return 0;
    }
    return params.get<InfectionProtectionFactor>()[{latest_protection.first, m_age, virus}](
        t.days() - latest_protection.second.days());
}

} // namespace abm
} // namespace mio<|MERGE_RESOLUTION|>--- conflicted
+++ resolved
@@ -35,12 +35,8 @@
 Person::Person(mio::RandomNumberGenerator& rng, Location& location, AgeGroup age, uint32_t person_id)
     : m_location(&location)
     , m_assigned_locations((uint32_t)LocationType::Count, INVALID_LOCATION_INDEX)
-<<<<<<< HEAD
     , m_time_since_transmission(std::numeric_limits<int>::max() / 2)
-    , m_quarantine(false)
-=======
     , m_quarantine_start(TimePoint(-(std::numeric_limits<int>::max() / 2)))
->>>>>>> 3fb02ec9
     , m_age(age)
     , m_time_at_location(0)
     , m_time_of_last_test(TimePoint(-(std::numeric_limits<int>::max() / 2)))
