--- conflicted
+++ resolved
@@ -48,6 +48,11 @@
     bool operator!=(const GeographicalLocation& other) const
     {
         return !(latitude == other.latitude && longitude == other.longitude);
+    }
+
+    auto auto_serialize()
+    {
+        return make_auto_serialization("GraphicalLocation", NVP("latitude", latitude), NVP("longitude", longitude));
     }
 };
 
@@ -244,39 +249,6 @@
     }
 
     /**
-<<<<<<< HEAD
-=======
-     * serialize this. 
-     * @see mio::serialize
-     */
-    template <class IOContext>
-    void serialize(IOContext& io) const
-    {
-        auto obj = io.create_object("Location");
-        obj.add_element("index", m_id);
-        obj.add_element("type", m_type);
-    }
-
-    /**
-     * deserialize an object of this class.
-     * @see mio::deserialize
-     */
-    template <class IOContext>
-    static IOResult<Location> deserialize(IOContext& io)
-    {
-        auto obj   = io.expect_object("Location");
-        auto index = obj.expect_element("index", Tag<LocationId>{});
-        auto type  = obj.expect_element("type", Tag<LocationType>{});
-        return apply(
-            io,
-            [](auto&& index_, auto&& type_) {
-                return Location{type_, index_};
-            },
-            index, type);
-    }
-
-    /**
->>>>>>> 5bf395a3
      * @brief Get the geographical location of the Location.
      * @return The geographical location of the Location.
      */
@@ -292,16 +264,6 @@
     void set_geographical_location(GeographicalLocation location)
     {
         m_geographical_location = location;
-    }
-
-<<<<<<< HEAD
-    /**
-     * @brief Get the location's identifier in a World.
-     * @return The location's LocationId by value.
-     */
-    LocationId get_id() const
-    {
-        return m_id;
     }
 
     auto auto_serialize()
@@ -316,12 +278,8 @@
     friend AutoConstructor<Location>;
     Location() = default;
 
-    LocationId m_id; ///< Id of the Location including type and index.
-=======
-private:
     LocationType m_type; ///< Type of the Location.
     LocationId m_id; ///< Id of the Location. Set by the World owning it.
->>>>>>> 5bf395a3
     LocalInfectionParameters m_parameters; ///< Infection parameters for the Location.
     std::vector<Cell> m_cells{}; ///< A vector of all Cell%s that the Location is divided in.
     MaskType m_required_mask; ///< Least secure type of Mask that is needed to enter the Location.
