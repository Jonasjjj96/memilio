--- conflicted
+++ resolved
@@ -32,27 +32,18 @@
 
 void Simulation::advance(ScalarType tmax)
 {
-<<<<<<< HEAD
-    mio::log_info("Simulating IDE-SECIR until t={} with dt = {}.", tmax, m_dt);
-    m_model->initialize_solver(m_dt);
-=======
     mio::log_info("Simulating IDE-SECIR from t0 = {} until tmax = {} with dt = {}.",
                   m_model->m_transitions.get_last_time(), tmax, m_dt);
     m_model->initial_compute_compartments(m_dt);
->>>>>>> e15b4bb2
 
     // For every time step:
     while (m_model->m_transitions.get_last_time() < tmax - m_dt / 2) {
         m_model->m_transitions.add_time_point(m_model->m_transitions.get_last_time() + m_dt);
         m_model->m_populations.add_time_point(m_model->m_populations.get_last_time() + m_dt);
 
-<<<<<<< HEAD
         std::cout << "Time: " << m_model->m_transitions.get_last_time() << "\n";
 
-        // compute_S:
-=======
-        // compute Susceptibles:
->>>>>>> e15b4bb2
+        // Compute Susceptibles:
         m_model->compute_susceptibles(m_dt);
 
         // Compute flows:
