--- conflicted
+++ resolved
@@ -72,33 +72,9 @@
                 "Initialization failed. Number of elements in transition vector does not match the required number.");
         }
 
-<<<<<<< HEAD
-        ScalarType global_max_support = get_global_max_support(dt);
-
-        if (m_transitions.get_num_time_points() < (Eigen::Index)std::ceil(global_max_support / dt)) {
-=======
-        ScalarType support_max = std::max(
-            {parameters.get<TransitionDistributions>()[(int)InfectionTransition::ExposedToInfectedNoSymptoms]
-                 .get_support_max(dt),
-             parameters.get<TransitionDistributions>()[(int)InfectionTransition::InfectedNoSymptomsToInfectedSymptoms]
-                 .get_support_max(dt),
-             parameters.get<TransitionDistributions>()[(int)InfectionTransition::InfectedNoSymptomsToRecovered]
-                 .get_support_max(dt),
-             parameters.get<TransitionDistributions>()[(int)InfectionTransition::InfectedSymptomsToInfectedSevere]
-                 .get_support_max(dt),
-             parameters.get<TransitionDistributions>()[(int)InfectionTransition::InfectedSymptomsToRecovered]
-                 .get_support_max(dt),
-             parameters.get<TransitionDistributions>()[(int)InfectionTransition::InfectedSevereToInfectedCritical]
-                 .get_support_max(dt),
-             parameters.get<TransitionDistributions>()[(int)InfectionTransition::InfectedSevereToRecovered]
-                 .get_support_max(dt),
-             parameters.get<TransitionDistributions>()[(int)InfectionTransition::InfectedCriticalToDead]
-                 .get_support_max(dt),
-             parameters.get<TransitionDistributions>()[(int)InfectionTransition::InfectedCriticalToRecovered]
-                 .get_support_max(dt)});
-
-        if (m_transitions.get_num_time_points() < (Eigen::Index)std::ceil(support_max / dt)) {
->>>>>>> 9aff6e25
+        ScalarType global_support_max = get_global_support_max(dt);
+
+        if (m_transitions.get_num_time_points() < (Eigen::Index)std::ceil(global_support_max / dt)) {
             log_error(
                 "Initialization failed. Not enough time points for transitions given before start of simulation.");
         }
@@ -112,18 +88,18 @@
         std::cout << "Computing initial flows. \n";
         int num_transitions = (int)mio::isecir::InfectionTransition::Count;
 
-        // get (global) max_support to determine how many flows in the past we have to compute
-        ScalarType global_max_support         = this->get_global_max_support(dt);
-        Eigen::Index global_max_support_index = std::ceil(global_max_support / dt);
-        std::cout << "Global max_support: " << global_max_support << "\n";
+        // get (global) support_max to determine how many flows in the past we have to compute
+        ScalarType global_support_max         = this->get_global_support_max(dt);
+        Eigen::Index global_support_max_index = std::ceil(global_support_max / dt);
+        std::cout << "Global support_max: " << global_support_max << "\n";
 
         // remove time point
         this->m_transitions.remove_last_time_point();
 
         ScalarType t0_ide_index = std::ceil(t0_ide / dt);
         unused(secihurd_ode);
-        int init_start_index =t0_ide_index - global_max_support_index + 1;
-        // flow from S to E for -6*global_max_support, ..., 0 (directly from compartments)
+        int init_start_index = t0_ide_index - global_support_max_index + 1;
+        // flow from S to E for -6*global_support_max, ..., 0 (directly from compartments)
         // add time points to init_transitions here
         for (int i = init_start_index; i <= t0_ide_index; i++) {
             // std::cout << "i: " << i << "\n";
@@ -135,76 +111,77 @@
         }
 
         // compute resulting flows as combination of change in compartments and previously computed flows
-        // Eigen::Index start_shift = t0_ide_index - 6 * global_max_support_index;
-        
-        // flow from E to C for -global_max_support, ..., 0
+        // Eigen::Index start_shift = t0_ide_index - 6 * global_support_max_index;
+
+        // flow from E to C for -global_support_max, ..., 0
         for (int i = init_start_index; i <= t0_ide_index; i++) {
             // std::cout << "i: " << i << "\n";
-            this->m_transitions[i-init_start_index][Eigen::Index(mio::isecir::InfectionTransition::ExposedToInfectedNoSymptoms)] =
+            this->m_transitions[i - init_start_index]
+                               [Eigen::Index(mio::isecir::InfectionTransition::ExposedToInfectedNoSymptoms)] =
                 secihurd_ode[i - 1][Eigen::Index(mio::isecir::InfectionState::Exposed)] -
                 secihurd_ode[i][Eigen::Index(mio::isecir::InfectionState::Exposed)] +
-                this->m_transitions
-                    [i-init_start_index][Eigen::Index(mio::isecir::InfectionTransition::SusceptibleToExposed)];
+                this->m_transitions[i - init_start_index]
+                                   [Eigen::Index(mio::isecir::InfectionTransition::SusceptibleToExposed)];
             // std::cout << "Flow from E to C: "
             //           << this->m_transitions[i-init_start_index][Eigen::Index(
             //                  mio::isecir::InfectionTransition::ExposedToInfectedNoSymptoms)]
             //           << "\n";
         }
 
-        // flow from C to I and from C to R for -global_max_support, ..., 0
-        for (int i = init_start_index; i <= t0_ide_index; i++) {
-            this->m_transitions[i-init_start_index][Eigen::Index(
-                mio::isecir::InfectionTransition::InfectedNoSymptomsToInfectedSymptoms)] =
-                0.5 *
-                (secihurd_ode[i - 1][Eigen::Index(mio::isecir::InfectionState::InfectedNoSymptoms)] -
-                 secihurd_ode[i][Eigen::Index(mio::isecir::InfectionState::InfectedNoSymptoms)] +
-                 this->m_transitions[i-init_start_index][Eigen::Index(mio::isecir::InfectionTransition::ExposedToInfectedNoSymptoms)]);
-            this->m_transitions
-                [i-init_start_index][Eigen::Index(mio::isecir::InfectionTransition::InfectedNoSymptomsToRecovered)] =
-                this->m_transitions[i-init_start_index][Eigen::Index(
+        // flow from C to I and from C to R for -global_support_max, ..., 0
+        for (int i = init_start_index; i <= t0_ide_index; i++) {
+            this->m_transitions[i - init_start_index]
+                               [Eigen::Index(mio::isecir::InfectionTransition::InfectedNoSymptomsToInfectedSymptoms)] =
+                0.5 * (secihurd_ode[i - 1][Eigen::Index(mio::isecir::InfectionState::InfectedNoSymptoms)] -
+                       secihurd_ode[i][Eigen::Index(mio::isecir::InfectionState::InfectedNoSymptoms)] +
+                       this->m_transitions[i - init_start_index][Eigen::Index(
+                           mio::isecir::InfectionTransition::ExposedToInfectedNoSymptoms)]);
+            this->m_transitions[i - init_start_index]
+                               [Eigen::Index(mio::isecir::InfectionTransition::InfectedNoSymptomsToRecovered)] =
+                this->m_transitions[i - init_start_index][Eigen::Index(
                     mio::isecir::InfectionTransition::InfectedNoSymptomsToInfectedSymptoms)];
         }
 
-        // flow from I to H and from I to R for -global_max_support, ..., 0
-        for (int i = init_start_index; i <= t0_ide_index; i++) {
-            this->m_transitions
-                [i-init_start_index][Eigen::Index(mio::isecir::InfectionTransition::InfectedSymptomsToInfectedSevere)] =
+        // flow from I to H and from I to R for -global_support_max, ..., 0
+        for (int i = init_start_index; i <= t0_ide_index; i++) {
+            this->m_transitions[i - init_start_index]
+                               [Eigen::Index(mio::isecir::InfectionTransition::InfectedSymptomsToInfectedSevere)] =
                 0.5 * (secihurd_ode[i - 1][Eigen::Index(mio::isecir::InfectionState::InfectedSymptoms)] -
                        secihurd_ode[i][Eigen::Index(mio::isecir::InfectionState::InfectedSymptoms)] +
-                       this->m_transitions[i-init_start_index][Eigen::Index(
+                       this->m_transitions[i - init_start_index][Eigen::Index(
                            mio::isecir::InfectionTransition::InfectedNoSymptomsToInfectedSymptoms)]);
-            this->m_transitions
-                [i-init_start_index][Eigen::Index(mio::isecir::InfectionTransition::InfectedSymptomsToRecovered)] =
-                this->m_transitions
-                    [i-init_start_index][Eigen::Index(mio::isecir::InfectionTransition::InfectedSymptomsToInfectedSevere)];
-        }
-
-        // flow from H to U and from H to R for -global_max_support, ..., 0
-        for (int i = init_start_index; i <= t0_ide_index; i++) {
-            this->m_transitions
-                [i-init_start_index][Eigen::Index(mio::isecir::InfectionTransition::InfectedSevereToInfectedCritical)] =
+            this->m_transitions[i - init_start_index]
+                               [Eigen::Index(mio::isecir::InfectionTransition::InfectedSymptomsToRecovered)] =
+                this->m_transitions[i - init_start_index]
+                                   [Eigen::Index(mio::isecir::InfectionTransition::InfectedSymptomsToInfectedSevere)];
+        }
+
+        // flow from H to U and from H to R for -global_support_max, ..., 0
+        for (int i = init_start_index; i <= t0_ide_index; i++) {
+            this->m_transitions[i - init_start_index]
+                               [Eigen::Index(mio::isecir::InfectionTransition::InfectedSevereToInfectedCritical)] =
                 0.5 * (secihurd_ode[i - 1][Eigen::Index(mio::isecir::InfectionState::InfectedSevere)] -
                        secihurd_ode[i][Eigen::Index(mio::isecir::InfectionState::InfectedSevere)] +
-                       this->m_transitions[i-init_start_index][Eigen::Index(
+                       this->m_transitions[i - init_start_index][Eigen::Index(
                            mio::isecir::InfectionTransition::InfectedSymptomsToInfectedSevere)]);
-            this->m_transitions
-                [i-init_start_index][Eigen::Index(mio::isecir::InfectionTransition::InfectedSevereToRecovered)] =
-                this->m_transitions
-                    [i-init_start_index][Eigen::Index(mio::isecir::InfectionTransition::InfectedSevereToInfectedCritical)];
-        }
-
-        // flow from U to D and from U to R for -global_max_support, ..., 0
-        for (int i = init_start_index; i <= t0_ide_index; i++) {
-            this->m_transitions
-                [i-init_start_index][Eigen::Index(mio::isecir::InfectionTransition::InfectedCriticalToDead)] =
+            this->m_transitions[i - init_start_index]
+                               [Eigen::Index(mio::isecir::InfectionTransition::InfectedSevereToRecovered)] =
+                this->m_transitions[i - init_start_index]
+                                   [Eigen::Index(mio::isecir::InfectionTransition::InfectedSevereToInfectedCritical)];
+        }
+
+        // flow from U to D and from U to R for -global_support_max, ..., 0
+        for (int i = init_start_index; i <= t0_ide_index; i++) {
+            this->m_transitions[i - init_start_index]
+                               [Eigen::Index(mio::isecir::InfectionTransition::InfectedCriticalToDead)] =
                 0.5 * (secihurd_ode[i - 1][Eigen::Index(mio::isecir::InfectionState::InfectedCritical)] -
                        secihurd_ode[i][Eigen::Index(mio::isecir::InfectionState::InfectedCritical)] +
-                       this->m_transitions[i-init_start_index][Eigen::Index(
+                       this->m_transitions[i - init_start_index][Eigen::Index(
                            mio::isecir::InfectionTransition::InfectedSevereToInfectedCritical)]);
-            this->m_transitions
-                [i-init_start_index][Eigen::Index(mio::isecir::InfectionTransition::InfectedCriticalToRecovered)] =
-                this->m_transitions
-                    [i-init_start_index][Eigen::Index(mio::isecir::InfectionTransition::InfectedCriticalToDead)];
+            this->m_transitions[i - init_start_index]
+                               [Eigen::Index(mio::isecir::InfectionTransition::InfectedCriticalToRecovered)] =
+                this->m_transitions[i - init_start_index]
+                                   [Eigen::Index(mio::isecir::InfectionTransition::InfectedCriticalToDead)];
         }
     }
 
@@ -215,19 +192,19 @@
     {
         int num_transitions = (int)mio::isecir::InfectionTransition::Count;
 
-        // get (global) max_support to determine how many flows in the past we have to compute
-        ScalarType global_max_support         = this->get_global_max_support(dt);
-        Eigen::Index global_max_support_index = std::ceil(global_max_support / dt);
-        std::cout << "Global max_support: " << global_max_support << "\n";
+        // get (global) support_max to determine how many flows in the past we have to compute
+        ScalarType global_support_max         = this->get_global_support_max(dt);
+        Eigen::Index global_support_max_index = std::ceil(global_support_max / dt);
+        std::cout << "Global support_max: " << global_support_max << "\n";
 
         // remove time point
         this->m_transitions.remove_last_time_point();
 
         ScalarType t0_ide_index = std::ceil(t0_ide / dt);
         unused(secihurd_ode);
-        // flow from S to E for -6*global_max_support, ..., 0 (directly from compartments)
+        // flow from S to E for -6*global_support_max, ..., 0 (directly from compartments)
         // add time points to init_transitions here
-        for (int i = t0_ide_index - 6 * global_max_support_index + 1; i <= t0_ide_index; i++) {
+        for (int i = t0_ide_index - 6 * global_support_max_index + 1; i <= t0_ide_index; i++) {
             this->m_transitions.add_time_point(i * dt,
                                                mio::TimeSeries<ScalarType>::Vector::Constant(num_transitions, 0));
             this->m_transitions.get_last_value()[Eigen::Index(mio::isecir::InfectionTransition::SusceptibleToExposed)] =
@@ -239,33 +216,33 @@
 
         // then use compute_flow function to compute following flows
 
-        Eigen::Index start_shift = t0_ide_index - 6 * global_max_support_index;
-
-        // flow from E to C for -5*global_max_support, ..., 0
-        for (int i = t0_ide_index - 5 * global_max_support_index + 1; i <= t0_ide_index; i++) {
+        Eigen::Index start_shift = t0_ide_index - 6 * global_support_max_index;
+
+        // flow from E to C for -5*global_support_max, ..., 0
+        for (int i = t0_ide_index - 5 * global_support_max_index + 1; i <= t0_ide_index; i++) {
             this->compute_flow(1, 0, dt, true, i - start_shift);
         }
 
-        // flow from C to I for -4*global_max_support, ..., 0
-        for (int i = t0_ide_index - 4 * global_max_support_index + 1; i <= t0_ide_index; i++) {
+        // flow from C to I for -4*global_support_max, ..., 0
+        for (int i = t0_ide_index - 4 * global_support_max_index + 1; i <= t0_ide_index; i++) {
             // C to I
             this->compute_flow(2, 1, dt, true, i - start_shift);
         }
 
-        // flow from I to H for -3*global_max_support, ..., 0
-        for (int i = t0_ide_index - 3 * global_max_support_index + 1; i <= t0_ide_index; i++) {
+        // flow from I to H for -3*global_support_max, ..., 0
+        for (int i = t0_ide_index - 3 * global_support_max_index + 1; i <= t0_ide_index; i++) {
             // I to H
             this->compute_flow(4, 2, dt, true, i - start_shift);
         }
 
-        // flow from H to U for -2*global_max_support, ..., 0
-        for (int i = t0_ide_index - 2 * global_max_support_index + 1; i <= t0_ide_index; i++) {
+        // flow from H to U for -2*global_support_max, ..., 0
+        for (int i = t0_ide_index - 2 * global_support_max_index + 1; i <= t0_ide_index; i++) {
             // H to U
             this->compute_flow(6, 4, dt, true, i - start_shift);
         }
 
-        // flow from U to D and C, I, H, U to R for -1*global_max_support, ..., 0
-        for (int i = t0_ide_index - 1 * global_max_support_index + 1; i <= t0_ide_index; i++) {
+        // flow from U to D and C, I, H, U to R for -1*global_support_max, ..., 0
+        for (int i = t0_ide_index - 1 * global_support_max_index + 1; i <= t0_ide_index; i++) {
             // U to D
             this->compute_flow(8, 6, dt, true, i - start_shift);
             // C to R
@@ -376,16 +353,16 @@
     void compute_recovered();
 
     /**
-     * @brief Getter for the global max_support, i.e. the maximum of max_support over all TransitionDistributions.
+     * @brief Getter for the global support_max, i.e. the maximum of support_max over all TransitionDistributions.
      *
      * This determines how many inital values we need for the flows.
      *
      * @param[in] dt Time step size.
      * 
-     * @return Global max_support.
-     *
-     */
-    ScalarType get_global_max_support(ScalarType dt) const;
+     * @return Global support_max.
+     *
+     */
+    ScalarType get_global_support_max(ScalarType dt) const;
 
     ParameterSet parameters{}; ///< ParameterSet of Model Parameters.
     /* Attention: m_populations and m_transitions do not necessarily have the same number of time points due to the initialization part. */
