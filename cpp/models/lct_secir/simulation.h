--- conflicted
+++ resolved
@@ -160,15 +160,9 @@
     }
 
 private:
-<<<<<<< HEAD
-    std::shared_ptr<IntegratorCore> m_integratorCore; ///< InteratorCore used for Simulation.
+    std::shared_ptr<IntegratorCore<ScalarType>> m_integratorCore; ///< InteratorCore used for Simulation.
     std::unique_ptr<Model> m_model; ///< Unique pointer to the LCT-model the simulation should be performed with.
-    OdeIntegrator m_integrator; ///< OdeIntegrator used to perform simulation.
-=======
-    std::shared_ptr<IntegratorCore<ScalarType>> m_integratorCore; ///< InteratorCore used for Simulation.
-    std::unique_ptr<Model> m_model; ///< LCT-model the simulation should be performed with.
     OdeIntegrator<ScalarType> m_integrator; ///< OdeIntegrator used to perform simulation.
->>>>>>> bcfa8d39
     TimeSeries<ScalarType> m_result; ///< The simulation results.
     ScalarType m_dt; ///< The time step used (and possibly set) by m_integratorCore::step.
 };
