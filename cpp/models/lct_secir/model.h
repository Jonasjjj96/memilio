/* 
* Copyright (C) 2020-2024 MEmilio
*
* Authors: Lena Ploetzke
*
* Contact: Martin J. Kuehn <Martin.Kuehn@DLR.de>
*
* Licensed under the Apache License, Version 2.0 (the "License");
* you may not use this file except in compliance with the License.
* You may obtain a copy of the License at
*
*     http://www.apache.org/licenses/LICENSE-2.0
*
* Unless required by applicable law or agreed to in writing, software
* distributed under the License is distributed on an "AS IS" BASIS,
* WITHOUT WARRANTIES OR CONDITIONS OF ANY KIND, either express or implied.
* See the License for the specific language governing permissions and
* limitations under the License.
*/

#ifndef LCT_SECIR_MODEL_H
#define LCT_SECIR_MODEL_H

#include "lct_secir/parameters.h"
#include "lct_secir/infection_state.h"
#include "memilio/compartments/compartmentalmodel.h"
#include "memilio/epidemiology/populations.h"
#include "memilio/epidemiology/lct_infection_state.h"
#include "memilio/config.h"
#include "memilio/utils/time_series.h"
#include "memilio/utils/logging.h"
#include "memilio/math/eigen.h"

namespace mio
{
namespace lsecir
{

/**
 * @brief Class that defines an LCT-SECIR model.
 *
 * @tparam NumExposed The number of subcompartents used for the Exposed compartment.
 * @tparam NumInfectedNoSymptoms The number of subcompartents used for the InfectedNoSymptoms compartment. 
 * @tparam NumInfectedSymptoms The number of subcompartents used for the InfectedSymptoms compartment.
 * @tparam NumInfectedSevere The number of subcompartents used for the InfectedSevere compartment.
 * @tparam NumInfectedCritical The number of subcompartents used for the InfectedCritical compartment.
 */
template <size_t NumExposed, size_t NumInfectedNoSymptoms, size_t NumInfectedSymptoms, size_t NumInfectedSevere,
          size_t NumInfectedCritical>
class Model
    : public CompartmentalModel<
          ScalarType,
          LctInfectionState<InfectionState, 1, NumExposed, NumInfectedNoSymptoms, NumInfectedSymptoms,
                            NumInfectedSevere, NumInfectedCritical, 1, 1>,
          mio::Populations<ScalarType,
                           LctInfectionState<InfectionState, 1, NumExposed, NumInfectedNoSymptoms, NumInfectedSymptoms,
                                             NumInfectedSevere, NumInfectedCritical, 1, 1>>,
          Parameters>
{
public:
    using LctState = LctInfectionState<InfectionState, 1, NumExposed, NumInfectedNoSymptoms, NumInfectedSymptoms,
                                       NumInfectedSevere, NumInfectedCritical, 1, 1>;
    using Base     = CompartmentalModel<ScalarType, LctState, mio::Populations<ScalarType, LctState>, Parameters>;
    using typename Base::ParameterSet;
    using typename Base::Populations;

    /// @brief Default constructor.
    Model()
        : Base(Populations({Index<LctState>(LctState::Count)}, 0.), ParameterSet())
    {
    }

    /**
     * @brief Evaluates the right-hand-side f of the LCT dydt = f(y, t).
     *
     * The LCT-SECIR model is defined through ordinary differential equations of the form dydt = f(y, t). 
     * y is a vector containing number of individuals for each (sub-) compartment.
     * This function evaluates the right-hand-side f of the ODE and can be used in an ODE solver.
     * @param pop the current state of the population in the geographic unit we are considering
     * @param y the current state of the model (or a subpopulation) as a flat array
     * @param t the current time
     * @param dydt a reference to the calculated output
     */
    void get_derivatives(Eigen::Ref<const Eigen::VectorXd> pop, Eigen::Ref<const Eigen::VectorXd> y, ScalarType t,
                         Eigen::Ref<Eigen::VectorXd> dydt) const override
    {
        dydt.setZero();

        auto params           = this->parameters;
        auto total_population = pop.sum() - pop[LctState::template get_first_index<InfectionState::Dead>()];

        ScalarType infectedNoSymptoms = 0;
        ScalarType infectedSymptoms   = 0;
        ScalarType dummy              = 0;

        // Calculate sum of all subcompartments for InfectedNoSymptoms.
        infectedNoSymptoms =
            pop.segment(LctState::template get_first_index<InfectionState::InfectedNoSymptoms>(),
                        LctState::template get_num_subcompartments<InfectionState::InfectedNoSymptoms>())
                .sum();
        // Calculate sum of all subcompartments for InfectedSymptoms.
        infectedSymptoms = pop.segment(LctState::template get_first_index<InfectionState::InfectedSymptoms>(),
                                       LctState::template get_num_subcompartments<InfectionState::InfectedSymptoms>())
                               .sum();

<<<<<<< HEAD
        // Susceptibles.
        ScalarType season_val = 1 + parameters.get<Seasonality>() *
                                        sin(3.141592653589793 * ((parameters.get<StartDay>() + t) / 182.5 + 0.5));
        dydt[0] = -y[0] / (m_N0 - y[LctState::template get_first_index<InfectionState::Dead>()]) * season_val *
                  parameters.get<TransmissionProbabilityOnContact>() *
                  parameters.get<ContactPatterns>().get_cont_freq_mat().get_matrix_at(t)(0, 0) *
                  (parameters.get<RelativeTransmissionNoSymptoms>() * C +
                   parameters.get<RiskOfInfectionFromSymptomatic>() * I);
=======
        // S'
        ScalarType season_val = 1 + params.template get<Seasonality>() *
                                        sin(3.141592653589793 * ((params.template get<StartDay>() + t) / 182.5 + 0.5));
        dydt[0] = -y[0] / total_population * season_val * params.template get<TransmissionProbabilityOnContact>() *
                  params.template get<ContactPatterns>().get_cont_freq_mat().get_matrix_at(t)(0, 0) *
                  (params.template get<RelativeTransmissionNoSymptoms>() * infectedNoSymptoms +
                   params.template get<RiskOfInfectionFromSymptomatic>() * infectedSymptoms);
>>>>>>> 1edf777f

        // Exposed.
        dydt[1] = -dydt[0];
        for (Eigen::Index i = 0;
             i < Eigen::Index(LctState::template get_num_subcompartments<InfectionState::Exposed>()); i++) {
            // Dummy stores the value of the flow from dydt[1 + i] to dydt[2 + i].
            // 1+i is always the index of a (sub-)compartment of E and 2+i can also be the index of the first (sub-)compartment of C.
            dummy = (ScalarType)LctState::template get_num_subcompartments<InfectionState::Exposed>() *
                    (1 / params.template get<TimeExposed>()) * y[1 + i];
            // Subtract flow from dydt[1 + i] and add to dydt[2 + i].
            dydt[1 + i] = dydt[1 + i] - dummy;
            dydt[2 + i] = dummy;
        }

<<<<<<< HEAD
        // InfectedNoSymptoms.
        for (Eigen::Index i = 0; i < LctState::template get_num_subcompartments<InfectionState::InfectedNoSymptoms>();
             i++) {
            dummy = LctState::template get_num_subcompartments<InfectionState::InfectedNoSymptoms>() *
                    (1 / parameters.get<TimeInfectedNoSymptoms>()) *
=======
        // C'
        for (Eigen::Index i = 0;
             i < Eigen::Index(LctState::template get_num_subcompartments<InfectionState::InfectedNoSymptoms>()); i++) {
            dummy = (ScalarType)LctState::template get_num_subcompartments<InfectionState::InfectedNoSymptoms>() *
                    (1 / params.template get<TimeInfectedNoSymptoms>()) *
>>>>>>> 1edf777f
                    y[LctState::template get_first_index<InfectionState::InfectedNoSymptoms>() + i];
            dydt[LctState::template get_first_index<InfectionState::InfectedNoSymptoms>() + i] =
                dydt[LctState::template get_first_index<InfectionState::InfectedNoSymptoms>() + i] - dummy;
            dydt[LctState::template get_first_index<InfectionState::InfectedNoSymptoms>() + i + 1] = dummy;
        }

        // InfectedSymptoms.
        // Flow from last (sub-) compartment of InfectedNoSymptoms must be split between InfectedSymptoms_1 and Recovered.
        dydt[LctState::template get_first_index<InfectionState::Recovered>()] =
            dydt[LctState::template get_first_index<InfectionState::InfectedSymptoms>()] *
            params.template get<RecoveredPerInfectedNoSymptoms>();
        dydt[LctState::template get_first_index<InfectionState::InfectedSymptoms>()] =
            dydt[LctState::template get_first_index<InfectionState::InfectedSymptoms>()] *
            (1 - params.template get<RecoveredPerInfectedNoSymptoms>());

        for (Eigen::Index i = 0;
             i < Eigen::Index(LctState::template get_num_subcompartments<InfectionState::InfectedSymptoms>()); i++) {
            dummy = (ScalarType)LctState::template get_num_subcompartments<InfectionState::InfectedSymptoms>() *
                    (1 / params.template get<TimeInfectedSymptoms>()) *
                    y[LctState::template get_first_index<InfectionState::InfectedSymptoms>() + i];
            dydt[LctState::template get_first_index<InfectionState::InfectedSymptoms>() + i] =
                dydt[LctState::template get_first_index<InfectionState::InfectedSymptoms>() + i] - dummy;
            dydt[LctState::template get_first_index<InfectionState::InfectedSymptoms>() + i + 1] = dummy;
        }

        // InfectedSevere.
        dydt[LctState::template get_first_index<InfectionState::Recovered>()] =
            dydt[LctState::template get_first_index<InfectionState::Recovered>()] +
            dydt[LctState::template get_first_index<InfectionState::InfectedSevere>()] *
                (1 - params.template get<SeverePerInfectedSymptoms>());
        dydt[LctState::template get_first_index<InfectionState::InfectedSevere>()] =
            dydt[LctState::template get_first_index<InfectionState::InfectedSevere>()] *
            params.template get<SeverePerInfectedSymptoms>();
        for (Eigen::Index i = 0;
             i < Eigen::Index(LctState::template get_num_subcompartments<InfectionState::InfectedSevere>()); i++) {
            dummy = (ScalarType)LctState::template get_num_subcompartments<InfectionState::InfectedSevere>() *
                    (1 / params.template get<TimeInfectedSevere>()) *
                    y[LctState::template get_first_index<InfectionState::InfectedSevere>() + i];
            dydt[LctState::template get_first_index<InfectionState::InfectedSevere>() + i] =
                dydt[LctState::template get_first_index<InfectionState::InfectedSevere>() + i] - dummy;
            dydt[LctState::template get_first_index<InfectionState::InfectedSevere>() + i + 1] = dummy;
        }

        // InfectedCritical.
        dydt[LctState::template get_first_index<InfectionState::Recovered>()] =
            dydt[LctState::template get_first_index<InfectionState::Recovered>()] +
            dydt[LctState::template get_first_index<InfectionState::InfectedCritical>()] *
                (1 - params.template get<CriticalPerSevere>());
        dydt[LctState::template get_first_index<InfectionState::InfectedCritical>()] =
            dydt[LctState::template get_first_index<InfectionState::InfectedCritical>()] *
            params.template get<CriticalPerSevere>();
        for (Eigen::Index i = 0;
             i < Eigen::Index(LctState::template get_num_subcompartments<InfectionState::InfectedCritical>() - 1);
             i++) {
            dummy = (ScalarType)LctState::template get_num_subcompartments<InfectionState::InfectedCritical>() *
                    (1 / params.template get<TimeInfectedCritical>()) *
                    y[LctState::template get_first_index<InfectionState::InfectedCritical>() + i];
            dydt[LctState::template get_first_index<InfectionState::InfectedCritical>() + i] =
                dydt[LctState::template get_first_index<InfectionState::InfectedCritical>() + i] - dummy;
            dydt[LctState::template get_first_index<InfectionState::InfectedCritical>() + i + 1] = dummy;
        }
<<<<<<< HEAD
        // Last flow from InfectedCritical has to be divided between Recovered and Dead.
        // Must be calculated separately in order not to overwrite the already calculated values ​​for Recovered.
        dummy = LctState::template get_num_subcompartments<InfectionState::InfectedCritical>() *
                (1 / parameters.get<TimeInfectedCritical>()) *
=======
        // Last flow from U has to be divided between R and D.
        // Must be calculated separately in order not to overwrite the already calculated values ​​for R.
        dummy = (ScalarType)LctState::template get_num_subcompartments<InfectionState::InfectedCritical>() *
                (1 / params.template get<TimeInfectedCritical>()) *
>>>>>>> 1edf777f
                y[LctState::template get_first_index<InfectionState::Recovered>() - 1];
        dydt[LctState::template get_first_index<InfectionState::Recovered>() - 1] =
            dydt[LctState::template get_first_index<InfectionState::Recovered>() - 1] - dummy;
        dydt[LctState::template get_first_index<InfectionState::Recovered>()] =
            dydt[LctState::template get_first_index<InfectionState::Recovered>()] +
            (1 - params.template get<DeathsPerCritical>()) * dummy;
        dydt[LctState::template get_first_index<InfectionState::Dead>()] =
            params.template get<DeathsPerCritical>() * dummy;
    }

    /**
     * @brief Cumulates a simulation result with subcompartments to produce a result that divides the population only
     *   into the infection states defined in InfectionState.
     *
     * If the model is used for simulation, we will get a result in form of a TimeSeries with infection states divided 
     * in subcompartments.
     * The function calculates a TimeSeries without subcompartmens from another TimeSeries with subcompartments. 
     * This is done by summing up the numbers in the subcompartments.
     * @param[in] result result of a simulation with the model.
     * @return result of the simulation divided in the Base infection states. 
     *  Returns TimeSeries with values -1 if calculation is not possible.
     */
    TimeSeries<ScalarType> calculate_compartments(const TimeSeries<ScalarType>& result) const
    {
        if (!(LctState::Count == result.get_num_elements())) {
            log_error("Result does not match infectionState of the Model.");
            TimeSeries<ScalarType> compartments((Eigen::Index)InfectionState::Count);
            Eigen::VectorXd wrong_size = Eigen::VectorXd::Constant(Eigen::Index(InfectionState::Count), -1);
            compartments.add_time_point(-1, wrong_size);
            return compartments;
        }
        TimeSeries<ScalarType> compartments((Eigen::Index)InfectionState::Count);
        Eigen::VectorXd dummy((Eigen::Index)InfectionState::Count);
        for (Eigen::Index i = 0; i < result.get_num_time_points(); ++i) {
            // Use segment of vector of the result with subcompartments of InfectionState with index j and sum up values of subcompartments.
            dummy[Eigen::Index(InfectionState::Susceptible)] = result[i][0];
            dummy[Eigen::Index(InfectionState::Exposed)] =
                result[i]
                    .segment(LctState::template get_first_index<InfectionState::Exposed>(),
                             LctState::template get_num_subcompartments<InfectionState::Exposed>())
                    .sum();
            dummy[Eigen::Index(InfectionState::InfectedNoSymptoms)] =
                result[i]
                    .segment(LctState::template get_first_index<InfectionState::InfectedNoSymptoms>(),
                             LctState::template get_num_subcompartments<InfectionState::InfectedNoSymptoms>())
                    .sum();
            dummy[Eigen::Index(InfectionState::InfectedSymptoms)] =
                result[i]
                    .segment(LctState::template get_first_index<InfectionState::InfectedSymptoms>(),
                             LctState::template get_num_subcompartments<InfectionState::InfectedSymptoms>())
                    .sum();
            dummy[Eigen::Index(InfectionState::InfectedSevere)] =
                result[i]
                    .segment(LctState::template get_first_index<InfectionState::InfectedSevere>(),
                             LctState::template get_num_subcompartments<InfectionState::InfectedSevere>())
                    .sum();
            dummy[Eigen::Index(InfectionState::InfectedCritical)] =
                result[i]
                    .segment(LctState::template get_first_index<InfectionState::InfectedCritical>(),
                             LctState::template get_num_subcompartments<InfectionState::InfectedCritical>())
                    .sum();
            dummy[Eigen::Index(InfectionState::Recovered)] =
                result[i][LctState::template get_first_index<InfectionState::Recovered>()];
            dummy[Eigen::Index(InfectionState::Dead)] =
                result[i][LctState::template get_first_index<InfectionState::Dead>()];

            compartments.add_time_point(result.get_time(i), dummy);
        }

        return compartments;
    }
};

} // namespace lsecir
} // namespace mio

#endif // LCTSECIR_MODEL_H<|MERGE_RESOLUTION|>--- conflicted
+++ resolved
@@ -103,24 +103,13 @@
                                        LctState::template get_num_subcompartments<InfectionState::InfectedSymptoms>())
                                .sum();
 
-<<<<<<< HEAD
         // Susceptibles.
-        ScalarType season_val = 1 + parameters.get<Seasonality>() *
-                                        sin(3.141592653589793 * ((parameters.get<StartDay>() + t) / 182.5 + 0.5));
-        dydt[0] = -y[0] / (m_N0 - y[LctState::template get_first_index<InfectionState::Dead>()]) * season_val *
-                  parameters.get<TransmissionProbabilityOnContact>() *
-                  parameters.get<ContactPatterns>().get_cont_freq_mat().get_matrix_at(t)(0, 0) *
-                  (parameters.get<RelativeTransmissionNoSymptoms>() * C +
-                   parameters.get<RiskOfInfectionFromSymptomatic>() * I);
-=======
-        // S'
         ScalarType season_val = 1 + params.template get<Seasonality>() *
                                         sin(3.141592653589793 * ((params.template get<StartDay>() + t) / 182.5 + 0.5));
         dydt[0] = -y[0] / total_population * season_val * params.template get<TransmissionProbabilityOnContact>() *
                   params.template get<ContactPatterns>().get_cont_freq_mat().get_matrix_at(t)(0, 0) *
                   (params.template get<RelativeTransmissionNoSymptoms>() * infectedNoSymptoms +
                    params.template get<RiskOfInfectionFromSymptomatic>() * infectedSymptoms);
->>>>>>> 1edf777f
 
         // Exposed.
         dydt[1] = -dydt[0];
@@ -135,19 +124,12 @@
             dydt[2 + i] = dummy;
         }
 
-<<<<<<< HEAD
         // InfectedNoSymptoms.
-        for (Eigen::Index i = 0; i < LctState::template get_num_subcompartments<InfectionState::InfectedNoSymptoms>();
-             i++) {
-            dummy = LctState::template get_num_subcompartments<InfectionState::InfectedNoSymptoms>() *
-                    (1 / parameters.get<TimeInfectedNoSymptoms>()) *
-=======
-        // C'
+
         for (Eigen::Index i = 0;
              i < Eigen::Index(LctState::template get_num_subcompartments<InfectionState::InfectedNoSymptoms>()); i++) {
             dummy = (ScalarType)LctState::template get_num_subcompartments<InfectionState::InfectedNoSymptoms>() *
                     (1 / params.template get<TimeInfectedNoSymptoms>()) *
->>>>>>> 1edf777f
                     y[LctState::template get_first_index<InfectionState::InfectedNoSymptoms>() + i];
             dydt[LctState::template get_first_index<InfectionState::InfectedNoSymptoms>() + i] =
                 dydt[LctState::template get_first_index<InfectionState::InfectedNoSymptoms>() + i] - dummy;
@@ -209,17 +191,11 @@
                 dydt[LctState::template get_first_index<InfectionState::InfectedCritical>() + i] - dummy;
             dydt[LctState::template get_first_index<InfectionState::InfectedCritical>() + i + 1] = dummy;
         }
-<<<<<<< HEAD
+
         // Last flow from InfectedCritical has to be divided between Recovered and Dead.
         // Must be calculated separately in order not to overwrite the already calculated values ​​for Recovered.
-        dummy = LctState::template get_num_subcompartments<InfectionState::InfectedCritical>() *
-                (1 / parameters.get<TimeInfectedCritical>()) *
-=======
-        // Last flow from U has to be divided between R and D.
-        // Must be calculated separately in order not to overwrite the already calculated values ​​for R.
         dummy = (ScalarType)LctState::template get_num_subcompartments<InfectionState::InfectedCritical>() *
                 (1 / params.template get<TimeInfectedCritical>()) *
->>>>>>> 1edf777f
                 y[LctState::template get_first_index<InfectionState::Recovered>() - 1];
         dydt[LctState::template get_first_index<InfectionState::Recovered>() - 1] =
             dydt[LctState::template get_first_index<InfectionState::Recovered>() - 1] - dummy;
