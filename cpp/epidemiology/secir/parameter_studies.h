#ifndef PARAMETER_STUDIES_H
#define PARAMETER_STUDIES_H

#include "epidemiology/secir/secir.h"
#include "epidemiology/secir/parameter_space.h"
#include "epidemiology/utils/time_series.h"
#include <epidemiology/migration/migration.h>
#include <epidemiology/model/simulation.h>

#include <cmath>

namespace epi
{

<<<<<<< HEAD
=======
using HandleSimulationResultFunction =
    std::function<void(epi::Graph<epi::ModelNode<epi::SecirSimulation>, epi::MigrationEdge>)>;

auto DummyHandleResultFunction = [](epi::Graph<epi::ModelNode<epi::SecirSimulation>, epi::MigrationEdge>) {};

>>>>>>> 1df72598
/**
 * Class that performs multiple simulation runs with randomly sampled parameters.
 */
template <class Model>
class ParameterStudy
{

public:

    using HandleSimulationResultFunction = std::function<void(const Model&, const TimeSeries<double>&, int node)>;
    /**
     * create study for graph of compartment models.
     * @param graph graph of parameters
     * @param t0 start time of simulations
     * @param tmax end time of simulations
     * @param graph_sim_dt time step of graph simulation
     * @param num_runs number of runs
     */
    ParameterStudy(const epi::Graph<Model, epi::MigrationEdge>& graph, double t0, double tmax, double graph_sim_dt,
                   size_t num_runs)
        : m_graph(graph)
        , m_num_runs(num_runs)
        , m_t0{t0}
        , m_tmax{tmax}
        , m_dt_graph_sim(graph_sim_dt)
    {
    }

    ParameterStudy(const epi::Graph<epi::SecirParams, epi::MigrationEdge>& graph, double t0, double tmax,
                   double dev_rel, double graph_sim_dt, size_t num_runs);

    /**
     * @brief Create study for single compartment model.
     * @param params SecirParams object 
     * @param t0 start time of simulations
     * @param tmax end time of simulations
     * @param num_runs number of runs in ensemble run
     */
    ParameterStudy(Model const& model, double t0, double tmax, size_t num_runs)
        : m_num_runs{num_runs}
        , m_t0{t0}
        , m_tmax{tmax}
        , m_dt_graph_sim(tmax - t0)
    {
        m_graph.add_node(model);
    }

    /**
     * @brief create study for single compartment model with normal distributions.
     * Sets all parameters to normal distribution with specified relative deviation.
     * @param params SecirParams object 
     * @param t0 start time of simulations
     * @param tmax end time of simulations
     * @param dev_rel relative deviation of parameters distributions
     * @param num_runs number of runs in ensemble run
     */
    ParameterStudy(Model const& model, double t0, double tmax, double dev_rel, size_t num_runs)
        : ParameterStudy(model, t0, tmax, num_runs)
    {
        set_params_distributions_normal(m_graph.nodes()[0], t0, tmax, dev_rel);
    }

    /*
     * @brief Carry out all simulations in the parameter study.
     * @param[in] result_processing_function Processing function for simulation results, e.g., output function
     */
    std::vector<epi::Graph<epi::ModelNode<epi::Simulation<Model>>, epi::MigrationEdge>>
    run(HandleSimulationResultFunction result_processing_function = [](const Model&, const TimeSeries<double>&, int) {})
    {
        std::vector<epi::Graph<epi::ModelNode<epi::Simulation<Model>>, epi::MigrationEdge>> ensemble_result;

        // Iterate over all parameters in the parameter space
        for (size_t i = 0; i < m_num_runs; i++) {
            epi::Graph<epi::ModelNode<epi::Simulation<Model>>, epi::MigrationEdge> sim_graph;

            for (auto& params_node : m_graph.nodes()) {
                draw_sample(params_node);
                sim_graph.add_node(params_node, m_t0, m_dt_integration);
            }

            for (auto& edge : m_graph.edges()) {
                sim_graph.add_edge(edge.start_node_idx, edge.end_node_idx, edge.property.coefficients);
            }

            // Call the simulation function
            auto sim = make_migration_sim(m_t0, m_dt_graph_sim, sim_graph);
            sim.advance(m_tmax);

            auto result = sim.get_graph();

            int node_id = 0;
            for (auto& node : result.nodes()) {
                result_processing_function(node.model.get_model(), node.model.get_result(), node_id);
                node_id++;
            }

            ensemble_result.push_back(result);
        }

        return ensemble_result;
    }

    /*
     * @brief sets the number of Monte Carlo runs
     * @param[in] num_runs number of runs
     */

    void set_num_runs(size_t num_runs)
    {
        m_num_runs = num_runs;
    }

    /*
     * @brief returns the number of Monte Carlo runs
     */
    int get_num_runs() const
    {
        return static_cast<int>(m_num_runs);
    }

    /*
     * @brief sets end point in simulation
     * @param[in] tmax end point in simulation
     */
    void set_tmax(double tmax)
    {
        m_tmax = tmax;
    }

    /*
     * @brief returns end point in simulation
     */
    double get_tmax() const
    {
        return m_tmax;
    }

    void set_t0(double t0)
    {
        m_t0 = t0;
    }

    /*
     * @brief returns start point in simulation
     */
    double get_t0() const
    {
        return m_t0;
    }

    const Model& get_model() const
    {
        return m_graph.nodes()[0];
    }

    Model& get_model()
    {
        return m_graph.nodes()[0];
    }

    const Graph<Model, MigrationEdge>& get_secir_model_graph() const
    {
        return m_graph;
    }

    Graph<Model, MigrationEdge>& get_secir_model_graph()
    {
        return m_graph;
    }

private:
    // Stores Graph with the names and ranges of all parameters
    epi::Graph<Model, epi::MigrationEdge> m_graph;

    size_t m_num_runs;

    // Start time (should be the same for all simulations)
    double m_t0;
    // End time (should be the same for all simulations)
    double m_tmax;
    // time step of the graph
    double m_dt_graph_sim;
    // adaptive time step of the integrator (will be corrected if too large/small)
    double m_dt_integration = 0.1;
};

<<<<<<< HEAD
=======
inline ParameterStudy::ParameterStudy(const epi::Graph<epi::SecirParams, epi::MigrationEdge>& graph, double t0,
                                      double tmax, double graph_sim_dt, size_t num_runs)
    : m_graph(graph)
    , m_num_runs(num_runs)
    , m_t0{t0}
    , m_tmax{tmax}
    , m_dt_graph_sim(graph_sim_dt)
{
}

inline ParameterStudy::ParameterStudy(const epi::Graph<epi::SecirParams, epi::MigrationEdge>& graph, double t0,
                                      double tmax, double dev_rel, double graph_sim_dt, size_t num_runs)
    : m_graph(graph)
    , m_num_runs(num_runs)
    , m_t0{t0}
    , m_tmax{tmax}
    , m_dt_graph_sim(graph_sim_dt)
{
    for (auto& params_node : m_graph.nodes()) {
        set_params_distributions_normal(params_node, t0, tmax, dev_rel);
    }
}

inline ParameterStudy::ParameterStudy(SecirParams const& params, double t0, double tmax, size_t num_runs)
    : m_num_runs{num_runs}
    , m_t0{t0}
    , m_tmax{tmax}
    , m_dt_graph_sim(tmax - t0)
{
    m_graph.add_node(params);
}

inline ParameterStudy::ParameterStudy(SecirParams const& params, double t0, double tmax, double dev_rel,
                                      size_t num_runs)
    : ParameterStudy(params, t0, tmax, num_runs)
{
    set_params_distributions_normal(m_graph.nodes()[0], t0, tmax, dev_rel);
}

inline std::vector<epi::Graph<epi::ModelNode<epi::SecirSimulation>, epi::MigrationEdge>>
ParameterStudy::run(HandleSimulationResultFunction simulation_result_function)
{
    std::vector<epi::Graph<epi::ModelNode<epi::SecirSimulation>, epi::MigrationEdge>> ensemble_result;
    ensemble_result.reserve(m_num_runs);

    // Iterate over all parameters in the parameter space
    for (size_t i = 0; i < m_num_runs; i++) {
        epi::Graph<epi::ModelNode<epi::SecirSimulation>, epi::MigrationEdge> sim_graph;

        for (auto& params_node : m_graph.nodes()) {
            draw_sample(params_node);
            params_node.apply_constraints();
            sim_graph.add_node(params_node, m_t0, m_dt_integration);
        }

        for (auto& edge : m_graph.edges()) {
            sim_graph.add_edge(edge.start_node_idx, edge.end_node_idx, edge.property.coefficients);
        }

        // Call the simulation function
        auto sim = make_migration_sim(m_t0, m_dt_graph_sim, sim_graph);
        sim.advance(m_tmax);

        auto result = sim.get_graph();

        simulation_result_function(result);

        ensemble_result.push_back(result);
    }

    return ensemble_result;
}

>>>>>>> 1df72598
} // namespace epi

#endif // PARAMETER_STUDIES_H<|MERGE_RESOLUTION|>--- conflicted
+++ resolved
@@ -12,14 +12,6 @@
 namespace epi
 {
 
-<<<<<<< HEAD
-=======
-using HandleSimulationResultFunction =
-    std::function<void(epi::Graph<epi::ModelNode<epi::SecirSimulation>, epi::MigrationEdge>)>;
-
-auto DummyHandleResultFunction = [](epi::Graph<epi::ModelNode<epi::SecirSimulation>, epi::MigrationEdge>) {};
-
->>>>>>> 1df72598
 /**
  * Class that performs multiple simulation runs with randomly sampled parameters.
  */
@@ -29,7 +21,9 @@
 
 public:
 
-    using HandleSimulationResultFunction = std::function<void(const Model&, const TimeSeries<double>&, int node)>;
+    using HandleSimulationResultFunction = std::function<void(epi::Graph<epi::ModelNode<epi::Simulation<Model>>, epi::MigrationEdge>)>;
+
+
     /**
      * create study for graph of compartment models.
      * @param graph graph of parameters
@@ -48,8 +42,18 @@
     {
     }
 
-    ParameterStudy(const epi::Graph<epi::SecirParams, epi::MigrationEdge>& graph, double t0, double tmax,
-                   double dev_rel, double graph_sim_dt, size_t num_runs);
+    ParameterStudy(const epi::Graph<Model, epi::MigrationEdge>& graph, double t0, double tmax,
+                   double dev_rel, double graph_sim_dt, size_t num_runs)
+        : m_graph(graph)
+        , m_num_runs(num_runs)
+        , m_t0{t0}
+        , m_tmax{tmax}
+        , m_dt_graph_sim(graph_sim_dt)
+    {
+        for (auto& params_node : m_graph.nodes()) {
+            set_params_distributions_normal(params_node, t0, tmax, dev_rel);
+        }
+    }
 
     /**
      * @brief Create study for single compartment model.
@@ -87,9 +91,10 @@
      * @param[in] result_processing_function Processing function for simulation results, e.g., output function
      */
     std::vector<epi::Graph<epi::ModelNode<epi::Simulation<Model>>, epi::MigrationEdge>>
-    run(HandleSimulationResultFunction result_processing_function = [](const Model&, const TimeSeries<double>&, int) {})
+    run(HandleSimulationResultFunction result_processing_function = [](epi::Graph<epi::ModelNode<epi::Simulation<Model>>, epi::MigrationEdge>) {})
     {
         std::vector<epi::Graph<epi::ModelNode<epi::Simulation<Model>>, epi::MigrationEdge>> ensemble_result;
+        ensemble_result.reserve(m_num_runs);
 
         // Iterate over all parameters in the parameter space
         for (size_t i = 0; i < m_num_runs; i++) {
@@ -97,6 +102,7 @@
 
             for (auto& params_node : m_graph.nodes()) {
                 draw_sample(params_node);
+                params_node.apply_constraints();
                 sim_graph.add_node(params_node, m_t0, m_dt_integration);
             }
 
@@ -110,11 +116,7 @@
 
             auto result = sim.get_graph();
 
-            int node_id = 0;
-            for (auto& node : result.nodes()) {
-                result_processing_function(node.model.get_model(), node.model.get_result(), node_id);
-                node_id++;
-            }
+            result_processing_function(result);
 
             ensemble_result.push_back(result);
         }
@@ -206,82 +208,7 @@
     double m_dt_integration = 0.1;
 };
 
-<<<<<<< HEAD
-=======
-inline ParameterStudy::ParameterStudy(const epi::Graph<epi::SecirParams, epi::MigrationEdge>& graph, double t0,
-                                      double tmax, double graph_sim_dt, size_t num_runs)
-    : m_graph(graph)
-    , m_num_runs(num_runs)
-    , m_t0{t0}
-    , m_tmax{tmax}
-    , m_dt_graph_sim(graph_sim_dt)
-{
-}
-
-inline ParameterStudy::ParameterStudy(const epi::Graph<epi::SecirParams, epi::MigrationEdge>& graph, double t0,
-                                      double tmax, double dev_rel, double graph_sim_dt, size_t num_runs)
-    : m_graph(graph)
-    , m_num_runs(num_runs)
-    , m_t0{t0}
-    , m_tmax{tmax}
-    , m_dt_graph_sim(graph_sim_dt)
-{
-    for (auto& params_node : m_graph.nodes()) {
-        set_params_distributions_normal(params_node, t0, tmax, dev_rel);
-    }
-}
-
-inline ParameterStudy::ParameterStudy(SecirParams const& params, double t0, double tmax, size_t num_runs)
-    : m_num_runs{num_runs}
-    , m_t0{t0}
-    , m_tmax{tmax}
-    , m_dt_graph_sim(tmax - t0)
-{
-    m_graph.add_node(params);
-}
-
-inline ParameterStudy::ParameterStudy(SecirParams const& params, double t0, double tmax, double dev_rel,
-                                      size_t num_runs)
-    : ParameterStudy(params, t0, tmax, num_runs)
-{
-    set_params_distributions_normal(m_graph.nodes()[0], t0, tmax, dev_rel);
-}
-
-inline std::vector<epi::Graph<epi::ModelNode<epi::SecirSimulation>, epi::MigrationEdge>>
-ParameterStudy::run(HandleSimulationResultFunction simulation_result_function)
-{
-    std::vector<epi::Graph<epi::ModelNode<epi::SecirSimulation>, epi::MigrationEdge>> ensemble_result;
-    ensemble_result.reserve(m_num_runs);
-
-    // Iterate over all parameters in the parameter space
-    for (size_t i = 0; i < m_num_runs; i++) {
-        epi::Graph<epi::ModelNode<epi::SecirSimulation>, epi::MigrationEdge> sim_graph;
-
-        for (auto& params_node : m_graph.nodes()) {
-            draw_sample(params_node);
-            params_node.apply_constraints();
-            sim_graph.add_node(params_node, m_t0, m_dt_integration);
-        }
-
-        for (auto& edge : m_graph.edges()) {
-            sim_graph.add_edge(edge.start_node_idx, edge.end_node_idx, edge.property.coefficients);
-        }
-
-        // Call the simulation function
-        auto sim = make_migration_sim(m_t0, m_dt_graph_sim, sim_graph);
-        sim.advance(m_tmax);
-
-        auto result = sim.get_graph();
-
-        simulation_result_function(result);
-
-        ensemble_result.push_back(result);
-    }
-
-    return ensemble_result;
-}
-
->>>>>>> 1df72598
+
 } // namespace epi
 
 #endif // PARAMETER_STUDIES_H