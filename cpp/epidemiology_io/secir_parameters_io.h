--- conflicted
+++ resolved
@@ -89,8 +89,13 @@
 template <class AgeGroup>
 SecirModel<AgeGroup> read_parameter_space(TixiDocumentHandle handle, const std::string& path, int io_mode)
 {
+    ReturnCode status;
+
     int num_groups;
-    tixiGetIntegerElement(handle, path_join(path, "NumberOfGroups").c_str(), &num_groups);
+    status = tixiGetIntegerElement(handle, path_join(path, "NumberOfGroups").c_str(), &num_groups);
+    assert(status == SUCCESS && ("Failed to read num_groups at " + path).c_str());
+
+    status = tixiGetIntegerElement(handle, path_join(path, "NumberOfGroups").c_str(), &num_groups);
 
     if (num_groups != (int)AgeGroup::Count) {
         epi::log_error("Only 1, 2,3, 6 or 8 age groups allowed at the moment.");
@@ -98,20 +103,24 @@
 
     SecirModel<AgeGroup> model;
     double read_buffer;
-    tixiGetDoubleElement(handle, path_join(path, "StartDay").c_str(), &read_buffer);
+    status = tixiGetDoubleElement(handle, path_join(path, "StartDay").c_str(), &read_buffer);
+    assert(status == SUCCESS && ("Failed to read StartDay at " + path).c_str());
+
     model.parameters.set_start_day(read_buffer);
     model.parameters.set_seasonality(*read_element(handle, path_join(path, "Seasonality"), io_mode));
     model.parameters.set_icu_capacity(*read_element(handle, path_join(path, "ICUCapacity"), io_mode));
     model.parameters.set_contact_patterns(read_contact(handle, path_join(path, "ContactFreq"), io_mode));
 
-    for (int i = 0; i < num_groups; i++) {
+    for (size_t i = 0; i < static_cast<size_t>(num_groups); i++) {
         auto group_name = "Group" + std::to_string(i + 1);
         auto group_path = path_join(path, group_name);
 
         // populations
         auto population_path = path_join(group_path, "Population");
 
-        tixiGetDoubleElement(handle, path_join(population_path, "Dead").c_str(), &read_buffer);
+        status = tixiGetDoubleElement(handle, path_join(population_path, "Dead").c_str(), &read_buffer);
+        assert(status == SUCCESS && ("Failed to read number of deaths at " + path).c_str());
+
         model.populations.set(read_buffer, (AgeGroup)i, InfectionType::D);
 
         model.populations.set(*read_element(handle, path_join(population_path, "Exposed"), io_mode), (AgeGroup)i,
@@ -127,7 +136,9 @@
         model.populations.set(*read_element(handle, path_join(population_path, "Recovered"), io_mode), (AgeGroup)i,
                               InfectionType::R);
 
-        tixiGetDoubleElement(handle, path_join(population_path, "Total").c_str(), &read_buffer);
+        status = tixiGetDoubleElement(handle, path_join(population_path, "Total").c_str(), &read_buffer);
+        assert(status == SUCCESS && ("Failed to read total population at " + path).c_str());
+
         model.populations.set_difference_from_group_total(read_buffer, (AgeGroup)i, (AgeGroup)i, InfectionType::S);
 
         // times
@@ -184,14 +195,14 @@
 void write_parameter_space(TixiDocumentHandle handle, const std::string& path, Model const& model, int num_runs,
                            int io_mode)
 {
-    int num_groups = (int)model.parameters.get_num_groups();
+    auto num_groups = model.parameters.get_num_groups();
     tixiAddIntegerElement(handle, path.c_str(), "NumberOfGroups", num_groups, "%d");
 
     tixiAddDoubleElement(handle, path.c_str(), "StartDay", model.parameters.get_start_day(), "%g");
     write_element(handle, path, "Seasonality", model.parameters.get_seasonality(), io_mode, num_runs);
     write_element(handle, path, "ICUCapacity", model.parameters.get_icu_capacity(), io_mode, num_runs);
 
-    for (int i = 0; i < num_groups; i++) {
+    for (size_t i = 0; i < num_groups; i++) {
         auto group_name = "Group" + std::to_string(i + 1);
         auto group_path = path_join(path, group_name);
 
@@ -270,15 +281,24 @@
 template <class AgeGroup>
 ParameterStudy<SecirModel<AgeGroup>> read_parameter_study(TixiDocumentHandle handle, const std::string& path)
 {
+    ReturnCode status;
+
     int io_mode;
     int num_runs;
     double t0;
     double tmax;
 
-    tixiGetIntegerElement(handle, path_join(path, "IOMode").c_str(), &io_mode);
-    tixiGetIntegerElement(handle, path_join(path, "Runs").c_str(), &num_runs);
-    tixiGetDoubleElement(handle, path_join(path, "T0").c_str(), &t0);
-    tixiGetDoubleElement(handle, path_join(path, "TMax").c_str(), &tmax);
+    status = tixiGetIntegerElement(handle, path_join(path, "IOMode").c_str(), &io_mode);
+    assert(status == SUCCESS && ("Failed to read io_mode at " + path).c_str());
+
+    status = tixiGetIntegerElement(handle, path_join(path, "Runs").c_str(), &num_runs);
+    assert(status == SUCCESS && ("Failed to read num_runs at " + path).c_str());
+
+    status = tixiGetDoubleElement(handle, path_join(path, "T0").c_str(), &t0);
+    assert(status == SUCCESS && ("Failed to read t0 at " + path).c_str());
+
+    status = tixiGetDoubleElement(handle, path_join(path, "TMax").c_str(), &tmax);
+    assert(status == SUCCESS && ("Failed to read tmax at " + path).c_str());
 
     SecirModel<AgeGroup> model = read_parameter_space<AgeGroup>(handle, path, io_mode);
     return ParameterStudy<SecirModel<AgeGroup>>(model, t0, tmax, num_runs);
@@ -314,17 +334,12 @@
  * @param t0 starting point of simulation
  * @param tmax end point of simulation
  */
-<<<<<<< HEAD
-template <class Model>
-void write_single_run_params(const int run, const Model& model, double t0, double tmax,
-                             const TimeSeries<double>& result, int node)
-{
-
-    int num_runs     = 1;
-    std::string path = "/Parameters";
-    TixiDocumentHandle handle;
-    tixiCreateDocument("Parameters", &handle);
-    ParameterStudy<Model> study(model, t0, tmax, num_runs);
+template <class Model>
+        void write_single_run_params(const int run, epi::Graph<epi::ModelNode<epi::Simulation<Model>>, epi::MigrationEdge> graph,
+                                     double t0, double tmax)
+{
+    assert(graph.nodes().size() > 0 && "Graph Nodes are empty");
+
 
     std::string abs_path;
     bool created = create_directory("results", abs_path);
@@ -335,24 +350,31 @@
     }
     else {
         log_info(
-            "Results are stored in {:s}/ results. Files from previous runs will be "
+            "Results are stored in {:s}/results. Files from previous runs will be "
             "overwritten",
             epi::get_current_dir_name());
     }
 
-    write_parameter_study(handle, path, study);
-    tixiSaveDocument(
-        handle,
-        (abs_path + "/Parameters_run" + std::to_string(run) + "_node" + std::to_string(node) + ".xml").c_str());
-    tixiCloseDocument(handle);
-
-    save_result(result,
-                (abs_path + "/Results_run" + std::to_string(run) + "_node" + std::to_string(node) + ".h5").c_str());
-}
-=======
-void write_single_run_params(const int run, epi::Graph<epi::ModelNode<SecirSimulation>, MigrationEdge> graph, double t0,
-                             double tmax);
->>>>>>> 1df72598
+    int node_id = 0;
+    for (auto& node : graph.nodes()) {
+        int num_runs     = 1;
+        std::string path = "/Parameters";
+        TixiDocumentHandle handle;
+        tixiCreateDocument("Parameters", &handle);
+        ParameterStudy<Model> study(node.get_model().get_model(), t0, tmax, num_runs);
+
+        write_parameter_study(handle, path, study);
+
+        tixiSaveDocument(handle, path_join(abs_path, ("Parameters_run" + std::to_string(run) + "_node" +
+                                                          std::to_string(node_id) + ".xml"))
+                                     .c_str());
+        tixiCloseDocument(handle);
+
+        save_result(node.get_result(), path_join(abs_path, ("Results_run" + std::to_string(run) + "_node" +
+                                                                std::to_string(node_id) + ".h5")));
+        node_id++;
+    }
+}
 
 /**
  * @brief Creates xml file containing Parameters of one node of a graph
@@ -360,48 +382,32 @@
  * @param graph Graph which holds the node
  * @param node Node ID
  */
-<<<<<<< HEAD
-template <class Model>
-void write_node(const Graph<Model, MigrationEdge>& graph, int node)
-{
+template <class Model>
+void write_node(TixiDocumentHandle handle, const Graph<Model, MigrationEdge>& graph, int node)
+{
+    assert(graph.nodes().size() > 0 && "Graph Nodes are empty");
     int num_runs = 1;
     int io_mode  = 2;
 
     std::string path = "/Parameters";
-    TixiDocumentHandle handle;
-    tixiCreateDocument("Parameters", &handle);
 
     tixiAddIntegerElement(handle, path.c_str(), "NodeID", node, "%d");
 
     auto model = graph.nodes()[node];
 
     write_parameter_space(handle, path, model, num_runs, io_mode);
-    tixiSaveDocument(handle, ("GraphNode" + std::to_string(node) + ".xml").c_str());
-    tixiCloseDocument(handle);
-}
-=======
-void write_node(TixiDocumentHandle handle, const Graph<SecirParams, MigrationEdge>& graph, int node);
->>>>>>> 1df72598
+}
 
 /**
  * @brief reads parameters of a single node and saves it into the graph
  * @param node_handle Tixi document handle
  * @param graph Graph in which the node is saved
  */
-<<<<<<< HEAD
 template <class AgeGroup>
-void read_node(Graph<SecirModel<AgeGroup>, MigrationEdge>& graph, int node)
-{
-    TixiDocumentHandle node_handle;
-    tixiOpenDocument(("GraphNode" + std::to_string(node) + ".xml").c_str(), &node_handle);
-
+void read_node(TixiDocumentHandle node_handle, Graph<SecirModel<AgeGroup>, MigrationEdge>& graph)
+{
     graph.add_node(read_parameter_space<AgeGroup>(node_handle, "/Parameters", 2));
-
-    tixiCloseDocument(node_handle);
-}
-=======
-void read_node(TixiDocumentHandle node_handle, Graph<SecirParams, MigrationEdge>& graph);
->>>>>>> 1df72598
+}
 
 /**
  * @brief Writes the information of a single edge into the xml file corresponding to its start node
@@ -410,16 +416,20 @@
  * @param graph Graph which holds the edge
  * @param edge Edge ID
  */
-<<<<<<< HEAD
-template <class Model>
-void write_edge(TixiDocumentHandle handle, const std::string& path, const Graph<Model, MigrationEdge>& graph, int edge)
-{
-
+template <class Model>
+void write_edge(const std::vector<TixiDocumentHandle>& edge_handles, const std::string& path,
+                const Graph<Model, MigrationEdge>& graph, int edge)
+{
+    assert(graph.nodes().size() > 0 && "Graph Nodes are empty");
     int num_groups  = static_cast<int>(graph.nodes()[0].parameters.get_num_groups());
     int num_compart = static_cast<int>(graph.nodes()[0].populations.get_num_compartments()) / num_groups;
 
-    std::string edge_path = path_join(path, "Edge" + std::to_string(edge));
-    tixiCreateElement(handle, path.c_str(), ("Edge" + std::to_string(edge)).c_str());
+    auto start_node = static_cast<int>(graph.edges()[edge].start_node_idx);
+    auto end_node   = static_cast<int>(graph.edges()[edge].end_node_idx);
+    auto handle     = edge_handles[start_node];
+
+    std::string edge_path = path_join(path, "EdgeTo" + std::to_string(end_node));
+    tixiCreateElement(handle, path.c_str(), ("EdgeTo" + std::to_string(end_node)).c_str());
     tixiAddIntegerElement(handle, edge_path.c_str(), "StartNode", static_cast<int>(graph.edges()[edge].start_node_idx),
                           "%d");
     tixiAddIntegerElement(handle, edge_path.c_str(), "EndNode", static_cast<int>(graph.edges()[edge].end_node_idx),
@@ -433,10 +443,6 @@
                            num_compart, "%g");
     }
 }
-=======
-void write_edge(const std::vector<TixiDocumentHandle>& edge_handles, const std::string& path,
-                const Graph<SecirParams, MigrationEdge>& graph, int edge);
->>>>>>> 1df72598
 
 /**
  * @brief Reads information of a single edge and saves it into the graph
@@ -446,74 +452,94 @@
  * @param stort_node origin of the edge
  * @param end_node destination of the edge
  */
-<<<<<<< HEAD
-template <class Model>
-void read_edge(TixiDocumentHandle handle, const std::string& path, Graph<Model, MigrationEdge>& graph, int edge)
-{
-
-    std::string edge_path = path_join(path, "Edge" + std::to_string(edge));
+template <class Model>
+void read_edge(const std::vector<TixiDocumentHandle>& edge_handles, const std::string& path,
+               Graph<Model, MigrationEdge>& graph, int start_node, int end_node)
+{
+    ReturnCode status;
+
+    auto handle           = edge_handles[start_node];
+    std::string edge_path = path_join(path, "EdgeTo" + std::to_string(end_node));
     int num_groups;
     int num_compart;
-    int start_node;
-    int end_node;
-
-    tixiGetIntegerElement(handle, path_join(path, "NumberOfGroups").c_str(), &num_groups);
-    tixiGetIntegerElement(handle, path_join(path, "NumberOfCompartiments").c_str(), &num_compart);
-    tixiGetIntegerElement(handle, path_join(edge_path, "StartNode").c_str(), &start_node);
-    tixiGetIntegerElement(handle, path_join(edge_path, "EndNode").c_str(), &end_node);
+
+    status = tixiGetIntegerElement(handle, path_join(path, "NumberOfGroups").c_str(), &num_groups);
+    assert(status == SUCCESS && ("Failed to read num_groups at " + path).c_str());
+
+    status = tixiGetIntegerElement(handle, path_join(path, "NumberOfCompartiments").c_str(), &num_compart);
+    assert(status == SUCCESS && ("Failed to read num_compart at " + path).c_str());
 
     auto all_weights = Eigen::VectorXd(num_compart * num_groups);
     for (int group = 0; group < num_groups; group++) {
         double* weights = nullptr;
-        tixiGetFloatVector(handle, path_join(edge_path, "Group" + std::to_string(group + 1)).c_str(), &weights,
-                           num_compart);
-        for (int compart = 0; compart < num_compart; compart++) {
-            all_weights(compart + group * num_compart) = weights[compart];
+        status = tixiGetFloatVector(handle, path_join(edge_path, "Group" + std::to_string(group + 1)).c_str(), &weights,
+                                    num_compart);
+        if (status == SUCCESS) {
+            for (int compart = 0; compart < num_compart; compart++) {
+                all_weights(compart + group * num_compart) = weights[compart];
+            }
+            graph.add_edge(start_node, end_node, all_weights);
         }
     }
-    graph.add_edge(start_node, end_node, all_weights);
-}
-=======
-void read_edge(const std::vector<TixiDocumentHandle>& edge_handles, const std::string& path,
-               Graph<SecirParams, MigrationEdge>& graph, int start_node, int end_node);
->>>>>>> 1df72598
+}
+
 
 /**
  * @brief creates xml files for each node of a Secir simulation graph and one xml file for its edges for each node
  * @param graph Graph which should be written
  * @param dir_string directory, where graph should be stored
  */
-<<<<<<< HEAD
 //TO-DO: Implement apropriate File System for XML FIles
 template <class Model>
-void write_graph(const Graph<Model, MigrationEdge>& graph)
-{
-    std::string edges_path = "/Edges";
-    TixiDocumentHandle handle;
-    tixiCreateDocument("Edges", &handle);
-=======
-void write_graph(const Graph<SecirParams, MigrationEdge>& graph, const std::string& dir_string);
->>>>>>> 1df72598
-
+void write_graph(const Graph<Model, MigrationEdge>& graph, const std::string& dir_string)
+{
+    assert(graph.nodes().size() > 0 && "Graph Nodes are empty");
+
+    std::string abs_path;
+    bool created = create_directory(dir_string, abs_path);
+
+    if (created) {
+        log_info("Results are stored in {:s}/results.",
+                 epi::get_current_dir_name());
+    }
+    else {
+        log_info("Results are stored in {:s}/results. Files from previous "
+                 "graph will be "
+                 "overwritten",
+                 epi::get_current_dir_name());
+    }
     int num_nodes   = static_cast<int>(graph.nodes().size());
     int num_edges   = static_cast<int>(graph.edges().size());
     int num_groups  = graph.nodes()[0].parameters.get_contact_patterns().get_cont_freq_mat().get_size();
     int num_compart = static_cast<int>(graph.nodes()[0].populations.get_num_compartments()) / num_groups;
 
-    tixiAddIntegerElement(handle, edges_path.c_str(), "NumberOfNodes", num_nodes, "%d");
-    tixiAddIntegerElement(handle, edges_path.c_str(), "NumberOfEdges", num_edges, "%d");
-    tixiAddIntegerElement(handle, edges_path.c_str(), "NumberOfGroups", num_groups, "%d");
-    tixiAddIntegerElement(handle, edges_path.c_str(), "NumberOfCompartiments", num_compart, "%d");
+    std::vector<TixiDocumentHandle> edge_handles(num_nodes);
+    std::string edges_path = "/Edges";
+    for (auto& current_handle : edge_handles) {
+        tixiCreateDocument("Edges", &current_handle);
+
+        tixiAddIntegerElement(current_handle, edges_path.c_str(), "NumberOfNodes", num_nodes, "%d");
+        tixiAddIntegerElement(current_handle, edges_path.c_str(), "NumberOfEdges", num_edges, "%d");
+        tixiAddIntegerElement(current_handle, edges_path.c_str(), "NumberOfGroups", num_groups, "%d");
+        tixiAddIntegerElement(current_handle, edges_path.c_str(), "NumberOfCompartiments", num_compart, "%d");
+    }
 
     for (int edge = 0; edge < num_edges; edge++) {
-        write_edge(handle, edges_path, graph, edge);
-    }
-
-    tixiSaveDocument(handle, "GraphEdges.xml");
-    tixiCloseDocument(handle);
+        write_edge(edge_handles, edges_path, graph, edge);
+    }
 
     for (int node = 0; node < num_nodes; node++) {
-        write_node(graph, node);
+        tixiSaveDocument(edge_handles[node],
+                         (path_join(abs_path.c_str(), ("GraphEdges_node" + std::to_string(node) + ".xml")).c_str()));
+        tixiCloseDocument(edge_handles[node]);
+    }
+
+    for (int node = 0; node < num_nodes; node++) {
+        TixiDocumentHandle node_handle;
+        tixiCreateDocument("Parameters", &node_handle);
+        write_node(node_handle, graph, node);
+        tixiSaveDocument(node_handle, path_join(abs_path, ("GraphNode" + std::to_string(node) + ".xml")).c_str());
+        tixiCloseDocument(node_handle);
     }
 }
 
@@ -521,36 +547,50 @@
  * @brief reads graph xml files and returns a Secir simulation graph
  * @param dir_string directory from where graph should be read
  */
-<<<<<<< HEAD
-template <class Model>
-Graph<Model, MigrationEdge> read_graph()
-{
+template <class Model>
+Graph<Model, MigrationEdge> read_graph(const std::string& dir_string)
+{
+    std::string abs_path;
+    bool dir_exists = directory_exists(dir_string, abs_path);
+    assert(dir_exists && ("Directory " + dir_string + " does not exist.").c_str());
+
+    ReturnCode status;
     TixiDocumentHandle handle;
-    tixiOpenDocument("GraphEdges.xml", &handle);
+    tixiOpenDocument(path_join(abs_path, "GraphEdges_node0.xml").c_str(), &handle);
 
     std::string edges_path = "/Edges";
 
     int num_nodes;
     int num_edges;
 
-    tixiGetIntegerElement(handle, path_join(edges_path, "NumberOfNodes").c_str(), &num_nodes);
-    tixiGetIntegerElement(handle, path_join(edges_path, "NumberOfEdges").c_str(), &num_edges);
+    status = tixiGetIntegerElement(handle, path_join(edges_path, "NumberOfNodes").c_str(), &num_nodes);
+    assert(status == SUCCESS && ("Failed to read num_nodes at " + edges_path).c_str());
+
+    status = tixiGetIntegerElement(handle, path_join(edges_path, "NumberOfEdges").c_str(), &num_edges);
+    assert(status == SUCCESS && ("Failed to read num_edges at " + edges_path).c_str());
+
+    std::vector<TixiDocumentHandle> edge_handles(num_nodes);
 
     Graph<Model, MigrationEdge> graph;
 
     for (int node = 0; node < num_nodes; node++) {
-        read_node(graph, node);
-    }
-
-    for (int edge = 0; edge < num_edges; edge++) {
-        read_edge(handle, edges_path, graph, edge);
-    }
-    tixiCloseDocument(handle);
+        TixiDocumentHandle node_handle;
+        tixiOpenDocument(path_join(abs_path,("GraphNode" + std::to_string(node) + ".xml")).c_str(), &node_handle);
+        read_node(node_handle, graph);
+        tixiCloseDocument(node_handle);
+    }
+
+    for (int start_node = 0; start_node < num_nodes; start_node++) {
+        tixiOpenDocument(path_join(abs_path, ("GraphEdges_node" + std::to_string(start_node) + ".xml")).c_str(),
+                         &edge_handles[start_node]);
+        for (int end_node = 0; end_node < num_nodes; end_node++) {
+            read_edge(edge_handles, edges_path, graph, start_node, end_node);
+        }
+
+        tixiCloseDocument(edge_handles[start_node]);
+    }
     return graph;
 }
-=======
-Graph<SecirParams, MigrationEdge> read_graph(const std::string& dir_string);
->>>>>>> 1df72598
 
 /**
  * @brief interpolates age_ranges to param_ranges and saves ratios in interpolation
