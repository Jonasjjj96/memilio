--- conflicted
+++ resolved
@@ -486,29 +486,18 @@
             double first_vacc;
             double full_vacc;
             if (t_idx == SimulationDay(0)) {
-<<<<<<< HEAD
-                first_vacc = params.template get<osecirvvs::DailyPartialVaccination>()[{(AgeGroup)i, t_idx}];
-                full_vacc  = params.template get<osecirvvs::DailyFullVaccination>()[{(AgeGroup)i, t_idx}];
+                first_vacc =
+                    params.template get<osecirvvs::DailyPartialVaccination<ScalarType>>()[{(AgeGroup)i, t_idx}];
+                full_vacc = params.template get<osecirvvs::DailyFullVaccination<ScalarType>>()[{(AgeGroup)i, t_idx}];
             }
             else {
                 first_vacc =
-                    params.template get<osecirvvs::DailyPartialVaccination>()[{(AgeGroup)i, t_idx}] -
-                    params.template get<osecirvvs::DailyPartialVaccination>()[{(AgeGroup)i, t_idx - SimulationDay(1)}];
-                full_vacc =
-                    params.template get<osecirvvs::DailyFullVaccination>()[{(AgeGroup)i, t_idx}] -
-                    params.template get<osecirvvs::DailyFullVaccination>()[{(AgeGroup)i, t_idx - SimulationDay(1)}];
-=======
-                first_vacc = params.template get<osecirvvs::DailyFirstVaccination<ScalarType>>()[{(AgeGroup)i, t_idx}];
-                full_vacc  = params.template get<osecirvvs::DailyFullVaccination<ScalarType>>()[{(AgeGroup)i, t_idx}];
-            }
-            else {
-                first_vacc = params.template get<osecirvvs::DailyFirstVaccination<ScalarType>>()[{(AgeGroup)i, t_idx}] -
-                             params.template get<osecirvvs::DailyFirstVaccination<ScalarType>>()[{
-                                 (AgeGroup)i, t_idx - SimulationDay(1)}];
+                    params.template get<osecirvvs::DailyPartialVaccination<ScalarType>>()[{(AgeGroup)i, t_idx}] -
+                    params.template get<osecirvvs::DailyPartialVaccination<ScalarType>>()[{(AgeGroup)i,
+                                                                                           t_idx - SimulationDay(1)}];
                 full_vacc = params.template get<osecirvvs::DailyFullVaccination<ScalarType>>()[{(AgeGroup)i, t_idx}] -
                             params.template get<osecirvvs::DailyFullVaccination<ScalarType>>()[{
                                 (AgeGroup)i, t_idx - SimulationDay(1)}];
->>>>>>> 575a1467
             }
 
             if (last_value(count * i + S) - first_vacc < 0) {
@@ -676,21 +665,12 @@
             {i, osecirvvs::InfectionState::SusceptibleNaive}, 1000);
     }
 
-<<<<<<< HEAD
-    model.parameters.template get<osecirvvs::ICUCapacity>()          = 100;
-    model.parameters.template get<osecirvvs::TestAndTraceCapacity>() = 0.0143;
-    model.parameters.template get<osecirvvs::DailyPartialVaccination>().resize(SimulationDay(size_t(1000)));
-    model.parameters.template get<osecirvvs::DailyPartialVaccination>().array().setConstant(5);
-    model.parameters.template get<osecirvvs::DailyFullVaccination>().resize(SimulationDay(size_t(1000)));
-    model.parameters.template get<osecirvvs::DailyFullVaccination>().array().setConstant(3);
-=======
     model.parameters.template get<osecirvvs::ICUCapacity<ScalarType>>()          = 100;
     model.parameters.template get<osecirvvs::TestAndTraceCapacity<ScalarType>>() = 0.0143;
-    model.parameters.template get<osecirvvs::DailyFirstVaccination<ScalarType>>().resize(SimulationDay(size_t(1000)));
-    model.parameters.template get<osecirvvs::DailyFirstVaccination<ScalarType>>().array().setConstant(5);
+    model.parameters.template get<osecirvvs::DailyPartialVaccination<ScalarType>>().resize(SimulationDay(size_t(1000)));
+    model.parameters.template get<osecirvvs::DailyPartialVaccination<ScalarType>>().array().setConstant(5);
     model.parameters.template get<osecirvvs::DailyFullVaccination<ScalarType>>().resize(SimulationDay(size_t(1000)));
     model.parameters.template get<osecirvvs::DailyFullVaccination<ScalarType>>().array().setConstant(3);
->>>>>>> 575a1467
 
     auto& contacts       = model.parameters.template get<osecirvvs::ContactPatterns<ScalarType>>();
     auto& contact_matrix = contacts.get_cont_freq_mat();
