/* 
* Copyright (C) 2020-2024 MEmilio
*
* Authors: Henrik Zunker
*
* Contact: Martin J. Kuehn <Martin.Kuehn@DLR.de>
*
* Licensed under the Apache License, Version 2.0 (the "License");
* you may not use this file except in compliance with the License.
* You may obtain a copy of the License at
*
*     http://www.apache.org/licenses/LICENSE-2.0
*
* Unless required by applicable law or agreed to in writing, software
* distributed under the License is distributed on an "AS IS" BASIS,
* WITHOUT WARRANTIES OR CONDITIONS OF ANY KIND, either express or implied.
* See the License for the specific language governing permissions and
* limitations under the License.
*/
#include "benchmarks/graph_simulation.h"
#include "memilio/compartments/simulation.h"
#include "memilio/mobility/metapopulation_mobility_instant.h"
#include "benchmark/benchmark.h"
#include "ode_secirvvs/model.h"
#include "memilio/math/adapt_rk.h"
#include <string>

const std::string config_path = "../../benchmarks/graph_simulation.config";

mio::osecirvvs::Model<ScalarType> create_model(size_t num_agegroups, const ScalarType tmax)
{
    mio::osecirvvs::Model<ScalarType> model(num_agegroups);
    const size_t pop_total = 10000;
    const size_t init_val  = 20;
    for (mio::AgeGroup i = 0; i < (mio::AgeGroup)num_agegroups; i++) {
        model.populations[{i, mio::osecirvvs::InfectionState::ExposedNaive}]                                = init_val;
        model.populations[{i, mio::osecirvvs::InfectionState::ExposedImprovedImmunity}]                     = init_val;
        model.populations[{i, mio::osecirvvs::InfectionState::ExposedPartialImmunity}]                      = init_val;
        model.populations[{i, mio::osecirvvs::InfectionState::InfectedNoSymptomsNaive}]                     = init_val;
        model.populations[{i, mio::osecirvvs::InfectionState::InfectedNoSymptomsNaiveConfirmed}]            = init_val;
        model.populations[{i, mio::osecirvvs::InfectionState::InfectedNoSymptomsPartialImmunity}]           = init_val;
        model.populations[{i, mio::osecirvvs::InfectionState::InfectedNoSymptomsPartialImmunityConfirmed}]  = init_val;
        model.populations[{i, mio::osecirvvs::InfectionState::InfectedNoSymptomsImprovedImmunity}]          = init_val;
        model.populations[{i, mio::osecirvvs::InfectionState::InfectedNoSymptomsImprovedImmunityConfirmed}] = init_val;
        model.populations[{i, mio::osecirvvs::InfectionState::InfectedSymptomsNaive}]                       = init_val;
        model.populations[{i, mio::osecirvvs::InfectionState::InfectedSymptomsNaiveConfirmed}]              = init_val;
        model.populations[{i, mio::osecirvvs::InfectionState::InfectedSymptomsPartialImmunity}]             = init_val;
        model.populations[{i, mio::osecirvvs::InfectionState::InfectedSymptomsPartialImmunityConfirmed}]    = init_val;
        model.populations[{i, mio::osecirvvs::InfectionState::InfectedSymptomsImprovedImmunity}]            = init_val;
        model.populations[{i, mio::osecirvvs::InfectionState::InfectedSymptomsImprovedImmunityConfirmed}]   = init_val;
        model.populations[{i, mio::osecirvvs::InfectionState::InfectedSevereNaive}]                         = init_val;
        model.populations[{i, mio::osecirvvs::InfectionState::InfectedSevereImprovedImmunity}]              = init_val;
        model.populations[{i, mio::osecirvvs::InfectionState::InfectedSeverePartialImmunity}]               = init_val;
        model.populations[{i, mio::osecirvvs::InfectionState::InfectedCriticalNaive}]                       = init_val;
        model.populations[{i, mio::osecirvvs::InfectionState::InfectedCriticalPartialImmunity}]             = init_val;
        model.populations[{i, mio::osecirvvs::InfectionState::InfectedCriticalImprovedImmunity}]            = init_val;
        model.populations[{i, mio::osecirvvs::InfectionState::SusceptibleImprovedImmunity}] =
            static_cast<ScalarType>(pop_total) / 3;
        model.populations[{i, mio::osecirvvs::InfectionState::SusceptiblePartialImmunity}] =
            static_cast<ScalarType>(pop_total) / 3;
        model.populations[{i, mio::osecirvvs::InfectionState::DeadNaive}]            = 0;
        model.populations[{i, mio::osecirvvs::InfectionState::DeadPartialImmunity}]  = 0;
        model.populations[{i, mio::osecirvvs::InfectionState::DeadImprovedImmunity}] = 0;
        model.populations.set_difference_from_group_total<mio::AgeGroup>(
            {i, mio::osecirvvs::InfectionState::SusceptibleNaive}, pop_total);
    }

<<<<<<< HEAD
    const size_t vacc_first                                      = 5;
    const size_t vacc_full                                       = 5;
    model.parameters.get<mio::osecirvvs::ICUCapacity>()          = 100;
    model.parameters.get<mio::osecirvvs::TestAndTraceCapacity>() = 0.0143;
    model.parameters.get<mio::osecirvvs::DailyPartialVaccination>().resize(mio::SimulationDay(tmax));
    model.parameters.get<mio::osecirvvs::DailyPartialVaccination>().array().setConstant(vacc_first);
    model.parameters.get<mio::osecirvvs::DailyFullVaccination>().resize(mio::SimulationDay(tmax));
    model.parameters.get<mio::osecirvvs::DailyFullVaccination>().array().setConstant(vacc_full);
=======
    const size_t vacc_first                                                  = 5;
    const size_t vacc_full                                                   = 5;
    model.parameters.get<mio::osecirvvs::ICUCapacity<ScalarType>>()          = 100;
    model.parameters.get<mio::osecirvvs::TestAndTraceCapacity<ScalarType>>() = 0.0143;
    model.parameters.get<mio::osecirvvs::DailyFirstVaccination<ScalarType>>().resize(mio::SimulationDay(tmax));
    model.parameters.get<mio::osecirvvs::DailyFirstVaccination<ScalarType>>().array().setConstant(vacc_first);
    model.parameters.get<mio::osecirvvs::DailyFullVaccination<ScalarType>>().resize(mio::SimulationDay(tmax));
    model.parameters.get<mio::osecirvvs::DailyFullVaccination<ScalarType>>().array().setConstant(vacc_full);
>>>>>>> 575a1467

    auto& contacts       = model.parameters.get<mio::osecirvvs::ContactPatterns<ScalarType>>();
    auto& contact_matrix = contacts.get_cont_freq_mat();
    contact_matrix[0].get_baseline().setConstant(0.5);
    contact_matrix[0].get_baseline().diagonal().setConstant(5.0);
    contact_matrix[0].add_damping(0.3, mio::SimulationTime(5.0));

    for (mio::AgeGroup i = 0; i < (mio::AgeGroup)num_agegroups; i++) {
        //times
        model.parameters.get<mio::osecirvvs::TimeExposed<ScalarType>>()[i]            = 3.33;
        model.parameters.get<mio::osecirvvs::TimeInfectedNoSymptoms<ScalarType>>()[i] = 1.87;
        model.parameters.get<mio::osecirvvs::TimeInfectedSymptoms<ScalarType>>()[i]   = 7;
        model.parameters.get<mio::osecirvvs::TimeInfectedSevere<ScalarType>>()[i]     = 6;
        model.parameters.get<mio::osecirvvs::TimeInfectedCritical<ScalarType>>()[i]   = 7;

        //probabilities
        model.parameters.get<mio::osecirvvs::TransmissionProbabilityOnContact<ScalarType>>()[i]  = 0.15;
        model.parameters.get<mio::osecirvvs::RelativeTransmissionNoSymptoms<ScalarType>>()[i]    = 0.5;
        model.parameters.get<mio::osecirvvs::RiskOfInfectionFromSymptomatic<ScalarType>>()[i]    = 0.0;
        model.parameters.get<mio::osecirvvs::MaxRiskOfInfectionFromSymptomatic<ScalarType>>()[i] = 0.4;
        model.parameters.get<mio::osecirvvs::RecoveredPerInfectedNoSymptoms<ScalarType>>()[i]    = 0.2;
        model.parameters.get<mio::osecirvvs::SeverePerInfectedSymptoms<ScalarType>>()[i]         = 0.1;
        model.parameters.get<mio::osecirvvs::CriticalPerSevere<ScalarType>>()[i]                 = 0.1;
        model.parameters.get<mio::osecirvvs::DeathsPerCritical<ScalarType>>()[i]                 = 0.1;

        model.parameters.get<mio::osecirvvs::ReducExposedPartialImmunity<ScalarType>>()[i]                     = 0.8;
        model.parameters.get<mio::osecirvvs::ReducExposedImprovedImmunity<ScalarType>>()[i]                    = 0.331;
        model.parameters.get<mio::osecirvvs::ReducInfectedSymptomsPartialImmunity<ScalarType>>()[i]            = 0.65;
        model.parameters.get<mio::osecirvvs::ReducInfectedSymptomsImprovedImmunity<ScalarType>>()[i]           = 0.243;
        model.parameters.get<mio::osecirvvs::ReducInfectedSevereCriticalDeadPartialImmunity<ScalarType>>()[i]  = 0.1;
        model.parameters.get<mio::osecirvvs::ReducInfectedSevereCriticalDeadImprovedImmunity<ScalarType>>()[i] = 0.091;
        model.parameters.get<mio::osecirvvs::ReducTimeInfectedMild<ScalarType>>()[i]                           = 0.9;
    }
    model.parameters.get<mio::osecirvvs::Seasonality<ScalarType>>() = 0.2;
    return model;
}

template <class Integrator>
auto create_simulation()
{
    auto cfg = mio::benchmark::GraphConfig::initialize(config_path);

    mio::osecirvvs::Model model = create_model(cfg.num_agegroups, cfg.t_max);

    mio::Graph<mio::SimulationNode<mio::Simulation<ScalarType, mio::osecirvvs::Model<ScalarType>>>,
               mio::MigrationEdge<ScalarType>>
        g;
    for (size_t county_id = 0; county_id < cfg.num_regions; county_id++) {
        g.add_node(county_id, model, cfg.t0);
        g.nodes()[county_id].property.get_simulation().set_integrator(std::make_shared<Integrator>());
    }

    // Graph is always complete here
    for (size_t county_idx_i = 0; county_idx_i < g.nodes().size(); ++county_idx_i) {
        for (size_t county_idx_j = 0; county_idx_j < g.nodes().size(); ++county_idx_j) {
            if (county_idx_i == county_idx_j)
                continue;
            g.add_edge(
                county_idx_i, county_idx_j,
                Eigen::VectorXd::Constant((size_t)mio::osecirvvs::InfectionState::Count * cfg.num_agegroups, 0.01));
        }
    }

    return mio::make_migration_sim(cfg.t0, cfg.dt, std::move(g));
}

template <class Integrator>
void init_benchmark(::benchmark::State& state)
{
    for (auto _ : state) {
        // This code gets timed
        create_simulation<Integrator>();
    }
}

template <class Integrator>
void graph_sim_secirvvs(::benchmark::State& state)
{
    mio::set_log_level(mio::LogLevel::critical);
    auto cfg = mio::benchmark::GraphConfig::initialize(config_path);

    for (auto _ : state) {
        // This code gets timed
        auto sim = create_simulation<Integrator>();
        sim.advance(cfg.t_max);
    }
}

// register functions as a benchmarks and set a name
// mitigate influence of cpu scaling
BENCHMARK_TEMPLATE(graph_sim_secirvvs, mio::RKIntegratorCore<ScalarType>)->Name("Dummy 1/3");
BENCHMARK_TEMPLATE(graph_sim_secirvvs, mio::RKIntegratorCore<ScalarType>)->Name("Dummy 2/3");
BENCHMARK_TEMPLATE(graph_sim_secirvvs, mio::RKIntegratorCore<ScalarType>)->Name("Dummy 3/3");
// register functions as a benchmarks and set a name
BENCHMARK_TEMPLATE(init_benchmark, mio::RKIntegratorCore<ScalarType>)->Name("Initialize Graph without simulation");
BENCHMARK_TEMPLATE(graph_sim_secirvvs, mio::EulerIntegratorCore<ScalarType>)
    ->Name("Graph Simulation - simple explicit euler");
BENCHMARK_TEMPLATE(graph_sim_secirvvs, mio::RKIntegratorCore<ScalarType>)->Name("Graph Simulation - adapt_rk");
BENCHMARK_TEMPLATE(graph_sim_secirvvs,
                   mio::ControlledStepperWrapper<ScalarType, boost::numeric::odeint::runge_kutta_cash_karp54>)
    ->Name("Graph Simulation - rk_ck54 (boost)");
// BENCHMARK_TEMPLATE(graph_sim_secirvvs, mio::ControlledStepperWrapper<boost::numeric::odeint::runge_kutta_dopri5>)
// ->Name("Graph Simulation - rk_dopri5 (boost)"); // TODO: reenable once boost bug is fixed
BENCHMARK_TEMPLATE(graph_sim_secirvvs,
                   mio::ControlledStepperWrapper<ScalarType, boost::numeric::odeint::runge_kutta_fehlberg78>)
    ->Name("Graph Simulation - rkf78 (boost)");
// run all benchmarks
BENCHMARK_MAIN();<|MERGE_RESOLUTION|>--- conflicted
+++ resolved
@@ -65,25 +65,14 @@
             {i, mio::osecirvvs::InfectionState::SusceptibleNaive}, pop_total);
     }
 
-<<<<<<< HEAD
-    const size_t vacc_first                                      = 5;
-    const size_t vacc_full                                       = 5;
-    model.parameters.get<mio::osecirvvs::ICUCapacity>()          = 100;
-    model.parameters.get<mio::osecirvvs::TestAndTraceCapacity>() = 0.0143;
-    model.parameters.get<mio::osecirvvs::DailyPartialVaccination>().resize(mio::SimulationDay(tmax));
-    model.parameters.get<mio::osecirvvs::DailyPartialVaccination>().array().setConstant(vacc_first);
-    model.parameters.get<mio::osecirvvs::DailyFullVaccination>().resize(mio::SimulationDay(tmax));
-    model.parameters.get<mio::osecirvvs::DailyFullVaccination>().array().setConstant(vacc_full);
-=======
     const size_t vacc_first                                                  = 5;
     const size_t vacc_full                                                   = 5;
     model.parameters.get<mio::osecirvvs::ICUCapacity<ScalarType>>()          = 100;
     model.parameters.get<mio::osecirvvs::TestAndTraceCapacity<ScalarType>>() = 0.0143;
-    model.parameters.get<mio::osecirvvs::DailyFirstVaccination<ScalarType>>().resize(mio::SimulationDay(tmax));
-    model.parameters.get<mio::osecirvvs::DailyFirstVaccination<ScalarType>>().array().setConstant(vacc_first);
+    model.parameters.get<mio::osecirvvs::DailyPartialVaccination<ScalarType>>().resize(mio::SimulationDay(tmax));
+    model.parameters.get<mio::osecirvvs::DailyPartialVaccination<ScalarType>>().array().setConstant(vacc_first);
     model.parameters.get<mio::osecirvvs::DailyFullVaccination<ScalarType>>().resize(mio::SimulationDay(tmax));
     model.parameters.get<mio::osecirvvs::DailyFullVaccination<ScalarType>>().array().setConstant(vacc_full);
->>>>>>> 575a1467
 
     auto& contacts       = model.parameters.get<mio::osecirvvs::ContactPatterns<ScalarType>>();
     auto& contact_matrix = contacts.get_cont_freq_mat();
