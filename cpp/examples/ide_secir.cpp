/* 
* Copyright (C) 2020-2023 German Aerospace Center (DLR-SC)
*
* Authors: Anna Wendler, Lena Ploetzke
*
* Contact: Martin J. Kuehn <Martin.Kuehn@DLR.de>
*
* Licensed under the Apache License, Version 2.0 (the "License");
* you may not use this file except in compliance with the License.
* You may obtain a copy of the License at
*
*     http://www.apache.org/licenses/LICENSE-2.0
*
* Unless required by applicable law or agreed to in writing, software
* distributed under the License is distributed on an "AS IS" BASIS,
* WITHOUT WARRANTIES OR CONDITIONS OF ANY KIND, either express or implied.
* See the License for the specific language governing permissions and
* limitations under the License.
*/

#include "ide_secir/model.h"
#include "ide_secir/infection_state.h"
#include "ide_secir/simulation.h"
#include "memilio/config.h"
#include "memilio/math/eigen.h"
#include "memilio/utils/time_series.h"
#include "memilio/epidemiology/uncertain_matrix.h"
#include <iostream>


int main()
{
    using Vec = mio::TimeSeries<ScalarType>::Vector;

    ScalarType tmax        = 10;
    ScalarType N           = 10000;
    ScalarType Dead_before = 12;
    ScalarType dt          = 1;

    int num_transitions = (int)mio::isecir::InfectionTransition::Count;

    // create TimeSeries with num_transitions elements where transitions needed for simulation will be stored
    mio::TimeSeries<ScalarType> init(num_transitions);

    // add time points for initialization of transitions
    Vec vec_init(num_transitions);
    vec_init[(int)mio::isecir::InfectionTransition::SusceptibleToExposed]                 = 25.0;
    vec_init[(int)mio::isecir::InfectionTransition::ExposedToInfectedNoSymptoms]          = 15.0;
    vec_init[(int)mio::isecir::InfectionTransition::InfectedNoSymptomsToInfectedSymptoms] = 8.0;
    vec_init[(int)mio::isecir::InfectionTransition::InfectedNoSymptomsToRecovered]        = 4.0;
    vec_init[(int)mio::isecir::InfectionTransition::InfectedSymptomsToInfectedSevere]     = 1.0;
    vec_init[(int)mio::isecir::InfectionTransition::InfectedSymptomsToRecovered]          = 4.0;
    vec_init[(int)mio::isecir::InfectionTransition::InfectedSevereToInfectedCritical]     = 1.0;
    vec_init[(int)mio::isecir::InfectionTransition::InfectedSevereToRecovered]            = 1.0;
    vec_init[(int)mio::isecir::InfectionTransition::InfectedCriticalToDead]               = 1.0;
    vec_init[(int)mio::isecir::InfectionTransition::InfectedCriticalToRecovered]          = 1.0;
    // add initial time point to time series
    init.add_time_point(-10, vec_init);
    // add further time points until time 0
    while (init.get_last_time() < 0) {
        vec_init *= 1.01;
        init.add_time_point(init.get_last_time() + dt, vec_init);
    }

    // Initialize model.
    mio::isecir::Model model(std::move(init), N, Dead_before);

    // model.m_populations.get_last_value()[(Eigen::Index)mio::isecir::InfectionState::Susceptible] = 1000;
    // model.m_populations.get_last_value()[(Eigen::Index)mio::isecir::InfectionState::Recovered]   = 0;

    // Set working parameters
    // Set max_support for all Delay Distributions
    std::vector<ScalarType> vec_max_support((int)mio::isecir::InfectionTransition::Count, 2);
    vec_max_support[Eigen::Index(mio::isecir::InfectionTransition::SusceptibleToExposed)]                 = 3;
    vec_max_support[Eigen::Index(mio::isecir::InfectionTransition::InfectedNoSymptomsToInfectedSymptoms)] = 4;
    std::vector<mio::isecir::DelayDistribution> vec_delaydistrib(num_transitions, mio::isecir::DelayDistribution());
    for (int i = 0; i < (int)mio::isecir::InfectionTransition::Count; i++) {
        vec_delaydistrib[i].set_max_support(vec_max_support[i]);
    }
    model.parameters.set<mio::isecir::TransitionDistributions>(vec_delaydistrib);

    std::vector<ScalarType> vec_prob((int)mio::isecir::InfectionTransition::Count, 0.5);
    vec_prob[Eigen::Index(mio::isecir::InfectionTransition::SusceptibleToExposed)]        = 1;
    vec_prob[Eigen::Index(mio::isecir::InfectionTransition::ExposedToInfectedNoSymptoms)] = 1;
    model.parameters.set<mio::isecir::TransitionProbabilities>(vec_prob);

<<<<<<< HEAD


    // Set working parameters.
    model.parameters.set<mio::isecir::TransitionDistributions>(
        std::vector<mio::isecir::DelayDistribution>(num_transitions, mio::isecir::DelayDistribution()));
    model.parameters.set<mio::isecir::TransitionProbabilities>(std::vector<double>(num_transitions, 0.5));
    mio::ContactMatrixGroup contact_matrix               = mio::ContactMatrixGroup(1, 1);
    contact_matrix[0]                                    = mio::ContactMatrix(Eigen::MatrixXd::Constant(1, 1, 10.));
    model.parameters.get<mio::isecir::ContactPatterns>() = mio::UncertainContactMatrix(contact_matrix);
    model.parameters.set<mio::isecir::TransmissionProbabilityOnContact<mio::isecir::ExponentialDecay>>(1.0);
    model.parameters.set<mio::isecir::RelativeTransmissionNoSymptoms<mio::isecir::ExponentialDecay>>(1.0);
    model.parameters.set<mio::isecir::RiskOfInfectionFromSymptomatic<mio::isecir::ExponentialDecay>>(1.0);
=======
    mio::ContactMatrixGroup contact_matrix               = mio::ContactMatrixGroup(1, 1);
    contact_matrix[0]                                    = mio::ContactMatrix(Eigen::MatrixXd::Constant(1, 1, 10.));
    model.parameters.get<mio::isecir::ContactPatterns>() = mio::UncertainContactMatrix(contact_matrix);
>>>>>>> c4ad7632

    model.parameters.set<mio::isecir::TransmissionProbabilityOnContact>(0.5);
    model.parameters.set<mio::isecir::RelativeTransmissionNoSymptoms>(0.5);
    model.parameters.set<mio::isecir::RiskOfInfectionFromSymptomatic>(0.5);

    model.check_constraints(dt);

    // Carry out simulation.
    mio::isecir::Simulation sim(model, 0, dt);
    sim.advance(tmax);

    sim.print_transitions();

    sim.print_compartments();
}<|MERGE_RESOLUTION|>--- conflicted
+++ resolved
@@ -26,7 +26,6 @@
 #include "memilio/utils/time_series.h"
 #include "memilio/epidemiology/uncertain_matrix.h"
 #include <iostream>
-
 
 int main()
 {
@@ -84,24 +83,9 @@
     vec_prob[Eigen::Index(mio::isecir::InfectionTransition::ExposedToInfectedNoSymptoms)] = 1;
     model.parameters.set<mio::isecir::TransitionProbabilities>(vec_prob);
 
-<<<<<<< HEAD
-
-
-    // Set working parameters.
-    model.parameters.set<mio::isecir::TransitionDistributions>(
-        std::vector<mio::isecir::DelayDistribution>(num_transitions, mio::isecir::DelayDistribution()));
-    model.parameters.set<mio::isecir::TransitionProbabilities>(std::vector<double>(num_transitions, 0.5));
     mio::ContactMatrixGroup contact_matrix               = mio::ContactMatrixGroup(1, 1);
     contact_matrix[0]                                    = mio::ContactMatrix(Eigen::MatrixXd::Constant(1, 1, 10.));
     model.parameters.get<mio::isecir::ContactPatterns>() = mio::UncertainContactMatrix(contact_matrix);
-    model.parameters.set<mio::isecir::TransmissionProbabilityOnContact<mio::isecir::ExponentialDecay>>(1.0);
-    model.parameters.set<mio::isecir::RelativeTransmissionNoSymptoms<mio::isecir::ExponentialDecay>>(1.0);
-    model.parameters.set<mio::isecir::RiskOfInfectionFromSymptomatic<mio::isecir::ExponentialDecay>>(1.0);
-=======
-    mio::ContactMatrixGroup contact_matrix               = mio::ContactMatrixGroup(1, 1);
-    contact_matrix[0]                                    = mio::ContactMatrix(Eigen::MatrixXd::Constant(1, 1, 10.));
-    model.parameters.get<mio::isecir::ContactPatterns>() = mio::UncertainContactMatrix(contact_matrix);
->>>>>>> c4ad7632
 
     model.parameters.set<mio::isecir::TransmissionProbabilityOnContact>(0.5);
     model.parameters.set<mio::isecir::RelativeTransmissionNoSymptoms>(0.5);
