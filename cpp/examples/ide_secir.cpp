--- conflicted
+++ resolved
@@ -35,11 +35,7 @@
     ScalarType tmax   = 10;
     ScalarType N      = 10000;
     ScalarType deaths = 13.10462213;
-<<<<<<< HEAD
-    ScalarType dt     = 1.0;
-=======
     ScalarType dt     = 0.01;
->>>>>>> 645fafe9
 
     int num_transitions = (int)mio::isecir::InfectionTransition::Count;
 
@@ -103,7 +99,6 @@
     sim.advance(tmax);
 
     sim.get_result().print_table({"S", "E", "C", "I", "H", "U", "R", "D "}, 16, 8);
-<<<<<<< HEAD
     sim.get_transitions().print_table({"S->E", "E->C", "C->I", "C->R", "I->H", "I->R", "H->U", "H->R", "U->D", "U->R"},
                                       16, 8);
     /*
@@ -132,8 +127,4 @@
     }
     std::cout << "Sum of Compartments at last time step of IDE: " << sum << "\n";
     */
-=======
-    // Uncomment this line to print the transitions.
-    // sim.get_transitions().print_table({"S->E", "E->C", "C->I", "C->R", "I->H", "I->R", "H->U", "H->R", "U->D", "U->R"}, 16, 8);
->>>>>>> 645fafe9
 }