<<<<<<< HEAD

=======
>>>>>>> 7ac146d2
build-cpp:
  stage: build
  tags:
   - cpp
   - hpcagainstcorona
  script:
    - cd cpp
    - mkdir build && cd build
    - cmake ..
    - cmake --build .
  artifacts:
    expire_in: 2 hrs
    paths:
      - cpp/build/

build-py:
  tags:
   - cpp
   - hpcagainstcorona
<<<<<<< HEAD
  stage: build
  before_script:
    - apt -qq -y install python3.7-venv python3-venv 
    - cd pycode
    - python3 -m venv venv
    - source venv/bin/activate
    - pip install scikit-build
=======
  stage: build
  before_script:
    - apt -qq -y install python3.7-venv python3-venv 
    - cd pycode
    - python3 -m venv venv
    - source venv/bin/activate
    - pip install scikit-build
  script:
    - python3 setup.py bdist_wheel
  artifacts:
    paths:
      - pycode/dist/*.whl

# run tests using the binary built before
test-cpp:
  tags:
   - cpp
   - hpcagainstcorona
  stage: test
  dependencies:
    - build-cpp
  script:
    - cd cpp/build/tests
    - ./runUnitTests --gtest_output="xml:report.xml"
  artifacts:
    reports:
      junit: cpp/build/tests/report.xml

build-js:
  tags:
   - npm
   - hpcagainstcorona
  stage: build
  before_script:
     - npm install
     - npm install -g grunt-cli
>>>>>>> 7ac146d2
  script:
    - python3 setup.py bdist_wheel
  artifacts:
    paths:
      - pycode/dist/*.whl

<<<<<<< HEAD
# run tests using the binary built before
test-cpp:
  tags:
   - cpp
   - hpcagainstcorona
  stage: test
  dependencies:
    - build-cpp
  script:
    - cd cpp/build/tests
    - ./runUnitTests --gtest_output="xml:report.xml"
  artifacts:
    reports:
      junit: cpp/build/tests/report.xml

build-js:
  tags:
   - npm
   - hpcagainstcorona
  stage: build
  before_script:
   - npm install
  script:
    - echo "Building app deployment"
    - npm run build
    - echo "Building done"
  artifacts:
    paths:
      - build/

=======
>>>>>>> 7ac146d2
www:
  tags:
   - native
   - hpcagainstcorona
  stage: deploy
  dependencies:
    - build-js
  script:
    - echo "Deploying to server"
    - cp -rv build/* /var/www/html
    - echo "Deployed"
  only:
    - master<|MERGE_RESOLUTION|>--- conflicted
+++ resolved
@@ -1,7 +1,3 @@
-<<<<<<< HEAD
-
-=======
->>>>>>> 7ac146d2
 build-cpp:
   stage: build
   tags:
@@ -21,15 +17,6 @@
   tags:
    - cpp
    - hpcagainstcorona
-<<<<<<< HEAD
-  stage: build
-  before_script:
-    - apt -qq -y install python3.7-venv python3-venv 
-    - cd pycode
-    - python3 -m venv venv
-    - source venv/bin/activate
-    - pip install scikit-build
-=======
   stage: build
   before_script:
     - apt -qq -y install python3.7-venv python3-venv 
@@ -64,37 +51,6 @@
    - hpcagainstcorona
   stage: build
   before_script:
-     - npm install
-     - npm install -g grunt-cli
->>>>>>> 7ac146d2
-  script:
-    - python3 setup.py bdist_wheel
-  artifacts:
-    paths:
-      - pycode/dist/*.whl
-
-<<<<<<< HEAD
-# run tests using the binary built before
-test-cpp:
-  tags:
-   - cpp
-   - hpcagainstcorona
-  stage: test
-  dependencies:
-    - build-cpp
-  script:
-    - cd cpp/build/tests
-    - ./runUnitTests --gtest_output="xml:report.xml"
-  artifacts:
-    reports:
-      junit: cpp/build/tests/report.xml
-
-build-js:
-  tags:
-   - npm
-   - hpcagainstcorona
-  stage: build
-  before_script:
    - npm install
   script:
     - echo "Building app deployment"
@@ -104,8 +60,6 @@
     paths:
       - build/
 
-=======
->>>>>>> 7ac146d2
 www:
   tags:
    - native
